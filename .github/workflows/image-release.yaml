--- conflicted
+++ resolved
@@ -53,11 +53,7 @@
       working-directory: ${{env.working-directory}}
 
     - name: Set up Docker
-<<<<<<< HEAD
-      uses: docker-practice/actions-setup-docker@master
-=======
       uses: docker/setup-docker-action@v4
->>>>>>> 064e0ef5
 
     - name: Build Docker Image - Apiserver
       run: |
@@ -127,11 +123,7 @@
       working-directory: ${{env.working-directory}}
 
     - name: Set up Docker
-<<<<<<< HEAD
-      uses: docker-practice/actions-setup-docker@master
-=======
       uses: docker/setup-docker-action@v4
->>>>>>> 064e0ef5
 
     - name: Build Docker Image - Operator
       run: |
