--- conflicted
+++ resolved
@@ -30,21 +30,12 @@
                 )
 
     rs = RuleSet([EasyJobRule(), CurlServiceRule()])
-<<<<<<< HEAD
-    images = [
-        os.getenv('RAY_IMAGE', default='rayproject/ray:2.1.0'),
-        os.getenv('OPERATOR_IMAGE', default='kuberay/operator:nightly'),
-        os.getenv('APISERVER_IMAGE', default='kuberay/apiserver:nightly')
-    ]
-    logger.info(images)
-=======
     image_dict = {
-        CONST.RAY_IMAGE_KEY: os.getenv('RAY_IMAGE', default='rayproject/ray:2.0.0'),
+        CONST.RAY_IMAGE_KEY: os.getenv('RAY_IMAGE', default='rayproject/ray:2.1.0'),
         CONST.OPERATOR_IMAGE_KEY: os.getenv('OPERATOR_IMAGE', default='kuberay/operator:nightly'),
     }
     logger.info(image_dict)
 
->>>>>>> dd7ed902
     # Build a test plan
     logger.info("Build a test plan ...")
     test_cases = unittest.TestSuite()
