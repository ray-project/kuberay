--- conflicted
+++ resolved
@@ -110,13 +110,7 @@
 	MaxWorkerReplicas int32 `json:"maxWorkerReplicas,omitempty"`
 	// LastUpdateTime indicates last update timestamp for this cluster status.
 	// +nullable
-<<<<<<< HEAD
-	LastUpdateTime metav1.Time `json:"lastUpdateTime,omitempty"`
-	// Service Node Ports
-	Endpoints map[string]int32 `json:"endpoints,omitempty"`
-=======
 	LastUpdateTime *metav1.Time `json:"lastUpdateTime,omitempty"`
->>>>>>> 4f964259
 }
 
 // RayNodeType  the type of a ray node: head/worker
