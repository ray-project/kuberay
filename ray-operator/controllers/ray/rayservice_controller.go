package ray

import (
	"context"
	"fmt"
	"k8s.io/apimachinery/pkg/util/json"
	"k8s.io/apimachinery/pkg/util/yaml"
	"reflect"
	"strings"
	"time"

	"github.com/ray-project/kuberay/ray-operator/controllers/ray/common"
	networkingv1 "k8s.io/api/networking/v1"

	cmap "github.com/orcaman/concurrent-map"

	"github.com/go-logr/logr"
	fmtErrors "github.com/pkg/errors"
	"github.com/ray-project/kuberay/ray-operator/controllers/ray/utils"
	corev1 "k8s.io/api/core/v1"
	"k8s.io/apimachinery/pkg/api/errors"
	metav1 "k8s.io/apimachinery/pkg/apis/meta/v1"
	"k8s.io/client-go/tools/record"
	"sigs.k8s.io/controller-runtime/pkg/manager"

	"k8s.io/apimachinery/pkg/runtime"
	ctrl "sigs.k8s.io/controller-runtime"
	"sigs.k8s.io/controller-runtime/pkg/client"
	logf "sigs.k8s.io/controller-runtime/pkg/log"

	rayv1alpha1 "github.com/ray-project/kuberay/ray-operator/apis/ray/v1alpha1"
)

var (
	rayServiceLog                           = logf.Log.WithName("rayservice-controller")
	ServeDeploymentUnhealthySecondThreshold = 60.0 // Move to var for unit testing.
)

const (
	ServiceDefaultRequeueDuration     = 2 * time.Second
	ServiceRestartRequeueDuration     = 10 * time.Second
	DashboardUnhealthySecondThreshold = 60.0
	servicePortName                   = "dashboard"
)

// RayServiceReconciler reconciles a RayService object
type RayServiceReconciler struct {
	client.Client
	Scheme   *runtime.Scheme
	Log      logr.Logger
	Recorder record.EventRecorder
	// Now Ray dashboard does not cache serve deployment config. To avoid updating the same config repeatedly, cache the Serve Deployment config in this map.
	ServeDeploymentConfigs cmap.ConcurrentMap
}

// NewRayServiceReconciler returns a new reconcile.Reconciler
func NewRayServiceReconciler(mgr manager.Manager) *RayServiceReconciler {
	return &RayServiceReconciler{
		Client:                 mgr.GetClient(),
		Scheme:                 mgr.GetScheme(),
		Log:                    ctrl.Log.WithName("controllers").WithName("RayService"),
		Recorder:               mgr.GetEventRecorderFor("rayservice-controller"),
		ServeDeploymentConfigs: cmap.New(),
	}
}

// +kubebuilder:rbac:groups=ray.io,resources=rayservices,verbs=get;list;watch;create;update;patch;delete
// +kubebuilder:rbac:groups=ray.io,resources=rayservices/status,verbs=get;update;patch
// +kubebuilder:rbac:groups=ray.io,resources=rayservices/finalizers,verbs=update
// +kubebuilder:rbac:groups=ray.io,resources=rayclusters,verbs=get;list;watch;create;update;patch;delete
// +kubebuilder:rbac:groups=ray.io,resources=rayclusters/status,verbs=get;update;patch
// +kubebuilder:rbac:groups=ray.io,resources=rayclusters/finalizer,verbs=update
// +kubebuilder:rbac:groups=core,resources=events,verbs=get;list;watch;create;update;patch;delete
// +kubebuilder:rbac:groups=core,resources=pods,verbs=get;list;watch;create;update;patch;delete
// +kubebuilder:rbac:groups=core,resources=pods/status,verbs=get;list;watch;create;update;patch;delete
// +kubebuilder:rbac:groups=core,resources=services,verbs=get;list;watch;create;update;patch;delete
// +kubebuilder:rbac:groups=core,resources=services/status,verbs=get;update;patch
// +kubebuilder:rbac:groups=coordination.k8s.io,resources=leases,verbs=get;list;create;update
// +kubebuilder:rbac:groups=networking.k8s.io,resources=ingressclasses,verbs=get;list;watch
// +kubebuilder:rbac:groups=networking.k8s.io,resources=ingresses,verbs=get;list;watch;create;update;delete;patch
// +kubebuilder:rbac:groups=extensions,resources=ingresses,verbs=get;list;watch;create;update;delete;patch
// +kubebuilder:rbac:groups=core,resources=serviceaccounts,verbs=get;list;watch;create;delete
// +kubebuilder:rbac:groups="rbac.authorization.k8s.io",resources=roles,verbs=get;list;watch;create;delete;update
// +kubebuilder:rbac:groups="rbac.authorization.k8s.io",resources=rolebindings,verbs=get;list;watch;create;delete

// Reconcile is part of the main kubernetes reconciliation loop which aims to
// move the current state of the cluster closer to the desired state.
// TODO(user): Modify the Reconcile function to compare the state specified by
// the RayService object against the actual cluster state, and then
// perform operations to make the cluster state reflect the state specified by
// the user.
//
// For more details, check Reconcile and its Result here:
// - https://pkg.go.dev/sigs.k8s.io/controller-runtime@v0.11.2/pkg/reconcile
func (r *RayServiceReconciler) Reconcile(ctx context.Context, request ctrl.Request) (ctrl.Result, error) {
	_ = r.Log.WithValues("rayservice", request.NamespacedName)
	rayServiceLog.Info("reconciling RayService", "service NamespacedName", request.NamespacedName)

	// Get serving cluster instance
	var err error
	var rayServiceInstance *rayv1alpha1.RayService

	if rayServiceInstance, err = r.getRayServiceInstance(ctx, request); err != nil {
		return ctrl.Result{}, client.IgnoreNotFound(err)
	}

	// Reconcile RayCluster, check if we need to create a new RayCluster.
	var activeRayClusterInstance *rayv1alpha1.RayCluster
	var pendingRayClusterInstance *rayv1alpha1.RayCluster
	if activeRayClusterInstance, pendingRayClusterInstance, err = r.reconcileRayCluster(ctx, rayServiceInstance); err != nil {
		err = r.updateState(ctx, rayServiceInstance, rayv1alpha1.FailedToGetOrCreateRayCluster, err)
		return ctrl.Result{}, client.IgnoreNotFound(err)
	}

	// Reconcile Serve Configs.
<<<<<<< HEAD
	r.cleanUpServeConfigMaps(rayServiceInstance)
=======
	r.cleanUpServeConfigCache(rayServiceInstance)
>>>>>>> 0ba6f887

	rayServiceLog.Info("Done reconcileRayCluster")

	// Check if we need to create pending RayCluster.
	if rayServiceInstance.Status.PendingServiceStatus.RayClusterName != "" && pendingRayClusterInstance == nil {
		// Update RayService Status since reconcileRayCluster may mark RayCluster restart.
		if errStatus := r.Status().Update(ctx, rayServiceInstance); errStatus != nil {
			rayServiceLog.Error(errStatus, "Fail to update status of RayService", "rayServiceInstance", rayServiceInstance)
			return ctrl.Result{}, err
		}
		rayServiceLog.Info("Done reconcileRayCluster update status")
		rayServiceLog.Info("Enter next loop to create new ray cluster.")
		return ctrl.Result{}, nil
	}

	isHealthy := false
	var ctrlResult ctrl.Result

	/*
		Update ray cluster for 4 possible situations.
		If a ray cluster does not exist, clear its status.
		If only one ray cluster exists, do serve deployment if needed and check dashboard, serve deployment health.
		If both ray clusters exist, update active cluster status and do the pending cluster deployment and health check.
	*/
	if activeRayClusterInstance != nil && pendingRayClusterInstance == nil {
		rayServiceInstance.Status.PendingServiceStatus = rayv1alpha1.RayServiceStatus{}
		if ctrlResult, isHealthy, err = r.reconcileServe(ctx, rayServiceInstance, activeRayClusterInstance, true); err != nil {
			return ctrlResult, err
		}
	} else if activeRayClusterInstance != nil && pendingRayClusterInstance != nil {
		if err = r.updateStatusForActiveCluster(ctx, rayServiceInstance, activeRayClusterInstance); err != nil {
			rayServiceLog.Error(err, "Fail when check the status for active ray cluster while we have pending cluster.")
		}

		if ctrlResult, isHealthy, err = r.reconcileServe(ctx, rayServiceInstance, pendingRayClusterInstance, false); err != nil {
			return ctrlResult, err
		}
	} else if activeRayClusterInstance == nil && pendingRayClusterInstance != nil {
		rayServiceInstance.Status.ActiveServiceStatus = rayv1alpha1.RayServiceStatus{}
		if ctrlResult, isHealthy, err = r.reconcileServe(ctx, rayServiceInstance, pendingRayClusterInstance, false); err != nil {
			return ctrlResult, err
		}
	} else {
		rayServiceInstance.Status.ActiveServiceStatus = rayv1alpha1.RayServiceStatus{}
		rayServiceInstance.Status.PendingServiceStatus = rayv1alpha1.RayServiceStatus{}
	}

	if !isHealthy {
		return ctrl.Result{RequeueAfter: ServiceRestartRequeueDuration}, nil
	}

<<<<<<< HEAD
	rayClusterInstance := activeRayClusterInstance // RayCluster instance which needs reconcile.
=======
	// Get the healthy ray cluster instance for service and ingress update.
	rayClusterInstance := activeRayClusterInstance
>>>>>>> 0ba6f887
	if pendingRayClusterInstance != nil {
		rayClusterInstance = pendingRayClusterInstance
	}

	if rayClusterInstance != nil {
		if err := r.reconcileIngress(ctx, rayServiceInstance, rayClusterInstance); err != nil {
			err = r.updateState(ctx, rayServiceInstance, rayv1alpha1.FailedToUpdateIngress, err)
			return ctrl.Result{}, err
		}
		if err := r.reconcileServices(ctx, rayServiceInstance, rayClusterInstance); err != nil {
			err = r.updateState(ctx, rayServiceInstance, rayv1alpha1.FailedToUpdateService, err)
			return ctrl.Result{}, err
		}
	}

	if errStatus := r.Status().Update(ctx, rayServiceInstance); errStatus != nil {
		rayServiceLog.Error(err, "Fail to update status of RayService", "rayServiceInstance", rayServiceInstance)
		return ctrl.Result{}, err
	}

	return ctrl.Result{RequeueAfter: ServiceDefaultRequeueDuration}, nil
}

// SetupWithManager sets up the controller with the Manager.
func (r *RayServiceReconciler) SetupWithManager(mgr ctrl.Manager) error {
	return ctrl.NewControllerManagedBy(mgr).
		For(&rayv1alpha1.RayService{}).
		Owns(&rayv1alpha1.RayCluster{}).
		Owns(&corev1.Service{}).
		Owns(&networkingv1.Ingress{}).
		Complete(r)
}

func (r *RayServiceReconciler) getRayServiceInstance(ctx context.Context, request ctrl.Request) (*rayv1alpha1.RayService, error) {
	rayServiceInstance := &rayv1alpha1.RayService{}
	if err := r.Get(ctx, request.NamespacedName, rayServiceInstance); err != nil {
		if errors.IsNotFound(err) {
			r.Log.Info("Read request instance not found error!")
		} else {
			r.Log.Error(err, "Read request instance error!")
		}
		return nil, err
	}
	return rayServiceInstance, nil
}

func (r *RayServiceReconciler) updateState(ctx context.Context, rayServiceInstance *rayv1alpha1.RayService, status rayv1alpha1.ServiceStatus, err error) error {
	rayServiceInstance.Status.ServiceStatus = status
	if errStatus := r.Status().Update(ctx, rayServiceInstance); errStatus != nil {
		return fmtErrors.Errorf("combined error: %v %v", err, errStatus)
	}
	return err
}

<<<<<<< HEAD
=======
// reconcileRayCluster checks the active and pending ray cluster instances. It includes 3 parts.
// 1. It will decide whether to generate a pending cluster name.
// 2. It will delete the old pending ray cluster instance.
// 3. It will create a new pending ray cluster instance.
>>>>>>> 0ba6f887
func (r *RayServiceReconciler) reconcileRayCluster(ctx context.Context, rayServiceInstance *rayv1alpha1.RayService) (*rayv1alpha1.RayCluster, *rayv1alpha1.RayCluster, error) {
	var err error
	if err = r.cleanUpRayClusterInstance(ctx, rayServiceInstance); err != nil {
		return nil, nil, err
	}

	// Get active cluster and pending cluster instances.
	activeRayCluster, err := r.getRayClusterByNamespacedName(ctx, client.ObjectKey{Name: rayServiceInstance.Status.ActiveServiceStatus.RayClusterName, Namespace: rayServiceInstance.Namespace})

	if err != nil {
		return nil, nil, err
	}

	pendingRayCluster, err := r.getRayClusterByNamespacedName(ctx, client.ObjectKey{Name: rayServiceInstance.Status.PendingServiceStatus.RayClusterName, Namespace: rayServiceInstance.Namespace})

	if err != nil {
		return nil, nil, err
	}

	if r.shouldPrepareNewRayCluster(rayServiceInstance, activeRayCluster) {
		r.markRestart(rayServiceInstance)
		return activeRayCluster, nil, nil
	}

	if pendingRayCluster, err = r.createRayClusterInstanceIfNeeded(ctx, rayServiceInstance, pendingRayCluster); err != nil {
		return nil, nil, err
	}

	return activeRayCluster, pendingRayCluster, nil
}

<<<<<<< HEAD
=======
// cleanUpRayClusterInstance cleans up all the dangling RayCluster instances that are owned by the RayService instance.
>>>>>>> 0ba6f887
func (r *RayServiceReconciler) cleanUpRayClusterInstance(ctx context.Context, rayServiceInstance *rayv1alpha1.RayService) error {
	rayClusterList := rayv1alpha1.RayClusterList{}
	filterLabels := client.MatchingLabels{common.RayServiceLabelKey: rayServiceInstance.Name}
	var err error
	if err = r.List(ctx, &rayClusterList, client.InNamespace(rayServiceInstance.Namespace), filterLabels); err != nil {
		r.Log.Error(err, "Fail to list RayCluster for "+rayServiceInstance.Name)
		return err
	}

	// Clean up RayCluster instances.
	for _, rayClusterInstance := range rayClusterList.Items {
		if rayClusterInstance.Name != rayServiceInstance.Status.ActiveServiceStatus.RayClusterName && rayClusterInstance.Name != rayServiceInstance.Status.PendingServiceStatus.RayClusterName {
			r.Log.V(1).Info("reconcileRayCluster", "delete ray cluster", rayClusterInstance.Name)
			if err := r.Delete(ctx, &rayClusterInstance, client.PropagationPolicy(metav1.DeletePropagationBackground)); err != nil {
				r.Log.Error(err, "Fail to delete RayCluster "+rayClusterInstance.Name)
				return err
			}
		}
	}

	return nil
}

func (r *RayServiceReconciler) getRayClusterByNamespacedName(ctx context.Context, clusterKey client.ObjectKey) (*rayv1alpha1.RayCluster, error) {
	rayCluster := &rayv1alpha1.RayCluster{}
	if clusterKey.Name != "" {
		// Ignore not found since in that case we should return RayCluster as nil.
		if err := r.Get(ctx, clusterKey, rayCluster); client.IgnoreNotFound(err) != nil {
			r.Log.Error(err, "Fail to get RayCluster "+clusterKey.String())
			return nil, err
		}
	} else {
		rayCluster = nil
	}

	return rayCluster, nil
}

<<<<<<< HEAD
func (r *RayServiceReconciler) cleanUpServeConfigMaps(rayServiceInstance *rayv1alpha1.RayService) {
=======
// cleanUpServeConfigCache cleans up the unused serve deployments config in the cached map.
func (r *RayServiceReconciler) cleanUpServeConfigCache(rayServiceInstance *rayv1alpha1.RayService) {
>>>>>>> 0ba6f887
	activeConfigKey := r.generateConfigKey(rayServiceInstance, rayServiceInstance.Status.ActiveServiceStatus.RayClusterName)
	pendingConfigKey := r.generateConfigKey(rayServiceInstance, rayServiceInstance.Status.PendingServiceStatus.RayClusterName)
	configPrefix := r.generateConfigKeyPrefix(rayServiceInstance)

	// Clean up RayCluster serve deployment configs.
	for key := range r.ServeDeploymentConfigs.Items() {
		if key == activeConfigKey || key == pendingConfigKey {
			continue
		}
		if !strings.HasPrefix(key, configPrefix) {
			// Skip configs owned by other RayService Instance.
			continue
		}
<<<<<<< HEAD
		r.Log.V(1).Info("cleanUpServeConfigMaps", "activeConfigKey", activeConfigKey, "pendingConfigKey", pendingConfigKey, "remove key", key)
=======
		r.Log.V(1).Info("cleanUpServeConfigCache", "activeConfigKey", activeConfigKey, "pendingConfigKey", pendingConfigKey, "remove key", key)
>>>>>>> 0ba6f887
		r.ServeDeploymentConfigs.Remove(key)
	}
}

<<<<<<< HEAD
=======
// shouldPrepareNewRayCluster checks if we need to generate a new pending cluster.
>>>>>>> 0ba6f887
func (r *RayServiceReconciler) shouldPrepareNewRayCluster(rayServiceInstance *rayv1alpha1.RayService, activeRayCluster *rayv1alpha1.RayCluster) bool {
	shouldPrepareRayCluster := false

	if rayServiceInstance.Status.PendingServiceStatus.RayClusterName == "" {
		// Prepare new RayCluster if:
		// 1. No active and pending cluster
		// 2. No pending cluster, and the active RayCluster has changed.
		if activeRayCluster == nil || !reflect.DeepEqual(activeRayCluster.Spec, rayServiceInstance.Spec.RayClusterSpec) {
			shouldPrepareRayCluster = true
		}
	}

	return shouldPrepareRayCluster
}

<<<<<<< HEAD
=======
// createRayClusterInstanceIfNeeded checks if we need to create a new RayCluster instance. If so, create one.
>>>>>>> 0ba6f887
func (r *RayServiceReconciler) createRayClusterInstanceIfNeeded(ctx context.Context, rayServiceInstance *rayv1alpha1.RayService, pendingRayCluster *rayv1alpha1.RayCluster) (*rayv1alpha1.RayCluster, error) {
	if rayServiceInstance.Status.PendingServiceStatus.RayClusterName == "" {
		// No exist pending RayCluster and no need to create one.
		return nil, nil
	}

	var err error
	// Create a new RayCluster if:
	// 1. No RayCluster pending.
	// 2. Config update for the pending cluster.
	if pendingRayCluster == nil || !reflect.DeepEqual(pendingRayCluster.Spec, rayServiceInstance.Spec.RayClusterSpec) {
		pendingRayCluster, err = r.createRayClusterInstance(ctx, rayServiceInstance, rayServiceInstance.Status.PendingServiceStatus.RayClusterName)
		if err != nil {
			return nil, err
		}
	}

	return pendingRayCluster, nil
}

<<<<<<< HEAD
=======
// createRayClusterInstance deletes the old RayCluster instance if exists. Only when no existing RayCluster, create a new RayCluster instance.
// One important part is that if this method deletes the old RayCluster, it will return instantly. It depends on the controller to call it again to generate the new RayCluster instance.
>>>>>>> 0ba6f887
func (r *RayServiceReconciler) createRayClusterInstance(ctx context.Context, rayServiceInstance *rayv1alpha1.RayService, rayClusterInstanceName string) (*rayv1alpha1.RayCluster, error) {
	r.Log.V(1).Info("createRayClusterInstance", "rayClusterInstanceName", rayClusterInstanceName)

	rayClusterKey := client.ObjectKey{
		Namespace: rayServiceInstance.Namespace,
		Name:      rayClusterInstanceName,
	}

	rayClusterInstance := &rayv1alpha1.RayCluster{}

	var err error
	// Loop until there is no pending RayCluster.
	err = r.Get(ctx, rayClusterKey, rayClusterInstance)

	// If RayCluster exists, it means the config is updated. Delete the previous RayCluster first.
	if err == nil {
		r.Log.V(1).Info("Ray cluster already exists, config changes. Need to recreate. Delete the pending one now.", "key", rayClusterKey.String())
		delErr := r.Delete(ctx, rayClusterInstance, client.PropagationPolicy(metav1.DeletePropagationBackground))
		if delErr == nil {
			// Go to next loop and check if the ray cluster is deleted.
			return nil, nil
		} else if !errors.IsNotFound(delErr) {
			return nil, delErr
		}
		// if error is `not found`, then continue.
	} else if !errors.IsNotFound(err) {
		r.Log.Error(err, "Get request rayCluster instance error!")
		return nil, err
		// if error is `not found`, then continue.
	}

	r.Log.V(1).Info("No pending RayCluster, creating RayCluster.")
	rayClusterInstance, err = r.constructRayClusterForRayService(rayServiceInstance, rayClusterInstanceName)
	if err != nil {
		r.Log.Error(err, "unable to construct rayCluster from spec")
		return nil, err
	}
	if err = r.Create(ctx, rayClusterInstance); err != nil {
		r.Log.Error(err, "unable to create rayCluster for rayService", "rayCluster", rayClusterInstance)
		return nil, err
	}
	r.Log.V(1).Info("created rayCluster for rayService run", "rayCluster", rayClusterInstance)

	return rayClusterInstance, nil
}

func (r *RayServiceReconciler) constructRayClusterForRayService(rayService *rayv1alpha1.RayService, rayClusterName string) (*rayv1alpha1.RayCluster, error) {
	rayClusterLabel := make(map[string]string)
	for k, v := range rayService.Labels {
		rayClusterLabel[k] = v
	}
	rayClusterLabel[common.RayServiceLabelKey] = rayService.Name

	rayCluster := &rayv1alpha1.RayCluster{
		ObjectMeta: metav1.ObjectMeta{
			Labels:      rayClusterLabel,
			Annotations: rayService.Annotations,
			Name:        rayClusterName,
			Namespace:   rayService.Namespace,
		},
		Spec: rayService.Spec.RayClusterSpec,
	}

	// Set the ownership in order to do the garbage collection by k8s.
	if err := ctrl.SetControllerReference(rayService, rayCluster, r.Scheme); err != nil {
		return nil, err
	}

	return rayCluster, nil
}

func (r *RayServiceReconciler) fetchDashboardURL(ctx context.Context, rayCluster *rayv1alpha1.RayCluster) (string, error) {
	headService := &corev1.Service{}
	headServiceName := utils.CheckName(utils.GenerateServiceName(rayCluster.Name))
	if err := r.Get(ctx, client.ObjectKey{Name: headServiceName, Namespace: rayCluster.Namespace}, headService); err != nil {
		return "", err
	}

	r.Log.V(1).Info("fetchDashboardURL ", "head service found", headService.Name)
	// TODO: compare diff and reconcile the object. For example. ServiceType might be changed or port might be modified
	servicePorts := headService.Spec.Ports

	dashboardPort := int32(-1)

	for _, servicePort := range servicePorts {
		if servicePort.Name == servicePortName {
			dashboardPort = servicePort.Port
			break
		}
	}

	if dashboardPort == int32(-1) {
		return "", fmtErrors.Errorf("dashboard port not found")
	}

	dashboardURL := fmt.Sprintf("%s.%s.svc.cluster.local:%v",
		headService.Name,
		headService.Namespace,
		dashboardPort)
	r.Log.V(1).Info("fetchDashboardURL ", "dashboardURL", dashboardURL)
	return dashboardURL, nil
}

func (r *RayServiceReconciler) checkIfNeedSubmitServeDeployment(rayServiceInstance *rayv1alpha1.RayService, rayClusterInstance *rayv1alpha1.RayCluster, serveStatus *rayv1alpha1.RayServiceStatus) bool {
	existConfigObj, exist := r.ServeDeploymentConfigs.Get(r.generateConfigKey(rayServiceInstance, rayClusterInstance.Name))

	if !exist {
		r.Log.V(1).Info("shouldUpdate value, config does not exist")
		return true
	}

	existConfig, ok := existConfigObj.(rayv1alpha1.RayServiceSpec)

	shouldUpdate := false

<<<<<<< HEAD
	if !ok || !reflect.DeepEqual(existConfig, rayServiceInstance.Spec) {
=======
	if !ok || !reflect.DeepEqual(existConfig, rayServiceInstance.Spec) || len(serveStatus.ServeStatuses) != len(existConfig.ServeConfigSpecs) {
>>>>>>> 0ba6f887
		shouldUpdate = true
	}

	r.Log.V(1).Info("shouldUpdate value", "shouldUpdate", shouldUpdate)

	return shouldUpdate
}

func (r *RayServiceReconciler) updateServeDeployment(rayServiceInstance *rayv1alpha1.RayService, rayDashboardClient utils.RayDashboardClientInterface, clusterName string) error {
<<<<<<< HEAD
	r.Log.V(1).Info("updateServeDeployment", "config", rayServiceInstance.Spec.ServeDeploymentGraphSpec)
	runtimeEnv := make(map[string]interface{})
	_ = yaml.Unmarshal([]byte(rayServiceInstance.Spec.ServeDeploymentGraphSpec.RuntimeEnv), &runtimeEnv)
	servingClusterDeployments := utils.ServingClusterDeployments{
		ImportPath:  rayServiceInstance.Spec.ServeDeploymentGraphSpec.ImportPath,
		RuntimeEnv:  runtimeEnv,
		Deployments: rayDashboardClient.ConvertServeConfig(rayServiceInstance.Spec.ServeDeploymentGraphSpec.ServeConfigSpecs),
	}

	deploymentJson, _ := json.Marshal(servingClusterDeployments)
	r.Log.V(1).Info("updateServeDeployment", "json config", string(deploymentJson))
	if err := rayDashboardClient.UpdateDeployments(rayServiceInstance.Spec.ServeDeploymentGraphSpec); err != nil {
=======
	r.Log.V(1).Info("updateServeDeployment", "config", rayServiceInstance.Spec.ServeConfigSpecs)
	if err := rayDashboardClient.UpdateDeployments(rayServiceInstance.Spec.ServeConfigSpecs); err != nil {
>>>>>>> 0ba6f887
		r.Log.Error(err, "fail to update deployment")
		return err
	}

	r.ServeDeploymentConfigs.Set(r.generateConfigKey(rayServiceInstance, clusterName), rayServiceInstance.Spec)
	return nil
}

<<<<<<< HEAD
func (r *RayServiceReconciler) getAndCheckServeStatus(rayServiceInstance *rayv1alpha1.RayService, dashboardClient utils.RayDashboardClientInterface, rayServiceServeStatus *rayv1alpha1.RayServiceStatus) (bool, error) {
=======
// getAndCheckServeStatus get app and serve deployments statuses, update the health timestamp and check if RayCluster is overall healthy.
func (r *RayServiceReconciler) getAndCheckServeStatus(dashboardClient utils.RayDashboardClientInterface, rayServiceServeStatus *rayv1alpha1.RayServiceStatus) (bool, error) {
>>>>>>> 0ba6f887
	var serveStatuses *utils.ServeDeploymentStatuses
	var err error
	if serveStatuses, err = dashboardClient.GetDeploymentsStatus(); err != nil {
		r.Log.Error(err, "fail to get deployment status")
		return false, err
	}

	statusMap := make(map[string]rayv1alpha1.ServeDeploymentStatus)

	for _, status := range rayServiceServeStatus.ServeStatuses {
		statusMap[status.Name] = status
	}

	isHealthy := true
	timeNow := metav1.Now()
	for i := 0; i < len(serveStatuses.DeploymentStatuses); i++ {
		serveStatuses.DeploymentStatuses[i].LastUpdateTime = &timeNow
		serveStatuses.DeploymentStatuses[i].HealthLastUpdateTime = &timeNow
		if serveStatuses.DeploymentStatuses[i].Status != "HEALTHY" {
			prevStatus, exist := statusMap[serveStatuses.DeploymentStatuses[i].Name]
			if exist {
				if prevStatus.Status != "HEALTHY" {
					serveStatuses.DeploymentStatuses[i].HealthLastUpdateTime = prevStatus.HealthLastUpdateTime

					if prevStatus.HealthLastUpdateTime != nil && time.Since(prevStatus.HealthLastUpdateTime.Time).Seconds() > ServeDeploymentUnhealthySecondThreshold {
						isHealthy = false
					}
				}
			}
		}
	}

	//Check app status.
	serveStatuses.ApplicationStatus.LastUpdateTime = &timeNow
	serveStatuses.ApplicationStatus.HealthLastUpdateTime = &timeNow
	if serveStatuses.ApplicationStatus.Status != "HEALTHY" {
		// Check previously app status.
		if rayServiceServeStatus.ApplicationStatus.Status != "HEALTHY" {
			serveStatuses.ApplicationStatus.HealthLastUpdateTime = rayServiceServeStatus.ApplicationStatus.HealthLastUpdateTime

			if rayServiceServeStatus.ApplicationStatus.HealthLastUpdateTime != nil && time.Since(rayServiceServeStatus.ApplicationStatus.HealthLastUpdateTime.Time).Seconds() > ServeDeploymentUnhealthySecondThreshold {
				isHealthy = false
			}
		}
	}
<<<<<<< HEAD

	rayServiceServeStatus.ServeStatuses = serveStatuses.DeploymentStatuses
	rayServiceServeStatus.ApplicationStatus = serveStatuses.ApplicationStatus

=======

	rayServiceServeStatus.ServeStatuses = serveStatuses.DeploymentStatuses
	rayServiceServeStatus.ApplicationStatus = serveStatuses.ApplicationStatus

>>>>>>> 0ba6f887
	r.Log.V(1).Info("getAndCheckServeStatus ", "statusMap", statusMap, "serveStatuses", serveStatuses)

	return isHealthy, nil
}

func (r *RayServiceReconciler) allServeDeploymentsHealthy(rayServiceInstance *rayv1alpha1.RayService, rayServiceStatus *rayv1alpha1.RayServiceStatus) bool {
	// Check if the serve deployment number is correct.
	r.Log.V(1).Info("allServeDeploymentsHealthy", "rayServiceInstance.Status.ServeStatuses", rayServiceStatus.ServeStatuses)
<<<<<<< HEAD
	if len(rayServiceStatus.ServeStatuses) == 0 {
=======
	if len(rayServiceStatus.ServeStatuses) != len(rayServiceInstance.Spec.ServeConfigSpecs) {
>>>>>>> 0ba6f887
		return false
	}

	// Check if all the service deployments are healthy.
	for _, status := range rayServiceStatus.ServeStatuses {
		if status.Status != "HEALTHY" {
			return false
		}
	}

	return true
}

func (r *RayServiceReconciler) generateConfigKey(rayServiceInstance *rayv1alpha1.RayService, clusterName string) string {
	return r.generateConfigKeyPrefix(rayServiceInstance) + clusterName
}

func (r *RayServiceReconciler) generateConfigKeyPrefix(rayServiceInstance *rayv1alpha1.RayService) string {
	return rayServiceInstance.Namespace + "/" + rayServiceInstance.Name + "/"
}

// Return true if healthy, otherwise false.
func (r *RayServiceReconciler) updateAndCheckDashboardStatus(rayServiceClusterStatus *rayv1alpha1.RayServiceStatus, isHealthy bool) bool {
	timeNow := metav1.Now()
	rayServiceClusterStatus.DashboardStatus.LastUpdateTime = &timeNow
	rayServiceClusterStatus.DashboardStatus.IsHealthy = isHealthy
	if rayServiceClusterStatus.DashboardStatus.HealthLastUpdateTime.IsZero() || isHealthy {
		rayServiceClusterStatus.DashboardStatus.HealthLastUpdateTime = &timeNow
	}

	return time.Since(rayServiceClusterStatus.DashboardStatus.HealthLastUpdateTime.Time).Seconds() <= DashboardUnhealthySecondThreshold
}

func (r *RayServiceReconciler) markRestart(rayServiceInstance *rayv1alpha1.RayService) {
	// Generate RayCluster name for pending cluster.
	r.Log.V(1).Info("Current cluster is unhealthy, prepare to restart.", "Status", rayServiceInstance.Status)
	rayServiceInstance.Status.ServiceStatus = rayv1alpha1.Restarting
	rayServiceInstance.Status.PendingServiceStatus = rayv1alpha1.RayServiceStatus{
		RayClusterName: utils.GenerateRayClusterName(rayServiceInstance.Name),
	}
}

func (r *RayServiceReconciler) updateRayClusterInfo(rayServiceInstance *rayv1alpha1.RayService, healthyClusterName string) {
	r.Log.V(1).Info("updateRayClusterInfo", "ActiveRayClusterName", rayServiceInstance.Status.ActiveServiceStatus.RayClusterName, "healthyClusterName", healthyClusterName)
	if rayServiceInstance.Status.ActiveServiceStatus.RayClusterName != healthyClusterName {
		rayServiceInstance.Status.ActiveServiceStatus = rayServiceInstance.Status.PendingServiceStatus
		rayServiceInstance.Status.PendingServiceStatus = rayv1alpha1.RayServiceStatus{}
	}
}

// TODO: When start Ingress in RayService, we can disable the Ingress from RayCluster.
func (r *RayServiceReconciler) reconcileIngress(ctx context.Context, rayServiceInstance *rayv1alpha1.RayService, rayClusterInstance *rayv1alpha1.RayCluster) error {
	if rayClusterInstance.Spec.HeadGroupSpec.EnableIngress == nil || !*rayClusterInstance.Spec.HeadGroupSpec.EnableIngress {
		return nil
	}

	// Creat Ingress Struct.
	ingress, err := common.BuildIngressForRayService(*rayServiceInstance, *rayClusterInstance)
	if err != nil {
		return err
	}
	ingress.Name = utils.CheckName(ingress.Name)

	// Get Ingress instance.
	headIngress := &networkingv1.Ingress{}
	err = r.Get(ctx, client.ObjectKey{Name: ingress.Name, Namespace: rayServiceInstance.Namespace}, headIngress)

	if err == nil {
		// Update Ingress
		headIngress.Spec = ingress.Spec
		if updateErr := r.Update(ctx, ingress); updateErr != nil {
			r.Log.Error(updateErr, "Ingress Update error!", "Ingress.Error", updateErr)
			return updateErr
		}
	} else if errors.IsNotFound(err) {
		// Create Ingress
		if err := ctrl.SetControllerReference(rayServiceInstance, ingress, r.Scheme); err != nil {
			return err
		}
		if createErr := r.Create(ctx, ingress); createErr != nil {
			if errors.IsAlreadyExists(createErr) {
				log.Info("Ingress already exists,no need to create")
				return nil
			}
			r.Log.Error(createErr, "Ingress create error!", "Ingress.Error", createErr)
			return createErr
		}
	} else {
		r.Log.Error(err, "Ingress get error!")
		return err
	}

	return nil
}

func (r *RayServiceReconciler) reconcileServices(ctx context.Context, rayServiceInstance *rayv1alpha1.RayService, rayClusterInstance *rayv1alpha1.RayCluster) error {
	// Creat Service Struct.
	rayHeadSvc, err := common.BuildServiceForRayService(*rayServiceInstance, *rayClusterInstance)
	if err != nil {
		return err
	}
	rayHeadSvc.Name = utils.CheckName(rayHeadSvc.Name)

	// Get Service instance.
	headService := &corev1.Service{}
	err = r.Get(ctx, client.ObjectKey{Name: rayHeadSvc.Name, Namespace: rayServiceInstance.Namespace}, headService)

	if err == nil {
		// Update Service
		headService.Spec = rayHeadSvc.Spec
		r.Log.V(1).Info("reconcileServices update service")
		if updateErr := r.Update(ctx, headService); updateErr != nil {
			r.Log.Error(updateErr, "rayHeadSvc Update error!", "rayHeadSvc.Error", updateErr)
			return updateErr
		}
	} else if errors.IsNotFound(err) {
		// Create Service
		r.Log.V(1).Info("reconcileServices create service")
		if err := ctrl.SetControllerReference(rayServiceInstance, rayHeadSvc, r.Scheme); err != nil {
			return err
		}
		if createErr := r.Create(ctx, rayHeadSvc); createErr != nil {
			if errors.IsAlreadyExists(createErr) {
				log.Info("rayHeadSvc already exists,no need to create")
				return nil
			}
			r.Log.Error(createErr, "rayHeadSvc create error!", "rayHeadSvc.Error", createErr)
			return createErr
		}
	} else {
		r.Log.Error(err, "rayHeadSvc get error!")
		return err
	}

	return nil
}

func (r *RayServiceReconciler) updateStatusForActiveCluster(ctx context.Context, rayServiceInstance *rayv1alpha1.RayService, rayClusterInstance *rayv1alpha1.RayCluster) error {
	rayServiceInstance.Status.ActiveServiceStatus.RayClusterStatus = rayClusterInstance.Status

	var err error
	var clientURL string
	rayServiceStatus := &rayServiceInstance.Status.ActiveServiceStatus

	if clientURL, err = r.fetchDashboardURL(ctx, rayClusterInstance); err != nil || clientURL == "" {
		r.updateAndCheckDashboardStatus(rayServiceStatus, false)
		return err
	}

	rayDashboardClient := utils.GetRayDashboardClientFunc()
	rayDashboardClient.InitClient(clientURL)

	var isHealthy bool
<<<<<<< HEAD
	if isHealthy, err = r.getAndCheckServeStatus(rayServiceInstance, rayDashboardClient, rayServiceStatus); err != nil {
=======
	if isHealthy, err = r.getAndCheckServeStatus(rayDashboardClient, rayServiceStatus); err != nil {
>>>>>>> 0ba6f887
		r.updateAndCheckDashboardStatus(rayServiceStatus, false)
		return err
	}

	r.updateAndCheckDashboardStatus(rayServiceStatus, true)

	rayServiceLog.Info("Check serve health", "isHealthy", isHealthy)

	return err
}

<<<<<<< HEAD
=======
// reconcileServe update serve deployments config if not deployed yet or the config is changed. Then check the dashboard health and serve deployment health. If unhealthy, mark restart by generating a pending cluster name in the RayService state.
>>>>>>> 0ba6f887
func (r *RayServiceReconciler) reconcileServe(ctx context.Context, rayServiceInstance *rayv1alpha1.RayService, rayClusterInstance *rayv1alpha1.RayCluster, isActive bool) (ctrl.Result, bool, error) {
	rayServiceInstance.Status.ActiveServiceStatus.RayClusterStatus = rayClusterInstance.Status
	var err error
	var clientURL string
	var rayServiceStatus *rayv1alpha1.RayServiceStatus

	// Pick up service status to be updated.
	if isActive {
		rayServiceStatus = &rayServiceInstance.Status.ActiveServiceStatus
	} else {
		rayServiceStatus = &rayServiceInstance.Status.PendingServiceStatus
	}

	if clientURL, err = r.fetchDashboardURL(ctx, rayClusterInstance); err != nil || clientURL == "" {
		if !r.updateAndCheckDashboardStatus(rayServiceStatus, false) {
			rayServiceLog.Info("Dashboard is unhealthy, restart the cluster.")
			r.markRestart(rayServiceInstance)
		}
		err = r.updateState(ctx, rayServiceInstance, rayv1alpha1.WaitForDashboard, err)
		return ctrl.Result{}, false, err
	}

	rayDashboardClient := utils.GetRayDashboardClientFunc()
	rayDashboardClient.InitClient(clientURL)

	shouldUpdate := r.checkIfNeedSubmitServeDeployment(rayServiceInstance, rayClusterInstance, rayServiceStatus)

	if shouldUpdate {
		if err = r.updateServeDeployment(rayServiceInstance, rayDashboardClient, rayClusterInstance.Name); err != nil {
			if !r.updateAndCheckDashboardStatus(rayServiceStatus, false) {
				rayServiceLog.Info("Dashboard is unhealthy, restart the cluster.")
				r.markRestart(rayServiceInstance)
			}
			err = r.updateState(ctx, rayServiceInstance, rayv1alpha1.FailedServeDeploy, err)
			return ctrl.Result{}, false, err
		}
	}

	var isHealthy bool
<<<<<<< HEAD
	if isHealthy, err = r.getAndCheckServeStatus(rayServiceInstance, rayDashboardClient, rayServiceStatus); err != nil {
=======
	if isHealthy, err = r.getAndCheckServeStatus(rayDashboardClient, rayServiceStatus); err != nil {
>>>>>>> 0ba6f887
		if !r.updateAndCheckDashboardStatus(rayServiceStatus, false) {
			rayServiceLog.Info("Dashboard is unhealthy, restart the cluster.")
			r.markRestart(rayServiceInstance)
		}
		err = r.updateState(ctx, rayServiceInstance, rayv1alpha1.FailedToGetServeDeploymentStatus, err)
		return ctrl.Result{}, false, err
	}

	r.updateAndCheckDashboardStatus(rayServiceStatus, true)

	rayServiceLog.Info("Check serve health", "isHealthy", isHealthy, "isActive", isActive)

	if isHealthy {
		rayServiceInstance.Status.ServiceStatus = rayv1alpha1.Running
		if r.allServeDeploymentsHealthy(rayServiceInstance, rayServiceStatus) {
			// Preparing RayCluster is ready.
			r.updateRayClusterInfo(rayServiceInstance, rayClusterInstance.Name)
		}
	} else {
		r.markRestart(rayServiceInstance)
		rayServiceInstance.Status.ServiceStatus = rayv1alpha1.Restarting
		if err := r.Status().Update(ctx, rayServiceInstance); err != nil {
			return ctrl.Result{}, false, err
		}

		rayServiceLog.V(1).Info("Mark cluster as unhealthy", "rayCluster", rayClusterInstance)
		// Wait a while for the cluster delete
		return ctrl.Result{RequeueAfter: ServiceRestartRequeueDuration}, false, nil
	}

	return ctrl.Result{}, true, nil
}<|MERGE_RESOLUTION|>--- conflicted
+++ resolved
@@ -113,11 +113,7 @@
 	}
 
 	// Reconcile Serve Configs.
-<<<<<<< HEAD
-	r.cleanUpServeConfigMaps(rayServiceInstance)
-=======
 	r.cleanUpServeConfigCache(rayServiceInstance)
->>>>>>> 0ba6f887
 
 	rayServiceLog.Info("Done reconcileRayCluster")
 
@@ -169,12 +165,8 @@
 		return ctrl.Result{RequeueAfter: ServiceRestartRequeueDuration}, nil
 	}
 
-<<<<<<< HEAD
-	rayClusterInstance := activeRayClusterInstance // RayCluster instance which needs reconcile.
-=======
 	// Get the healthy ray cluster instance for service and ingress update.
 	rayClusterInstance := activeRayClusterInstance
->>>>>>> 0ba6f887
 	if pendingRayClusterInstance != nil {
 		rayClusterInstance = pendingRayClusterInstance
 	}
@@ -229,13 +221,10 @@
 	return err
 }
 
-<<<<<<< HEAD
-=======
 // reconcileRayCluster checks the active and pending ray cluster instances. It includes 3 parts.
 // 1. It will decide whether to generate a pending cluster name.
 // 2. It will delete the old pending ray cluster instance.
 // 3. It will create a new pending ray cluster instance.
->>>>>>> 0ba6f887
 func (r *RayServiceReconciler) reconcileRayCluster(ctx context.Context, rayServiceInstance *rayv1alpha1.RayService) (*rayv1alpha1.RayCluster, *rayv1alpha1.RayCluster, error) {
 	var err error
 	if err = r.cleanUpRayClusterInstance(ctx, rayServiceInstance); err != nil {
@@ -267,10 +256,7 @@
 	return activeRayCluster, pendingRayCluster, nil
 }
 
-<<<<<<< HEAD
-=======
 // cleanUpRayClusterInstance cleans up all the dangling RayCluster instances that are owned by the RayService instance.
->>>>>>> 0ba6f887
 func (r *RayServiceReconciler) cleanUpRayClusterInstance(ctx context.Context, rayServiceInstance *rayv1alpha1.RayService) error {
 	rayClusterList := rayv1alpha1.RayClusterList{}
 	filterLabels := client.MatchingLabels{common.RayServiceLabelKey: rayServiceInstance.Name}
@@ -309,12 +295,8 @@
 	return rayCluster, nil
 }
 
-<<<<<<< HEAD
-func (r *RayServiceReconciler) cleanUpServeConfigMaps(rayServiceInstance *rayv1alpha1.RayService) {
-=======
 // cleanUpServeConfigCache cleans up the unused serve deployments config in the cached map.
 func (r *RayServiceReconciler) cleanUpServeConfigCache(rayServiceInstance *rayv1alpha1.RayService) {
->>>>>>> 0ba6f887
 	activeConfigKey := r.generateConfigKey(rayServiceInstance, rayServiceInstance.Status.ActiveServiceStatus.RayClusterName)
 	pendingConfigKey := r.generateConfigKey(rayServiceInstance, rayServiceInstance.Status.PendingServiceStatus.RayClusterName)
 	configPrefix := r.generateConfigKeyPrefix(rayServiceInstance)
@@ -328,19 +310,12 @@
 			// Skip configs owned by other RayService Instance.
 			continue
 		}
-<<<<<<< HEAD
-		r.Log.V(1).Info("cleanUpServeConfigMaps", "activeConfigKey", activeConfigKey, "pendingConfigKey", pendingConfigKey, "remove key", key)
-=======
 		r.Log.V(1).Info("cleanUpServeConfigCache", "activeConfigKey", activeConfigKey, "pendingConfigKey", pendingConfigKey, "remove key", key)
->>>>>>> 0ba6f887
 		r.ServeDeploymentConfigs.Remove(key)
 	}
 }
 
-<<<<<<< HEAD
-=======
 // shouldPrepareNewRayCluster checks if we need to generate a new pending cluster.
->>>>>>> 0ba6f887
 func (r *RayServiceReconciler) shouldPrepareNewRayCluster(rayServiceInstance *rayv1alpha1.RayService, activeRayCluster *rayv1alpha1.RayCluster) bool {
 	shouldPrepareRayCluster := false
 
@@ -356,10 +331,7 @@
 	return shouldPrepareRayCluster
 }
 
-<<<<<<< HEAD
-=======
 // createRayClusterInstanceIfNeeded checks if we need to create a new RayCluster instance. If so, create one.
->>>>>>> 0ba6f887
 func (r *RayServiceReconciler) createRayClusterInstanceIfNeeded(ctx context.Context, rayServiceInstance *rayv1alpha1.RayService, pendingRayCluster *rayv1alpha1.RayCluster) (*rayv1alpha1.RayCluster, error) {
 	if rayServiceInstance.Status.PendingServiceStatus.RayClusterName == "" {
 		// No exist pending RayCluster and no need to create one.
@@ -380,11 +352,8 @@
 	return pendingRayCluster, nil
 }
 
-<<<<<<< HEAD
-=======
 // createRayClusterInstance deletes the old RayCluster instance if exists. Only when no existing RayCluster, create a new RayCluster instance.
 // One important part is that if this method deletes the old RayCluster, it will return instantly. It depends on the controller to call it again to generate the new RayCluster instance.
->>>>>>> 0ba6f887
 func (r *RayServiceReconciler) createRayClusterInstance(ctx context.Context, rayServiceInstance *rayv1alpha1.RayService, rayClusterInstanceName string) (*rayv1alpha1.RayCluster, error) {
 	r.Log.V(1).Info("createRayClusterInstance", "rayClusterInstanceName", rayClusterInstanceName)
 
@@ -500,11 +469,7 @@
 
 	shouldUpdate := false
 
-<<<<<<< HEAD
 	if !ok || !reflect.DeepEqual(existConfig, rayServiceInstance.Spec) {
-=======
-	if !ok || !reflect.DeepEqual(existConfig, rayServiceInstance.Spec) || len(serveStatus.ServeStatuses) != len(existConfig.ServeConfigSpecs) {
->>>>>>> 0ba6f887
 		shouldUpdate = true
 	}
 
@@ -514,7 +479,6 @@
 }
 
 func (r *RayServiceReconciler) updateServeDeployment(rayServiceInstance *rayv1alpha1.RayService, rayDashboardClient utils.RayDashboardClientInterface, clusterName string) error {
-<<<<<<< HEAD
 	r.Log.V(1).Info("updateServeDeployment", "config", rayServiceInstance.Spec.ServeDeploymentGraphSpec)
 	runtimeEnv := make(map[string]interface{})
 	_ = yaml.Unmarshal([]byte(rayServiceInstance.Spec.ServeDeploymentGraphSpec.RuntimeEnv), &runtimeEnv)
@@ -527,10 +491,6 @@
 	deploymentJson, _ := json.Marshal(servingClusterDeployments)
 	r.Log.V(1).Info("updateServeDeployment", "json config", string(deploymentJson))
 	if err := rayDashboardClient.UpdateDeployments(rayServiceInstance.Spec.ServeDeploymentGraphSpec); err != nil {
-=======
-	r.Log.V(1).Info("updateServeDeployment", "config", rayServiceInstance.Spec.ServeConfigSpecs)
-	if err := rayDashboardClient.UpdateDeployments(rayServiceInstance.Spec.ServeConfigSpecs); err != nil {
->>>>>>> 0ba6f887
 		r.Log.Error(err, "fail to update deployment")
 		return err
 	}
@@ -539,12 +499,8 @@
 	return nil
 }
 
-<<<<<<< HEAD
-func (r *RayServiceReconciler) getAndCheckServeStatus(rayServiceInstance *rayv1alpha1.RayService, dashboardClient utils.RayDashboardClientInterface, rayServiceServeStatus *rayv1alpha1.RayServiceStatus) (bool, error) {
-=======
 // getAndCheckServeStatus get app and serve deployments statuses, update the health timestamp and check if RayCluster is overall healthy.
 func (r *RayServiceReconciler) getAndCheckServeStatus(dashboardClient utils.RayDashboardClientInterface, rayServiceServeStatus *rayv1alpha1.RayServiceStatus) (bool, error) {
->>>>>>> 0ba6f887
 	var serveStatuses *utils.ServeDeploymentStatuses
 	var err error
 	if serveStatuses, err = dashboardClient.GetDeploymentsStatus(); err != nil {
@@ -590,17 +546,10 @@
 			}
 		}
 	}
-<<<<<<< HEAD
 
 	rayServiceServeStatus.ServeStatuses = serveStatuses.DeploymentStatuses
 	rayServiceServeStatus.ApplicationStatus = serveStatuses.ApplicationStatus
 
-=======
-
-	rayServiceServeStatus.ServeStatuses = serveStatuses.DeploymentStatuses
-	rayServiceServeStatus.ApplicationStatus = serveStatuses.ApplicationStatus
-
->>>>>>> 0ba6f887
 	r.Log.V(1).Info("getAndCheckServeStatus ", "statusMap", statusMap, "serveStatuses", serveStatuses)
 
 	return isHealthy, nil
@@ -609,11 +558,7 @@
 func (r *RayServiceReconciler) allServeDeploymentsHealthy(rayServiceInstance *rayv1alpha1.RayService, rayServiceStatus *rayv1alpha1.RayServiceStatus) bool {
 	// Check if the serve deployment number is correct.
 	r.Log.V(1).Info("allServeDeploymentsHealthy", "rayServiceInstance.Status.ServeStatuses", rayServiceStatus.ServeStatuses)
-<<<<<<< HEAD
 	if len(rayServiceStatus.ServeStatuses) == 0 {
-=======
-	if len(rayServiceStatus.ServeStatuses) != len(rayServiceInstance.Spec.ServeConfigSpecs) {
->>>>>>> 0ba6f887
 		return false
 	}
 
@@ -767,11 +712,7 @@
 	rayDashboardClient.InitClient(clientURL)
 
 	var isHealthy bool
-<<<<<<< HEAD
 	if isHealthy, err = r.getAndCheckServeStatus(rayServiceInstance, rayDashboardClient, rayServiceStatus); err != nil {
-=======
-	if isHealthy, err = r.getAndCheckServeStatus(rayDashboardClient, rayServiceStatus); err != nil {
->>>>>>> 0ba6f887
 		r.updateAndCheckDashboardStatus(rayServiceStatus, false)
 		return err
 	}
@@ -783,10 +724,6 @@
 	return err
 }
 
-<<<<<<< HEAD
-=======
-// reconcileServe update serve deployments config if not deployed yet or the config is changed. Then check the dashboard health and serve deployment health. If unhealthy, mark restart by generating a pending cluster name in the RayService state.
->>>>>>> 0ba6f887
 func (r *RayServiceReconciler) reconcileServe(ctx context.Context, rayServiceInstance *rayv1alpha1.RayService, rayClusterInstance *rayv1alpha1.RayCluster, isActive bool) (ctrl.Result, bool, error) {
 	rayServiceInstance.Status.ActiveServiceStatus.RayClusterStatus = rayClusterInstance.Status
 	var err error
@@ -826,11 +763,7 @@
 	}
 
 	var isHealthy bool
-<<<<<<< HEAD
 	if isHealthy, err = r.getAndCheckServeStatus(rayServiceInstance, rayDashboardClient, rayServiceStatus); err != nil {
-=======
-	if isHealthy, err = r.getAndCheckServeStatus(rayDashboardClient, rayServiceStatus); err != nil {
->>>>>>> 0ba6f887
 		if !r.updateAndCheckDashboardStatus(rayServiceStatus, false) {
 			rayServiceLog.Info("Dashboard is unhealthy, restart the cluster.")
 			r.markRestart(rayServiceInstance)
