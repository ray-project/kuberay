package ray

import (
	"context"
	errstd "errors"
	"fmt"
	"math"
	"os"
	"reflect"
	"strconv"
	"strings"
	"time"

	"k8s.io/apimachinery/pkg/util/json"
	"k8s.io/apimachinery/pkg/util/yaml"
	"k8s.io/utils/lru"

	"github.com/ray-project/kuberay/ray-operator/controllers/ray/common"
	"github.com/ray-project/kuberay/ray-operator/pkg/features"

	cmap "github.com/orcaman/concurrent-map/v2"

	"github.com/go-logr/logr"
	corev1 "k8s.io/api/core/v1"
	"k8s.io/apimachinery/pkg/api/errors"
	"k8s.io/apimachinery/pkg/api/meta"
	metav1 "k8s.io/apimachinery/pkg/apis/meta/v1"

	"github.com/ray-project/kuberay/ray-operator/controllers/ray/utils"

	"k8s.io/client-go/tools/record"
	"sigs.k8s.io/controller-runtime/pkg/builder"
	"sigs.k8s.io/controller-runtime/pkg/controller"
	"sigs.k8s.io/controller-runtime/pkg/manager"
	"sigs.k8s.io/controller-runtime/pkg/predicate"
	"sigs.k8s.io/controller-runtime/pkg/reconcile"

	"k8s.io/apimachinery/pkg/runtime"
	ctrl "sigs.k8s.io/controller-runtime"
	"sigs.k8s.io/controller-runtime/pkg/client"

	rayv1 "github.com/ray-project/kuberay/ray-operator/apis/ray/v1"
)

const (
	ServiceDefaultRequeueDuration   = 2 * time.Second
	RayClusterDeletionDelayDuration = 60 * time.Second
	ENABLE_ZERO_DOWNTIME            = "ENABLE_ZERO_DOWNTIME"
)

// RayServiceReconciler reconciles a RayService object
type RayServiceReconciler struct {
	client.Client
	Scheme   *runtime.Scheme
	Recorder record.EventRecorder
	// Currently, the Ray dashboard doesn't cache the Serve application config.
	// To avoid reapplying the same config repeatedly, cache the config in this map.
	// Cache key is the combination of RayService namespace and name.
	// Cache value is map of RayCluster name to Serve application config.
	ServeConfigs                 *lru.Cache
	RayClusterDeletionTimestamps cmap.ConcurrentMap[string, time.Time]
	dashboardClientFunc          func() utils.RayDashboardClientInterface
	httpProxyClientFunc          func() utils.RayHttpProxyClientInterface
}

// NewRayServiceReconciler returns a new reconcile.Reconciler
func NewRayServiceReconciler(_ context.Context, mgr manager.Manager, provider utils.ClientProvider) *RayServiceReconciler {
	dashboardClientFunc := provider.GetDashboardClient(mgr)
	httpProxyClientFunc := provider.GetHttpProxyClient(mgr)
	return &RayServiceReconciler{
		Client:                       mgr.GetClient(),
		Scheme:                       mgr.GetScheme(),
		Recorder:                     mgr.GetEventRecorderFor("rayservice-controller"),
		ServeConfigs:                 lru.New(utils.ServeConfigLRUSize),
		RayClusterDeletionTimestamps: cmap.New[time.Time](),

		dashboardClientFunc: dashboardClientFunc,
		httpProxyClientFunc: httpProxyClientFunc,
	}
}

// +kubebuilder:rbac:groups=ray.io,resources=rayservices,verbs=get;list;watch;create;update;patch;delete
// +kubebuilder:rbac:groups=ray.io,resources=rayservices/status,verbs=get;update;patch
// +kubebuilder:rbac:groups=ray.io,resources=rayservices/finalizers,verbs=update
// +kubebuilder:rbac:groups=ray.io,resources=rayclusters,verbs=get;list;watch;create;update;patch;delete
// +kubebuilder:rbac:groups=ray.io,resources=rayclusters/status,verbs=get;update;patch
// +kubebuilder:rbac:groups=ray.io,resources=rayclusters/finalizers,verbs=update
// +kubebuilder:rbac:groups=core,resources=events,verbs=get;list;watch;create;update;patch;delete
// +kubebuilder:rbac:groups=core,resources=pods,verbs=get;list;watch;create;update;patch;delete
// +kubebuilder:rbac:groups=core,resources=pods/status,verbs=get;list;watch;create;update;patch;delete
// +kubebuilder:rbac:groups=core,resources=pods/proxy,verbs=get;update;patch
// +kubebuilder:rbac:groups=core,resources=endpoints,verbs=get;list;watch
// +kubebuilder:rbac:groups=core,resources=services,verbs=get;list;watch;create;update;patch;delete
// +kubebuilder:rbac:groups=core,resources=services/status,verbs=get;update;patch
// +kubebuilder:rbac:groups=core,resources=services/proxy,verbs=get;update;patch
// +kubebuilder:rbac:groups=coordination.k8s.io,resources=leases,verbs=get;list;create;update
// +kubebuilder:rbac:groups=core,resources=serviceaccounts,verbs=get;list;watch;create;delete
// +kubebuilder:rbac:groups="rbac.authorization.k8s.io",resources=roles,verbs=get;list;watch;create;delete;update
// +kubebuilder:rbac:groups="rbac.authorization.k8s.io",resources=rolebindings,verbs=get;list;watch;create;delete

// [WARNING]: There MUST be a newline after kubebuilder markers.
// Reconcile is part of the main kubernetes reconciliation loop which aims to
// move the current state of the cluster closer to the desired state.
//
// This the top level reconciliation flow for RayService.
//
// For more details, check Reconcile and its Result here:
// - https://pkg.go.dev/sigs.k8s.io/controller-runtime@v0.11.2/pkg/reconcile
func (r *RayServiceReconciler) Reconcile(ctx context.Context, request ctrl.Request) (ctrl.Result, error) {
	logger := ctrl.LoggerFrom(ctx)

	var rayServiceInstance *rayv1.RayService
	var err error

	// Resolve the CR from request.
	if rayServiceInstance, err = r.getRayServiceInstance(ctx, request); err != nil {
		return ctrl.Result{}, client.IgnoreNotFound(err)
	}
	originalRayServiceInstance := rayServiceInstance.DeepCopy()

	if err := utils.ValidateRayServiceSpec(rayServiceInstance); err != nil {
		r.Recorder.Eventf(rayServiceInstance, corev1.EventTypeWarning, string(utils.InvalidRayServiceSpec),
			"The RayService spec is invalid %s/%s: %v", rayServiceInstance.Namespace, rayServiceInstance.Name, err)
		return ctrl.Result{RequeueAfter: ServiceDefaultRequeueDuration}, err
	}

	r.cleanUpServeConfigCache(ctx, rayServiceInstance)
	if err = r.cleanUpRayClusterInstance(ctx, rayServiceInstance); err != nil {
		return ctrl.Result{}, err
	}

	// TODO (kevin85421): ObservedGeneration should be used to determine whether to update this CR or not.
	rayServiceInstance.Status.ObservedGeneration = rayServiceInstance.ObjectMeta.Generation

	// Initialize conditions for RayService.
	changed := initConditions(rayServiceInstance)
	if changed {
		if errStatus := r.Status().Update(ctx, rayServiceInstance); errStatus != nil {
			logger.Error(errStatus, "Fail to update initial conditions for RayService")
			return ctrl.Result{RequeueAfter: ServiceDefaultRequeueDuration}, nil
		}
	}

	// Find active and pending ray cluster objects given current service name.
	var activeRayClusterInstance, pendingRayClusterInstance *rayv1.RayCluster
	if activeRayClusterInstance, pendingRayClusterInstance, err = r.reconcileRayCluster(ctx, rayServiceInstance); err != nil {
		return ctrl.Result{RequeueAfter: ServiceDefaultRequeueDuration}, client.IgnoreNotFound(err)
	}

	// Check both active and pending Ray clusters to see if the head Pod is ready to serve requests.
	// This is important to ensure the reliability of the serve service because the head Pod cannot
	// rely on readiness probes to determine serve readiness.
	if err := r.updateHeadPodServeLabel(ctx, activeRayClusterInstance, rayServiceInstance.Spec.ExcludeHeadPodFromServeSvc); err != nil {
		return ctrl.Result{RequeueAfter: ServiceDefaultRequeueDuration}, err
	}
	if err := r.updateHeadPodServeLabel(ctx, pendingRayClusterInstance, rayServiceInstance.Spec.ExcludeHeadPodFromServeSvc); err != nil {
		return ctrl.Result{RequeueAfter: ServiceDefaultRequeueDuration}, err
	}

	// Reconcile serve applications for active and/or pending clusters
	// 1. If there is a pending cluster, reconcile serve applications for the pending cluster.
	// 2. If there are both active and pending clusters, reconcile serve applications for the pending cluster only.
	// 3. If there is no pending cluster, reconcile serve applications for the active cluster.
	var isActiveClusterReady, isPendingClusterReady bool = false, false
	var activeClusterServeApplications, pendingClusterServeApplications map[string]rayv1.AppStatus = nil, nil
	if pendingRayClusterInstance != nil {
		logger.Info("Reconciling the Serve applications for pending cluster", "clusterName", pendingRayClusterInstance.Name)
		if isPendingClusterReady, pendingClusterServeApplications, err = r.reconcileServe(ctx, rayServiceInstance, pendingRayClusterInstance); err != nil {
			return ctrl.Result{RequeueAfter: ServiceDefaultRequeueDuration}, err
		}
	}
	if activeRayClusterInstance != nil && pendingRayClusterInstance == nil {
		// Only reconcile serve applications for the active cluster when there is no pending cluster. That is, during the upgrade process,
		// in-place update and updating the serve application status for the active cluster will not work.
		logger.Info("Reconciling the Serve applications for active cluster", "clusterName", activeRayClusterInstance.Name)
		if isActiveClusterReady, activeClusterServeApplications, err = r.reconcileServe(ctx, rayServiceInstance, activeRayClusterInstance); err != nil {
			return ctrl.Result{RequeueAfter: ServiceDefaultRequeueDuration}, err
		}
	}

	// Reconcile K8s services and make sure it points to the correct RayCluster.
	var headSvc, serveSvc *corev1.Service
	if isPendingClusterReady || isActiveClusterReady {
		targetCluster := activeRayClusterInstance
		logMsg := "Reconciling K8s services to point to the active Ray cluster."

		if isPendingClusterReady {
			targetCluster = pendingRayClusterInstance
			logMsg = "Reconciling K8s services to point to the pending Ray cluster to switch traffic because it is ready."
		}

		logger.Info(logMsg)
		headSvc, serveSvc, err = r.reconcileServicesToReadyCluster(ctx, rayServiceInstance, targetCluster)
		if err != nil {
			return ctrl.Result{RequeueAfter: ServiceDefaultRequeueDuration}, err
		}

		if headSvc == nil || serveSvc == nil {
			panic("Both head and serve services are nil before calculate RayService status. " +
				"This should never happen. Please open a GitHub issue in the KubeRay repository.")
		}
	}

	// Calculate the status of the RayService based on K8s resources.
	if err := r.calculateStatus(
		ctx,
		rayServiceInstance,
		headSvc,
		serveSvc,
		activeRayClusterInstance,
		pendingRayClusterInstance,
		activeClusterServeApplications,
		pendingClusterServeApplications,
	); err != nil {
		return ctrl.Result{RequeueAfter: ServiceDefaultRequeueDuration}, err
	}

	// Final status update for any CR modification.
	if inconsistentRayServiceStatuses(ctx, originalRayServiceInstance.Status, rayServiceInstance.Status) {
		rayServiceInstance.Status.LastUpdateTime = &metav1.Time{Time: time.Now()}
		if errStatus := r.Status().Update(ctx, rayServiceInstance); errStatus != nil {
			return ctrl.Result{RequeueAfter: ServiceDefaultRequeueDuration}, errStatus
		}
	}
	return ctrl.Result{RequeueAfter: ServiceDefaultRequeueDuration}, nil
}

func (r *RayServiceReconciler) reconcileServicesToReadyCluster(ctx context.Context, rayServiceInstance *rayv1.RayService, rayClusterInstance *rayv1.RayCluster) (*corev1.Service, *corev1.Service, error) {
	// Create K8s services if they don't exist. If they do exist, update the services to point to the RayCluster passed in.
	headSvc, err := r.reconcileServices(ctx, rayServiceInstance, rayClusterInstance, utils.HeadService)
	if err != nil {
		return headSvc, nil, err
	}
	serveSvc, err := r.reconcileServices(ctx, rayServiceInstance, rayClusterInstance, utils.ServingService)
	if err != nil {
		return headSvc, serveSvc, err
	}
	return headSvc, serveSvc, nil
}

func (r *RayServiceReconciler) calculateStatus(ctx context.Context, rayServiceInstance *rayv1.RayService, headSvc, serveSvc *corev1.Service, activeCluster, pendingCluster *rayv1.RayCluster, activeClusterServeApplications, pendingClusterServeApplications map[string]rayv1.AppStatus) error {
	logger := ctrl.LoggerFrom(ctx)

	// Update RayClusterStatus in RayService status.
	var activeClusterStatus, pendingClusterStatus rayv1.RayClusterStatus
	if activeCluster != nil {
		activeClusterStatus = activeCluster.Status
	}
	if pendingCluster != nil {
		pendingClusterStatus = pendingCluster.Status
	}
	rayServiceInstance.Status.ActiveServiceStatus.RayClusterStatus = activeClusterStatus
	rayServiceInstance.Status.PendingServiceStatus.RayClusterStatus = pendingClusterStatus

	// Update serve application status in RayService status.
	rayServiceInstance.Status.ActiveServiceStatus.Applications = activeClusterServeApplications
	rayServiceInstance.Status.PendingServiceStatus.Applications = pendingClusterServeApplications

	if headSvc != nil && serveSvc != nil {
		pendingClusterName := rayServiceInstance.Status.PendingServiceStatus.RayClusterName
		activeClusterName := rayServiceInstance.Status.ActiveServiceStatus.RayClusterName

		// Promote the pending cluster to the active cluster if both RayService's head and serve services
		// have already pointed to the pending cluster.
		clusterName := utils.GetRayClusterNameFromService(headSvc)
		if clusterName != utils.GetRayClusterNameFromService(serveSvc) {
			panic("headSvc and serveSvc are not pointing to the same cluster")
		}
		// Verify cluster name matches either pending or active cluster
		if clusterName != pendingClusterName && clusterName != activeClusterName {
			panic("clusterName is not equal to pendingCluster or activeCluster")
		}

		// If services point to a different cluster than the active one, promote pending to active
		logger.Info("calculateStatus", "clusterSvcPointingTo", clusterName, "pendingClusterName", pendingClusterName, "activeClusterName", activeClusterName)
		if activeClusterName != clusterName {
			logger.Info("Promoting pending cluster to active",
				"oldCluster", rayServiceInstance.Status.ActiveServiceStatus.RayClusterName,
				"newCluster", clusterName)
			rayServiceInstance.Status.ActiveServiceStatus = rayServiceInstance.Status.PendingServiceStatus
			rayServiceInstance.Status.PendingServiceStatus = rayv1.RayServiceStatus{}
		}
	}

	if shouldPrepareNewCluster(ctx, rayServiceInstance, activeCluster, pendingCluster) {
		rayServiceInstance.Status.PendingServiceStatus = rayv1.RayServiceStatus{
			RayClusterName: utils.GenerateRayClusterName(rayServiceInstance.Name),
		}
		logger.Info("Preparing a new pending RayCluster instance by setting RayClusterName",
			"clusterName", rayServiceInstance.Status.PendingServiceStatus.RayClusterName)
	}

	serveEndPoints := &corev1.Endpoints{}
	if err := r.Get(ctx, common.RayServiceServeServiceNamespacedName(rayServiceInstance), serveEndPoints); err != nil && !errors.IsNotFound(err) {
		return err
	}

	numServeEndpoints := 0
	// Ray Pod addresses are categorized into subsets based on the IPs they share.
	// subset.Addresses contains a list of Ray Pod addresses with ready serve port.
	for _, subset := range serveEndPoints.Subsets {
		numServeEndpoints += len(subset.Addresses)
	}
	if numServeEndpoints > math.MaxInt32 {
		return errstd.New("numServeEndpoints exceeds math.MaxInt32")
	}
	rayServiceInstance.Status.NumServeEndpoints = int32(numServeEndpoints) //nolint:gosec // This is a false positive from gosec. See https://github.com/securego/gosec/issues/1212 for more details.
	calculateConditions(rayServiceInstance)
	if meta.IsStatusConditionTrue(rayServiceInstance.Status.Conditions, string(rayv1.RayServiceReady)) {
		rayServiceInstance.Status.ServiceStatus = rayv1.Running
	}
	return nil
}

func initConditions(rayServiceInstance *rayv1.RayService) (changed bool) {
	changed = false
	if rayServiceInstance.Status.Conditions == nil {
		rayServiceInstance.Status.Conditions = []metav1.Condition{}
		changed = true
	}
	if len(rayServiceInstance.Status.Conditions) == 0 {
		message := "RayService is initializing"
		setCondition(rayServiceInstance, rayv1.RayServiceReady, metav1.ConditionFalse, rayv1.RayServiceInitializing, message)
		setCondition(rayServiceInstance, rayv1.UpgradeInProgress, metav1.ConditionFalse, rayv1.RayServiceInitializing, message)
		changed = true
	}
	return changed
}

func calculateConditions(rayServiceInstance *rayv1.RayService) {
	if rayServiceInstance.Status.NumServeEndpoints > 0 {
		setCondition(rayServiceInstance, rayv1.RayServiceReady, metav1.ConditionTrue, rayv1.NonZeroServeEndpoints, "Number of serve endpoints is greater than 0")
	} else if meta.IsStatusConditionTrue(rayServiceInstance.Status.Conditions, string(rayv1.RayServiceReady)) {
		setCondition(rayServiceInstance, rayv1.RayServiceReady, metav1.ConditionFalse, rayv1.ZeroServeEndpoints, "Number of serve endpoints dropped to 0")
	}

	activeClusterName := rayServiceInstance.Status.ActiveServiceStatus.RayClusterName
	pendingClusterName := rayServiceInstance.Status.PendingServiceStatus.RayClusterName
	if activeClusterName != "" && pendingClusterName != "" {
		setCondition(rayServiceInstance, rayv1.UpgradeInProgress, metav1.ConditionTrue, rayv1.BothActivePendingClustersExist, "Both active and pending Ray clusters exist")
	} else if activeClusterName != "" {
		setCondition(rayServiceInstance, rayv1.UpgradeInProgress, metav1.ConditionFalse, rayv1.NoPendingCluster, "Active Ray cluster exists and no pending Ray cluster")
	} else {
		cond := meta.FindStatusCondition(rayServiceInstance.Status.Conditions, string(rayv1.UpgradeInProgress))
		if cond == nil || cond.Reason != string(rayv1.RayServiceInitializing) {
			setCondition(rayServiceInstance, rayv1.UpgradeInProgress, metav1.ConditionUnknown, rayv1.NoActiveCluster, "No active Ray cluster exists, and the RayService is not initializing. Please open a GitHub issue in the KubeRay repository.")
		}
	}
}

func setCondition(rayServiceInstance *rayv1.RayService, conditionType rayv1.RayServiceConditionType, status metav1.ConditionStatus, reason rayv1.RayServiceConditionReason, message string) {
	condition := metav1.Condition{
		Type:               string(conditionType),
		Status:             status,
		Reason:             string(reason),
		Message:            message,
		ObservedGeneration: rayServiceInstance.Status.ObservedGeneration,
	}
	meta.SetStatusCondition(&rayServiceInstance.Status.Conditions, condition)
}

// Checks whether the old and new RayServiceStatus are inconsistent by comparing different fields.
// The RayClusterStatus field is only for observability in RayService CR, and changes to it will not trigger the status update.
func inconsistentRayServiceStatus(ctx context.Context, oldStatus rayv1.RayServiceStatus, newStatus rayv1.RayServiceStatus) bool {
	logger := ctrl.LoggerFrom(ctx)
	if oldStatus.RayClusterName != newStatus.RayClusterName {
		logger.Info("inconsistentRayServiceStatus RayService RayClusterName", "oldRayClusterName", oldStatus.RayClusterName, "newRayClusterName", newStatus.RayClusterName)
		return true
	}

	if len(oldStatus.Applications) != len(newStatus.Applications) {
		return true
	}

	var ok bool
	for appName, newAppStatus := range newStatus.Applications {
		var oldAppStatus rayv1.AppStatus
		if oldAppStatus, ok = oldStatus.Applications[appName]; !ok {
			logger.Info("inconsistentRayServiceStatus RayService new application found", "appName", appName)
			return true
		}

		if oldAppStatus.Status != newAppStatus.Status {
			logger.Info("inconsistentRayServiceStatus RayService application status changed", "appName", appName, "oldStatus", oldAppStatus.Status, "newStatus", newAppStatus.Status)
			return true
		} else if oldAppStatus.Message != newAppStatus.Message {
			logger.Info("inconsistentRayServiceStatus RayService application status message changed", "appName", appName, "oldStatus", oldAppStatus.Message, "newStatus", newAppStatus.Message)
			return true
		}

		if len(oldAppStatus.Deployments) != len(newAppStatus.Deployments) {
			return true
		}

		for deploymentName, newDeploymentStatus := range newAppStatus.Deployments {
			var oldDeploymentStatus rayv1.ServeDeploymentStatus
			if oldDeploymentStatus, ok = oldAppStatus.Deployments[deploymentName]; !ok {
				logger.Info("inconsistentRayServiceStatus RayService new deployment found in application", "deploymentName", deploymentName, "appName", appName)
				return true
			}

			if oldDeploymentStatus.Status != newDeploymentStatus.Status {
				logger.Info("inconsistentRayServiceStatus RayService DeploymentStatus changed", "oldDeploymentStatus", oldDeploymentStatus.Status, "newDeploymentStatus", newDeploymentStatus.Status)
				return true
			} else if oldDeploymentStatus.Message != newDeploymentStatus.Message {
				logger.Info("inconsistentRayServiceStatus RayService deployment status message changed", "oldDeploymentStatus", oldDeploymentStatus.Message, "newDeploymentStatus", newDeploymentStatus.Message)
				return true
			}
		}
	}

	return false
}

// Determine whether to update the status of the RayService instance.
func inconsistentRayServiceStatuses(ctx context.Context, oldStatus rayv1.RayServiceStatuses, newStatus rayv1.RayServiceStatuses) bool {
	logger := ctrl.LoggerFrom(ctx)
	if oldStatus.ServiceStatus != newStatus.ServiceStatus {
		logger.Info("inconsistentRayServiceStatus RayService ServiceStatus changed", "oldServiceStatus", oldStatus.ServiceStatus, "newServiceStatus", newStatus.ServiceStatus)
		return true
	}

	if oldStatus.NumServeEndpoints != newStatus.NumServeEndpoints {
		logger.Info("inconsistentRayServiceStatus RayService NumServeEndpoints changed", "oldNumServeEndpoints", oldStatus.NumServeEndpoints, "newNumServeEndpoints", newStatus.NumServeEndpoints)
		return true
	}

	if !reflect.DeepEqual(oldStatus.Conditions, newStatus.Conditions) {
		logger.Info("inconsistentRayServiceStatus RayService Conditions changed")
		return true
	}

	if inconsistentRayServiceStatus(ctx, oldStatus.ActiveServiceStatus, newStatus.ActiveServiceStatus) {
		logger.Info("inconsistentRayServiceStatus RayService ActiveServiceStatus changed")
		return true
	}

	if inconsistentRayServiceStatus(ctx, oldStatus.PendingServiceStatus, newStatus.PendingServiceStatus) {
		logger.Info("inconsistentRayServiceStatus RayService PendingServiceStatus changed")
		return true
	}

	return false
}

// SetupWithManager sets up the controller with the Manager.
func (r *RayServiceReconciler) SetupWithManager(mgr ctrl.Manager, reconcileConcurrency int) error {
	return ctrl.NewControllerManagedBy(mgr).
		For(&rayv1.RayService{}, builder.WithPredicates(predicate.Or(
			predicate.GenerationChangedPredicate{},
			predicate.LabelChangedPredicate{},
			predicate.AnnotationChangedPredicate{},
		))).
		Owns(&rayv1.RayCluster{}).
		Owns(&corev1.Service{}).
		WithOptions(controller.Options{
			MaxConcurrentReconciles: reconcileConcurrency,
			LogConstructor: func(request *reconcile.Request) logr.Logger {
				logger := ctrl.Log.WithName("controllers").WithName("RayService")
				if request != nil {
					logger = logger.WithValues("RayService", request.NamespacedName)
				}
				return logger
			},
		}).
		Complete(r)
}

func (r *RayServiceReconciler) getRayServiceInstance(ctx context.Context, request ctrl.Request) (*rayv1.RayService, error) {
	logger := ctrl.LoggerFrom(ctx)
	rayServiceInstance := &rayv1.RayService{}
	if err := r.Get(ctx, request.NamespacedName, rayServiceInstance); err != nil {
		if errors.IsNotFound(err) {
			logger.Info("Read request instance not found error!")
		} else {
			logger.Error(err, "Read request instance error!")
		}
		return nil, err
	}
	return rayServiceInstance, nil
}

func isZeroDowntimeUpgradeEnabled(ctx context.Context, rayService *rayv1.RayService) bool {
	// For LLM serving, some users might not have sufficient GPU resources to run two RayClusters simultaneously.
	// Therefore, KubeRay offers ENABLE_ZERO_DOWNTIME as a feature flag for zero-downtime upgrades.
	// There are two ways to enable zero downtime upgrade. Through ENABLE_ZERO_DOWNTIME env var or setting Spec.UpgradeStrategy.Type.
	// If no fields are set, zero downtime upgrade by default is enabled.
	// Spec.UpgradeStrategy.Type takes precedence over ENABLE_ZERO_DOWNTIME.
	logger := ctrl.LoggerFrom(ctx)
	upgradeStrategy := rayService.Spec.UpgradeStrategy
	if upgradeStrategy != nil {
		upgradeType := upgradeStrategy.Type
		if upgradeType != nil {
			if *upgradeType != rayv1.NewCluster {
				logger.Info("Zero-downtime upgrade is disabled because UpgradeStrategy.Type is not set to NewCluster.")
				return false
			}
			return true
		}
	}
	zeroDowntimeEnvVar := os.Getenv(ENABLE_ZERO_DOWNTIME)
	if strings.ToLower(zeroDowntimeEnvVar) == "false" {
		logger.Info("Zero-downtime upgrade is disabled because ENABLE_ZERO_DOWNTIME is set to false.")
		return false
	}
	return true
}

// `reconcileRayCluster` reconciles the active and pending Ray clusters. There are 4 possible cases:
// (1) Create a new pending cluster. (2) Update the active cluster. (3) Update the pending cluster. (4) Do nothing.
func (r *RayServiceReconciler) reconcileRayCluster(ctx context.Context, rayServiceInstance *rayv1.RayService) (*rayv1.RayCluster, *rayv1.RayCluster, error) {
	logger := ctrl.LoggerFrom(ctx)
	var err error

	// Get active cluster and pending cluster instances.
	activeRayCluster, err := r.getRayClusterByNamespacedName(ctx, common.RayServiceActiveRayClusterNamespacedName(rayServiceInstance))
	if err != nil {
		return nil, nil, err
	}

	pendingRayCluster, err := r.getRayClusterByNamespacedName(ctx, common.RayServicePendingRayClusterNamespacedName(rayServiceInstance))
	if err != nil {
		return nil, nil, err
	}

	if rayServiceInstance.Status.PendingServiceStatus.RayClusterName != "" && pendingRayCluster == nil {
		logger.Info("Creating a new pending RayCluster instance")
		pendingRayCluster, err = r.createRayClusterInstance(ctx, rayServiceInstance)
		return activeRayCluster, pendingRayCluster, err
<<<<<<< HEAD
	}

	if shouldUpdateCluster(rayServiceInstance, activeRayCluster, true) {
		// TODO(kevin85421): We should not reconstruct the cluster to update it. This will cause issues if autoscaler is enabled.
		logger.Info("Updating the active RayCluster instance", "clusterName", activeRayCluster.Name)
		if activeRayCluster, err = r.constructRayClusterForRayService(ctx, rayServiceInstance, activeRayCluster.Name); err != nil {
=======
	case UpdatePendingCluster:
		logger.Info("Updating the pending RayCluster instance.")
		if pendingRayCluster, err = constructRayClusterForRayService(rayServiceInstance, pendingRayCluster.Name, r.Scheme); err != nil {
			return nil, nil, err
		}
		if err = r.updateRayClusterInstance(ctx, pendingRayCluster); err != nil {
			return nil, nil, err
		}
		return activeRayCluster, pendingRayCluster, nil
	case UpdateActiveCluster:
		logger.Info("Updating the active RayCluster instance.")
		if activeRayCluster, err = constructRayClusterForRayService(rayServiceInstance, activeRayCluster.Name, r.Scheme); err != nil {
>>>>>>> d0e8b577
			return nil, nil, err
		}
		err = r.updateRayClusterInstance(ctx, activeRayCluster)
		return activeRayCluster, pendingRayCluster, err
	}

	if shouldUpdateCluster(rayServiceInstance, pendingRayCluster, false) {
		// TODO(kevin85421): We should not reconstruct the cluster to update it. This will cause issues if autoscaler is enabled.
		logger.Info("Updating the pending RayCluster instance", "clusterName", pendingRayCluster.Name)
		if pendingRayCluster, err = r.constructRayClusterForRayService(ctx, rayServiceInstance, pendingRayCluster.Name); err != nil {
			return nil, nil, err
		}
		err = r.updateRayClusterInstance(ctx, pendingRayCluster)
		return activeRayCluster, pendingRayCluster, err
	}

	return activeRayCluster, pendingRayCluster, nil
}

// cleanUpRayClusterInstance cleans up all the dangling RayCluster instances that are owned by the RayService instance.
func (r *RayServiceReconciler) cleanUpRayClusterInstance(ctx context.Context, rayServiceInstance *rayv1.RayService) error {
	logger := ctrl.LoggerFrom(ctx)
	rayClusterList := rayv1.RayClusterList{}

	var err error
	if err = r.List(ctx, &rayClusterList, common.RayServiceRayClustersAssociationOptions(rayServiceInstance).ToListOptions()...); err != nil {
		return err
	}

	// Clean up RayCluster instances. Each instance is deleted 60 seconds
	for _, rayClusterInstance := range rayClusterList.Items {
		if rayClusterInstance.Name != rayServiceInstance.Status.ActiveServiceStatus.RayClusterName && rayClusterInstance.Name != rayServiceInstance.Status.PendingServiceStatus.RayClusterName {
			cachedTimestamp, exists := r.RayClusterDeletionTimestamps.Get(rayClusterInstance.Name)
			if !exists {
				deletionTimestamp := metav1.Now().Add(RayClusterDeletionDelayDuration)
				r.RayClusterDeletionTimestamps.Set(rayClusterInstance.Name, deletionTimestamp)
				logger.Info(
					"Scheduled dangling RayCluster for deletion",
					"rayClusterName", rayClusterInstance.Name,
					"deletionTimestamp", deletionTimestamp,
				)
			} else {
				reasonForDeletion := ""
				if time.Now().After(cachedTimestamp) {
					reasonForDeletion = fmt.Sprintf("Deletion timestamp %s "+
						"for RayCluster %s has passed. Deleting cluster "+
						"immediately.", cachedTimestamp, rayClusterInstance.Name)
				}

				if reasonForDeletion != "" {
					logger.Info("reconcileRayCluster", "delete Ray cluster", rayClusterInstance.Name, "reason", reasonForDeletion)
					if err := r.Delete(ctx, &rayClusterInstance, client.PropagationPolicy(metav1.DeletePropagationBackground)); err != nil {
						return err
					}
				}
			}
		}
	}

	return nil
}

func (r *RayServiceReconciler) getRayClusterByNamespacedName(ctx context.Context, clusterKey client.ObjectKey) (*rayv1.RayCluster, error) {
	if clusterKey.Name == "" {
		return nil, nil
	}

	rayCluster := &rayv1.RayCluster{}
	if err := r.Get(ctx, clusterKey, rayCluster); err != nil {
		if errors.IsNotFound(err) {
			return nil, nil
		}
		return nil, err
	}
	return rayCluster, nil
}

// cleanUpServeConfigCache cleans up the unused serve applications config in the cached map.
func (r *RayServiceReconciler) cleanUpServeConfigCache(ctx context.Context, rayServiceInstance *rayv1.RayService) {
	logger := ctrl.LoggerFrom(ctx)
	activeRayClusterName := rayServiceInstance.Status.ActiveServiceStatus.RayClusterName
	pendingRayClusterName := rayServiceInstance.Status.PendingServiceStatus.RayClusterName

	cacheKey := rayServiceInstance.Namespace + "/" + rayServiceInstance.Name
	cacheValue, exist := r.ServeConfigs.Get(cacheKey)
	if !exist {
		return
	}
	clusterNameToServeConfig := cacheValue.(cmap.ConcurrentMap[string, string])

	for key := range clusterNameToServeConfig.Items() {
		if key == activeRayClusterName || key == pendingRayClusterName {
			continue
		}
		logger.Info("Remove stale serve application config", "remove key", key, "activeRayClusterName", activeRayClusterName, "pendingRayClusterName", pendingRayClusterName)
		clusterNameToServeConfig.Remove(key)
	}
}

func shouldUpdateCluster(rayServiceInstance *rayv1.RayService, cluster *rayv1.RayCluster, isActiveCluster bool) bool {
	// Check whether to update the RayCluster or not.
	if cluster == nil {
		return false
	}
	if isActiveCluster {
		if meta.IsStatusConditionTrue(rayServiceInstance.Status.Conditions, string(rayv1.UpgradeInProgress)) {
			// If the RayService is upgrading, the `RayService.Spec.RayClusterSpec` should only be compared with the
			// pending cluster. The active cluster should not be updated.
			return false
		}

		// If the KubeRay version has changed, update the RayCluster to get the cluster hash and new KubeRay version.
		version := cluster.ObjectMeta.Annotations[utils.KubeRayVersion]
		if version != utils.KUBERAY_VERSION {
			return true
		}
	}

	if isClusterSpecHashEqual(rayServiceInstance, cluster, false) {
		// The RayCluster spec matches the cluster spec in the RayService. No need to update the cluster.
		return false
	}
	// Update the RayCluster when the cluster spec in the RayService differs from the RayCluster, but only if the difference
	// is in the number of worker groups and the new worker groups are added at the end.
	return isClusterSpecHashEqual(rayServiceInstance, cluster, true)
}

func isClusterSpecHashEqual(rayServiceInstance *rayv1.RayService, cluster *rayv1.RayCluster, partial bool) bool {
	// If `partial` is true, only compare the first `len(cluster.Spec.WorkerGroupSpecs)` worker groups in the CR spec.
	clusterHash := cluster.ObjectMeta.Annotations[utils.HashWithoutReplicasAndWorkersToDeleteKey]
	goalClusterHash := ""
	if !partial {
		goalClusterHash, _ = generateHashWithoutReplicasAndWorkersToDelete(rayServiceInstance.Spec.RayClusterSpec)
	} else {
		// If everything is identical except for the Replicas and WorkersToDelete of
		// the existing workergroups, and one or more new workergroups are added at the end, then update the cluster.
		clusterNumWorkerGroups, err := strconv.Atoi(cluster.ObjectMeta.Annotations[utils.NumWorkerGroupsKey])
		if err != nil {
			return true
		}
		goalNumWorkerGroups := len(rayServiceInstance.Spec.RayClusterSpec.WorkerGroupSpecs)
		if goalNumWorkerGroups >= clusterNumWorkerGroups {

			// Remove the new workergroup(s) from the end before calculating the hash.
			goalClusterSpec := rayServiceInstance.Spec.RayClusterSpec.DeepCopy()
			goalClusterSpec.WorkerGroupSpecs = goalClusterSpec.WorkerGroupSpecs[:clusterNumWorkerGroups]

			// Generate the hash of the old worker group specs.
			goalClusterHash, err = generateHashWithoutReplicasAndWorkersToDelete(*goalClusterSpec)
			if err != nil {
				return true
			}
		}
	}
	return clusterHash == goalClusterHash
}

func shouldPrepareNewCluster(ctx context.Context, rayServiceInstance *rayv1.RayService, activeRayCluster, pendingRayCluster *rayv1.RayCluster) bool {
	if activeRayCluster == nil && pendingRayCluster == nil {
		// Both active and pending clusters are nil, which means the RayService has just been created.
		// Create a new pending cluster.
		return true
	}
	cluster := pendingRayCluster
	if cluster == nil {
		cluster = activeRayCluster
	}
	if isClusterSpecHashEqual(rayServiceInstance, cluster, false) {
		// The RayCluster spec matches the cluster spec in the RayService. No need to create a new pending cluster.
		return false
	}
	if isClusterSpecHashEqual(rayServiceInstance, cluster, true) {
		// KubeRay should update the RayCluster instead of creating a new one.
		return false
	}
	return isZeroDowntimeUpgradeEnabled(ctx, rayServiceInstance)
}

// updateRayClusterInstance updates the RayCluster instance.
func (r *RayServiceReconciler) updateRayClusterInstance(ctx context.Context, rayClusterInstance *rayv1.RayCluster) error {
	logger := ctrl.LoggerFrom(ctx)
	logger.Info("updateRayClusterInstance", "Name", rayClusterInstance.Name, "Namespace", rayClusterInstance.Namespace)

	// Fetch the current state of the RayCluster
	currentRayCluster, err := r.getRayClusterByNamespacedName(ctx, client.ObjectKey{
		Namespace: rayClusterInstance.Namespace,
		Name:      rayClusterInstance.Name,
	})
	if err != nil {
		err = fmt.Errorf("failed to get the current state of RayCluster, namespace: %s, name: %s: %w", rayClusterInstance.Namespace, rayClusterInstance.Name, err)
		return err
	}

	if currentRayCluster == nil {
		logger.Info("RayCluster not found, possibly deleted", "Namespace", rayClusterInstance.Namespace, "Name", rayClusterInstance.Name)
		return nil
	}

	// Update the fetched RayCluster with new changes
	currentRayCluster.Spec = rayClusterInstance.Spec

	// Update the labels and annotations
	currentRayCluster.Labels = rayClusterInstance.Labels
	currentRayCluster.Annotations = rayClusterInstance.Annotations

	// Update the RayCluster
	return r.Update(ctx, currentRayCluster)
}

// createRayClusterInstance deletes the old RayCluster instance if exists. Only when no existing RayCluster, create a new RayCluster instance.
// One important part is that if this method deletes the old RayCluster, it will return instantly. It depends on the controller to call it again to generate the new RayCluster instance.
func (r *RayServiceReconciler) createRayClusterInstance(ctx context.Context, rayServiceInstance *rayv1.RayService) (*rayv1.RayCluster, error) {
	logger := ctrl.LoggerFrom(ctx)
	rayClusterKey := common.RayServicePendingRayClusterNamespacedName(rayServiceInstance)

	logger.Info("createRayClusterInstance", "rayClusterInstanceName", rayClusterKey.Name)

	rayClusterInstance := &rayv1.RayCluster{}

	var err error
	// Loop until there is no pending RayCluster.
	err = r.Get(ctx, rayClusterKey, rayClusterInstance)

	// If RayCluster exists, it means the config is updated. Delete the previous RayCluster first.
	if err == nil {
		logger.Info("Ray cluster already exists, config changes. Need to recreate. Delete the pending one now.", "key", rayClusterKey.String(), "rayClusterInstance.Spec", rayClusterInstance.Spec, "rayServiceInstance.Spec.RayClusterSpec", rayServiceInstance.Spec.RayClusterSpec)
		delErr := r.Delete(ctx, rayClusterInstance, client.PropagationPolicy(metav1.DeletePropagationBackground))
		if delErr == nil {
			// Go to next loop and check if the ray cluster is deleted.
			return nil, nil
		} else if !errors.IsNotFound(delErr) {
			return nil, delErr
		}
		// if error is `not found`, then continue.
	} else if !errors.IsNotFound(err) {
		return nil, err
		// if error is `not found`, then continue.
	}

	logger.Info("No pending RayCluster, creating RayCluster.")
	rayClusterInstance, err = constructRayClusterForRayService(rayServiceInstance, rayClusterKey.Name, r.Scheme)
	if err != nil {
		return nil, err
	}
	if err = r.Create(ctx, rayClusterInstance); err != nil {
		return nil, err
	}
	logger.Info("created rayCluster for rayService", "rayCluster", rayClusterInstance)

	return rayClusterInstance, nil
}

func constructRayClusterForRayService(rayService *rayv1.RayService, rayClusterName string, scheme *runtime.Scheme) (*rayv1.RayCluster, error) {
	var err error
	rayClusterLabel := make(map[string]string)
	for k, v := range rayService.Labels {
		rayClusterLabel[k] = v
	}
	rayClusterLabel[utils.RayOriginatedFromCRNameLabelKey] = rayService.Name
	rayClusterLabel[utils.RayOriginatedFromCRDLabelKey] = utils.RayOriginatedFromCRDLabelValue(utils.RayServiceCRD)

	rayClusterAnnotations := make(map[string]string)
	for k, v := range rayService.Annotations {
		rayClusterAnnotations[k] = v
	}
	rayClusterAnnotations[utils.HashWithoutReplicasAndWorkersToDeleteKey], err = generateHashWithoutReplicasAndWorkersToDelete(rayService.Spec.RayClusterSpec)
	if err != nil {
		return nil, err
	}
	rayClusterAnnotations[utils.NumWorkerGroupsKey] = strconv.Itoa(len(rayService.Spec.RayClusterSpec.WorkerGroupSpecs))

	// set the KubeRay version used to create the RayCluster
	rayClusterAnnotations[utils.KubeRayVersion] = utils.KUBERAY_VERSION

	rayCluster := &rayv1.RayCluster{
		ObjectMeta: metav1.ObjectMeta{
			Labels:      rayClusterLabel,
			Annotations: rayClusterAnnotations,
			Name:        rayClusterName,
			Namespace:   rayService.Namespace,
		},
		Spec: rayService.Spec.RayClusterSpec,
	}

	// Set the ownership in order to do the garbage collection by k8s.
	if err := ctrl.SetControllerReference(rayService, rayCluster, scheme); err != nil {
		return nil, err
	}

	return rayCluster, nil
}

func checkIfNeedSubmitServeApplications(cachedServeConfigV2 string, serveConfigV2 string, serveApplications map[string]rayv1.AppStatus) (bool, string) {
	// If the Serve config has not been cached, update the Serve config.
	if cachedServeConfigV2 == "" {
		return true, "Nothing has been cached for the cluster."
	}

	// Handle the case that the head Pod has crashed and GCS FT is not enabled.
	if len(serveApplications) == 0 {
		reason := "No Serve application found in the RayCluster. " +
			"A possible reason is that the head Pod crashed and GCS FT was not enabled."
		return true, reason
	}

	// If the Serve config has been cached, check if it needs to be updated.
	if cachedServeConfigV2 != serveConfigV2 {
		return true, "Current V2 Serve config doesn't match cached Serve config."
	}

	return false, "Current V2 Serve config matches cached Serve config."
}

func (r *RayServiceReconciler) updateServeDeployment(ctx context.Context, rayServiceInstance *rayv1.RayService, rayDashboardClient utils.RayDashboardClientInterface, clusterName string) error {
	logger := ctrl.LoggerFrom(ctx)
	logger.Info("updateServeDeployment", "V2 config", rayServiceInstance.Spec.ServeConfigV2)

	serveConfig := make(map[string]interface{})
	if err := yaml.Unmarshal([]byte(rayServiceInstance.Spec.ServeConfigV2), &serveConfig); err != nil {
		return err
	}

	configJson, err := json.Marshal(serveConfig)
	if err != nil {
		return fmt.Errorf("failed to marshal converted serve config into bytes: %w", err)
	}
	logger.Info("updateServeDeployment", "MULTI_APP json config", string(configJson))
	if err := rayDashboardClient.UpdateDeployments(ctx, configJson); err != nil {
		err = fmt.Errorf(
			"fail to create / update Serve applications. If you observe this error consistently, "+
				"please check \"Issue 5: Fail to create / update Serve applications.\" in "+
				"https://docs.ray.io/en/master/cluster/kubernetes/troubleshooting/rayservice-troubleshooting.html#kuberay-raysvc-troubleshoot for more details. "+
				"err: %v", err)
		return err
	}

	r.cacheServeConfig(rayServiceInstance, clusterName)
	logger.Info("updateServeDeployment", "message", "Cached Serve config for Ray cluster with the key", "rayClusterName", clusterName)
	return nil
}

// `getAndCheckServeStatus` gets Serve applications' and deployments' statuses and check whether the
// Serve applications are ready to serve incoming traffic or not. It returns three values:
//
// (1) `isReady`: Whether the Serve applications are ready to serve incoming traffic or not.
// (2) `newApplications`: The Serve applications' statuses.
// (3) `err`: If `err` is not nil, it means that KubeRay failed to get Serve application statuses from the dashboard.
func getAndCheckServeStatus(ctx context.Context, dashboardClient utils.RayDashboardClientInterface) (bool, map[string]rayv1.AppStatus, error) {
	logger := ctrl.LoggerFrom(ctx)
	var serveAppStatuses map[string]*utils.ServeApplicationStatus
	var err error
	if serveAppStatuses, err = dashboardClient.GetMultiApplicationStatus(ctx); err != nil {
		err = fmt.Errorf(
			"failed to get Serve application statuses from the dashboard. "+
				"If you observe this error consistently, please check https://docs.ray.io/en/latest/cluster/kubernetes/troubleshooting/rayservice-troubleshooting.html for more details. "+
				"err: %v", err)
		return false, nil, err
	}

	isReady := true

	newApplications := make(map[string]rayv1.AppStatus)
	for appName, app := range serveAppStatuses {
		if appName == "" {
			appName = utils.DefaultServeAppName
		}

		applicationStatus := rayv1.AppStatus{
			Message:     app.Message,
			Status:      app.Status,
			Deployments: make(map[string]rayv1.ServeDeploymentStatus),
		}

		// `isReady` is used to determine whether the Serve application is ready or not. The cluster switchover only happens when all Serve
		// applications in this RayCluster are ready so that the incoming traffic will not be dropped.
		if app.Status != rayv1.ApplicationStatusEnum.RUNNING {
			isReady = false
		}

		// Copy deployment statuses
		for deploymentName, deployment := range app.Deployments {
			deploymentStatus := rayv1.ServeDeploymentStatus{
				Status:  deployment.Status,
				Message: deployment.Message,
			}
			applicationStatus.Deployments[deploymentName] = deploymentStatus
		}
		newApplications[appName] = applicationStatus
	}

	if len(newApplications) == 0 {
		logger.Info("No Serve application found. The RayCluster is not ready to serve requests. Set 'isReady' to false")
		isReady = false
	}
	return isReady, newApplications, nil
}

func (r *RayServiceReconciler) getServeConfigFromCache(rayServiceInstance *rayv1.RayService, clusterName string) string {
	cacheKey := rayServiceInstance.Namespace + "/" + rayServiceInstance.Name
	cacheValue, exist := r.ServeConfigs.Get(cacheKey)
	if !exist {
		return ""
	}
	serveConfigs := cacheValue.(cmap.ConcurrentMap[string, string])
	serveConfig, exist := serveConfigs.Get(clusterName)
	if !exist {
		return ""
	}
	return serveConfig
}

func (r *RayServiceReconciler) cacheServeConfig(rayServiceInstance *rayv1.RayService, clusterName string) {
	serveConfig := rayServiceInstance.Spec.ServeConfigV2
	if serveConfig == "" {
		return
	}
	cacheKey := rayServiceInstance.Namespace + "/" + rayServiceInstance.Name
	cacheValue, exist := r.ServeConfigs.Get(cacheKey)
	var rayServiceServeConfigs cmap.ConcurrentMap[string, string]
	if !exist {
		rayServiceServeConfigs = cmap.New[string]()
		r.ServeConfigs.Add(cacheKey, rayServiceServeConfigs)
	} else {
		rayServiceServeConfigs = cacheValue.(cmap.ConcurrentMap[string, string])
	}
	rayServiceServeConfigs.Set(clusterName, serveConfig)
}

func (r *RayServiceReconciler) reconcileServices(ctx context.Context, rayServiceInstance *rayv1.RayService, rayClusterInstance *rayv1.RayCluster, serviceType utils.ServiceType) (*corev1.Service, error) {
	logger := ctrl.LoggerFrom(ctx)

	var newSvc *corev1.Service
	var err error

	switch serviceType {
	case utils.HeadService:
		newSvc, err = common.BuildHeadServiceForRayService(ctx, *rayServiceInstance, *rayClusterInstance)
	case utils.ServingService:
		newSvc, err = common.BuildServeServiceForRayService(ctx, *rayServiceInstance, *rayClusterInstance)
	default:
		panic(fmt.Sprintf("unknown service type %v. This should never happen. Please open an issue in the KubeRay repository.", serviceType))
	}

	if err != nil {
		return nil, err
	}

	// Retrieve the Service from the Kubernetes cluster with the name and namespace.
	oldSvc := &corev1.Service{}
	err = r.Get(ctx, client.ObjectKey{Name: newSvc.Name, Namespace: rayServiceInstance.Namespace}, oldSvc)

	if err == nil {
		// Only update the service if the RayCluster switches.
		if newSvc.Spec.Selector[utils.RayClusterLabelKey] == oldSvc.Spec.Selector[utils.RayClusterLabelKey] {
			logger.Info("Service has already exists in the RayCluster, skip Update", "rayCluster", newSvc.Spec.Selector[utils.RayClusterLabelKey], "serviceType", serviceType)
			return oldSvc, nil
		}

		// ClusterIP is immutable. Starting from Kubernetes v1.21.5, if the new service does not specify a ClusterIP,
		// Kubernetes will assign the ClusterIP of the old service to the new one. However, to maintain compatibility
		// with older versions of Kubernetes, we need to assign the ClusterIP here.
		newSvc.Spec.ClusterIP = oldSvc.Spec.ClusterIP
		oldSvc.Spec = *newSvc.Spec.DeepCopy()
		logger.Info("Update Kubernetes Service", "serviceType", serviceType)
		if updateErr := r.Update(ctx, oldSvc); updateErr != nil {
			return nil, updateErr
		}
		// Return the updated service.
		return oldSvc, nil
	} else if errors.IsNotFound(err) {
		logger.Info("Create a Kubernetes Service", "serviceType", serviceType)
		if err := ctrl.SetControllerReference(rayServiceInstance, newSvc, r.Scheme); err != nil {
			return nil, err
		}
		if err := r.Create(ctx, newSvc); err != nil {
			return nil, err
		}
		return newSvc, nil
	}
	return nil, err
}

// Reconciles the Serve applications on the RayCluster. Returns (isReady, error).
// The `isReady` flag indicates whether the RayCluster is ready to handle incoming traffic.
func (r *RayServiceReconciler) reconcileServe(ctx context.Context, rayServiceInstance *rayv1.RayService, rayClusterInstance *rayv1.RayCluster) (bool, map[string]rayv1.AppStatus, error) {
	logger := ctrl.LoggerFrom(ctx)
	var err error
	var serveApplications map[string]rayv1.AppStatus
	// Check if head pod is running and ready. If not, requeue the resource event to avoid
	// redundant custom resource status updates.
	//
	// TODO (kevin85421): Note that the Dashboard and GCS may take a few seconds to start up
	// after the head pod is running and ready. Hence, some requests to the Dashboard (e.g. `UpdateDeployments`) may fail.
	// This is not an issue since `UpdateDeployments` is an idempotent operation.
	if features.Enabled(features.RayClusterStatusConditions) {
		if !meta.IsStatusConditionTrue(rayClusterInstance.Status.Conditions, string(rayv1.HeadPodReady)) {
			logger.Info("The head Pod is not ready, requeue the resource event to avoid redundant custom resource status updates.")
			return false, serveApplications, nil
		}
	} else {
		if isRunningAndReady, err := r.isHeadPodRunningAndReady(ctx, rayClusterInstance); err != nil || !isRunningAndReady {
			if err != nil {
				logger.Error(err, "Failed to check if head Pod is running and ready!")
			} else {
				logger.Info("Skipping the update of Serve applications because the Ray head Pod is not ready.")
			}
			return false, serveApplications, nil
		}
	}

	var clientURL string
	if clientURL, err = utils.FetchHeadServiceURL(ctx, r.Client, rayClusterInstance, utils.DashboardPortName); err != nil || clientURL == "" {
		return false, serveApplications, err
	}

	rayDashboardClient := r.dashboardClientFunc()
	if err := rayDashboardClient.InitClient(ctx, clientURL, rayClusterInstance); err != nil {
		return false, serveApplications, err
	}

	cachedServeConfigV2 := r.getServeConfigFromCache(rayServiceInstance, rayClusterInstance.Name)
	isReady, serveApplications, err := getAndCheckServeStatus(ctx, rayDashboardClient)
	if err != nil {
		return false, serveApplications, err
	}
	shouldUpdate, reason := checkIfNeedSubmitServeApplications(cachedServeConfigV2, rayServiceInstance.Spec.ServeConfigV2, serveApplications)
	logger.Info("checkIfNeedSubmitServeApplications", "shouldUpdate", shouldUpdate, "reason", reason)

	if shouldUpdate {
		if err = r.updateServeDeployment(ctx, rayServiceInstance, rayDashboardClient, rayClusterInstance.Name); err != nil {
			return false, serveApplications, err
		}
	}
	return isReady, serveApplications, nil
}

func (r *RayServiceReconciler) updateHeadPodServeLabel(ctx context.Context, rayClusterInstance *rayv1.RayCluster, excludeHeadPodFromServeSvc bool) error {
	// `updateHeadPodServeLabel` updates the head Pod's serve label based on the health status of the proxy actor.
	// If `excludeHeadPodFromServeSvc` is true, the head Pod will not be used to serve requests, regardless of proxy actor health.
	// If `excludeHeadPodFromServeSvc` is false, the head Pod's serve label will be set based on the health check result.
	// The label is used by the Kubernetes serve service to determine whether to include the head Pod in the service endpoints.
	if rayClusterInstance == nil {
		return nil
	}

	headPod, err := common.GetRayClusterHeadPod(ctx, r, rayClusterInstance)
	if err != nil {
		return err
	}
	if headPod == nil {
		return fmt.Errorf("found 0 head. cluster name %s, namespace %v", rayClusterInstance.Name, rayClusterInstance.Namespace)
	}

	client := r.httpProxyClientFunc()
	client.InitClient()

	rayContainer := headPod.Spec.Containers[utils.RayContainerIndex]
	servingPort := utils.FindContainerPort(&rayContainer, utils.ServingPortName, utils.DefaultServingPort)
	client.SetHostIp(headPod.Status.PodIP, headPod.Namespace, headPod.Name, servingPort)

	if headPod.Labels == nil {
		headPod.Labels = make(map[string]string)
	}
	oldLabel := headPod.Labels[utils.RayClusterServingServiceLabelKey]
	newLabel := utils.EnableRayClusterServingServiceFalse

	// If excludeHeadPodFromServeSvc is true, head Pod will not be used to serve requests
	// no matter whether the proxy actor is healthy or not. Therefore, only send the health
	// check request if excludeHeadPodFromServeSvc is false.
	if !excludeHeadPodFromServeSvc {
		isHealthy := client.CheckProxyActorHealth(ctx) == nil
		newLabel = strconv.FormatBool(isHealthy)
	}

	if oldLabel != newLabel {
		headPod.Labels[utils.RayClusterServingServiceLabelKey] = newLabel
		if updateErr := r.Update(ctx, headPod); updateErr != nil {
			return updateErr
		}
	}

	return nil
}

func generateHashWithoutReplicasAndWorkersToDelete(rayClusterSpec rayv1.RayClusterSpec) (string, error) {
	// Mute certain fields that will not trigger new RayCluster preparation. For example,
	// Autoscaler will update `Replicas` and `WorkersToDelete` when scaling up/down.
	updatedRayClusterSpec := rayClusterSpec.DeepCopy()
	for i := 0; i < len(updatedRayClusterSpec.WorkerGroupSpecs); i++ {
		updatedRayClusterSpec.WorkerGroupSpecs[i].Replicas = nil
		updatedRayClusterSpec.WorkerGroupSpecs[i].MaxReplicas = nil
		updatedRayClusterSpec.WorkerGroupSpecs[i].MinReplicas = nil
		updatedRayClusterSpec.WorkerGroupSpecs[i].ScaleStrategy.WorkersToDelete = nil
	}

	// Generate a hash for the RayClusterSpec.
	return utils.GenerateJsonHash(updatedRayClusterSpec)
}

// isHeadPodRunningAndReady checks if the head pod of the RayCluster is running and ready.
func (r *RayServiceReconciler) isHeadPodRunningAndReady(ctx context.Context, instance *rayv1.RayCluster) (bool, error) {
	headPod, err := common.GetRayClusterHeadPod(ctx, r, instance)
	if err != nil {
		return false, err
	}
	if headPod == nil {
		return false, fmt.Errorf("found 0 head. cluster name %s, namespace %v", instance.Name, instance.Namespace)
	}
	return utils.IsRunningAndReady(headPod), nil
}<|MERGE_RESOLUTION|>--- conflicted
+++ resolved
@@ -527,27 +527,12 @@
 		logger.Info("Creating a new pending RayCluster instance")
 		pendingRayCluster, err = r.createRayClusterInstance(ctx, rayServiceInstance)
 		return activeRayCluster, pendingRayCluster, err
-<<<<<<< HEAD
 	}
 
 	if shouldUpdateCluster(rayServiceInstance, activeRayCluster, true) {
 		// TODO(kevin85421): We should not reconstruct the cluster to update it. This will cause issues if autoscaler is enabled.
 		logger.Info("Updating the active RayCluster instance", "clusterName", activeRayCluster.Name)
-		if activeRayCluster, err = r.constructRayClusterForRayService(ctx, rayServiceInstance, activeRayCluster.Name); err != nil {
-=======
-	case UpdatePendingCluster:
-		logger.Info("Updating the pending RayCluster instance.")
-		if pendingRayCluster, err = constructRayClusterForRayService(rayServiceInstance, pendingRayCluster.Name, r.Scheme); err != nil {
-			return nil, nil, err
-		}
-		if err = r.updateRayClusterInstance(ctx, pendingRayCluster); err != nil {
-			return nil, nil, err
-		}
-		return activeRayCluster, pendingRayCluster, nil
-	case UpdateActiveCluster:
-		logger.Info("Updating the active RayCluster instance.")
 		if activeRayCluster, err = constructRayClusterForRayService(rayServiceInstance, activeRayCluster.Name, r.Scheme); err != nil {
->>>>>>> d0e8b577
 			return nil, nil, err
 		}
 		err = r.updateRayClusterInstance(ctx, activeRayCluster)
@@ -557,7 +542,7 @@
 	if shouldUpdateCluster(rayServiceInstance, pendingRayCluster, false) {
 		// TODO(kevin85421): We should not reconstruct the cluster to update it. This will cause issues if autoscaler is enabled.
 		logger.Info("Updating the pending RayCluster instance", "clusterName", pendingRayCluster.Name)
-		if pendingRayCluster, err = r.constructRayClusterForRayService(ctx, rayServiceInstance, pendingRayCluster.Name); err != nil {
+		if pendingRayCluster, err = constructRayClusterForRayService(rayServiceInstance, pendingRayCluster.Name, r.Scheme); err != nil {
 			return nil, nil, err
 		}
 		err = r.updateRayClusterInstance(ctx, pendingRayCluster)
