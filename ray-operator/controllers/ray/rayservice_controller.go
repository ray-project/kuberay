--- conflicted
+++ resolved
@@ -1739,7 +1739,6 @@
 	return utils.IsRunningAndReady(headPod), nil
 }
 
-<<<<<<< HEAD
 // getInitializingTimeout parses the initializing timeout annotation from RayService.
 // Returns (timeout, true) if valid. Accepts Go duration format (e.g., "5m", "1h") or integer seconds.
 // The annotation is assumed to be already validated by ValidateRayServiceMetadata.
@@ -1831,7 +1830,8 @@
 	r.Recorder.Eventf(rs, corev1.EventTypeWarning, string(utils.RayServiceInitializingTimeout),
 		"RayService initializing timeout exceeded after %s (configured timeout: %s)",
 		timeInInitializing, timeout)
-=======
+}
+
 // reconcilePerClusterServeService reconciles a load-balancing serve service for a given RayCluster.
 func (r *RayServiceReconciler) reconcilePerClusterServeService(ctx context.Context, rayServiceInstance *rayv1.RayService, rayClusterInstance *rayv1.RayCluster) error {
 	if rayClusterInstance == nil {
@@ -1861,5 +1861,4 @@
 	}
 
 	return err
->>>>>>> 2acc2196
 }