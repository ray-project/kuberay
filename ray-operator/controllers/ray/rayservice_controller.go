package ray

import (
	"context"
	"fmt"
	"os"
	"reflect"
	"strings"
	"time"

	"k8s.io/apimachinery/pkg/util/json"
	"k8s.io/apimachinery/pkg/util/yaml"

	networkingv1 "k8s.io/api/networking/v1"

	"github.com/ray-project/kuberay/ray-operator/controllers/ray/common"

	cmap "github.com/orcaman/concurrent-map"

	"github.com/go-logr/logr"
	fmtErrors "github.com/pkg/errors"
	corev1 "k8s.io/api/core/v1"
	"k8s.io/apimachinery/pkg/api/errors"
	metav1 "k8s.io/apimachinery/pkg/apis/meta/v1"
	"k8s.io/client-go/tools/record"
	"sigs.k8s.io/controller-runtime/pkg/builder"
	"sigs.k8s.io/controller-runtime/pkg/manager"
	"sigs.k8s.io/controller-runtime/pkg/predicate"

	"github.com/ray-project/kuberay/ray-operator/controllers/ray/utils"

	"k8s.io/apimachinery/pkg/runtime"
	ctrl "sigs.k8s.io/controller-runtime"
	"sigs.k8s.io/controller-runtime/pkg/client"

	rayv1 "github.com/ray-project/kuberay/ray-operator/apis/ray/v1"
)

const (
	ServiceDefaultRequeueDuration   = 2 * time.Second
	RayClusterDeletionDelayDuration = 60 * time.Second
	ENABLE_ZERO_DOWNTIME            = "ENABLE_ZERO_DOWNTIME"
)

// RayServiceReconciler reconciles a RayService object
type RayServiceReconciler struct {
	client.Client
	Scheme   *runtime.Scheme
	Log      logr.Logger
	Recorder record.EventRecorder
	// Currently, the Ray dashboard doesn't cache the Serve deployment config.
	// To avoid reapplying the same config repeatedly, cache the config in this map.
	ServeConfigs                 cmap.ConcurrentMap
	RayClusterDeletionTimestamps cmap.ConcurrentMap

	dashboardClientFunc func() utils.RayDashboardClientInterface
	httpProxyClientFunc func() utils.RayHttpProxyClientInterface
}

// NewRayServiceReconciler returns a new reconcile.Reconciler
func NewRayServiceReconciler(mgr manager.Manager, dashboardClientFunc func() utils.RayDashboardClientInterface, httpProxyClientFunc func() utils.RayHttpProxyClientInterface) *RayServiceReconciler {
	return &RayServiceReconciler{
		Client:                       mgr.GetClient(),
		Scheme:                       mgr.GetScheme(),
		Log:                          ctrl.Log.WithName("controllers").WithName("RayService"),
		Recorder:                     mgr.GetEventRecorderFor("rayservice-controller"),
		ServeConfigs:                 cmap.New(),
		RayClusterDeletionTimestamps: cmap.New(),

		dashboardClientFunc: dashboardClientFunc,
		httpProxyClientFunc: httpProxyClientFunc,
	}
}

// +kubebuilder:rbac:groups=ray.io,resources=rayservices,verbs=get;list;watch;create;update;patch;delete
// +kubebuilder:rbac:groups=ray.io,resources=rayservices/status,verbs=get;update;patch
// +kubebuilder:rbac:groups=ray.io,resources=rayservices/finalizers,verbs=update
// +kubebuilder:rbac:groups=ray.io,resources=rayclusters,verbs=get;list;watch;create;update;patch;delete
// +kubebuilder:rbac:groups=ray.io,resources=rayclusters/status,verbs=get;update;patch
// +kubebuilder:rbac:groups=ray.io,resources=rayclusters/finalizers,verbs=update
// +kubebuilder:rbac:groups=core,resources=events,verbs=get;list;watch;create;update;patch;delete
// +kubebuilder:rbac:groups=core,resources=pods,verbs=get;list;watch;create;update;patch;delete
// +kubebuilder:rbac:groups=core,resources=pods/status,verbs=get;list;watch;create;update;patch;delete
// +kubebuilder:rbac:groups=core,resources=services,verbs=get;list;watch;create;update;patch;delete
// +kubebuilder:rbac:groups=core,resources=services/status,verbs=get;update;patch
// +kubebuilder:rbac:groups=coordination.k8s.io,resources=leases,verbs=get;list;create;update
// +kubebuilder:rbac:groups=networking.k8s.io,resources=ingressclasses,verbs=get;list;watch
// +kubebuilder:rbac:groups=networking.k8s.io,resources=ingresses,verbs=get;list;watch;create;update;delete;patch
// +kubebuilder:rbac:groups=extensions,resources=ingresses,verbs=get;list;watch;create;update;delete;patch
// +kubebuilder:rbac:groups=core,resources=serviceaccounts,verbs=get;list;watch;create;delete
// +kubebuilder:rbac:groups="rbac.authorization.k8s.io",resources=roles,verbs=get;list;watch;create;delete;update
// +kubebuilder:rbac:groups="rbac.authorization.k8s.io",resources=rolebindings,verbs=get;list;watch;create;delete

// [WARNING]: There MUST be a newline after kubebuilder markers.
// Reconcile is part of the main kubernetes reconciliation loop which aims to
// move the current state of the cluster closer to the desired state.
//
// This the top level reconciliation flow for RayService.
//
// For more details, check Reconcile and its Result here:
// - https://pkg.go.dev/sigs.k8s.io/controller-runtime@v0.11.2/pkg/reconcile
func (r *RayServiceReconciler) Reconcile(ctx context.Context, request ctrl.Request) (ctrl.Result, error) {
	logger := r.Log.WithValues("ServiceName", request.NamespacedName)
	var isReady bool = false

	var rayServiceInstance *rayv1.RayService
	var err error
	var ctrlResult ctrl.Result

	// Resolve the CR from request.
	if rayServiceInstance, err = r.getRayServiceInstance(ctx, request); err != nil {
		return ctrl.Result{}, client.IgnoreNotFound(err)
	}
	if rayServiceInstance.Spec.ServeConfigV2 != "" && !reflect.DeepEqual(rayServiceInstance.Spec.ServeDeploymentGraphSpec, rayv1.ServeDeploymentGraphSpec{}) {
		return ctrl.Result{RequeueAfter: ServiceDefaultRequeueDuration}, fmt.Errorf("Found non-nil specifications for both serveConfigV1 and serveConfigV2. Please specify only one of the fields.")
	}
	originalRayServiceInstance := rayServiceInstance.DeepCopy()
	r.cleanUpServeConfigCache(rayServiceInstance)

	// TODO (kevin85421): ObservedGeneration should be used to determine whether to update this CR or not.
	rayServiceInstance.Status.ObservedGeneration = rayServiceInstance.ObjectMeta.Generation

	logger.Info("Reconciling the cluster component.")
	// Find active and pending ray cluster objects given current service name.
	var activeRayClusterInstance *rayv1.RayCluster
	var pendingRayClusterInstance *rayv1.RayCluster
	if activeRayClusterInstance, pendingRayClusterInstance, err = r.reconcileRayCluster(ctx, rayServiceInstance); err != nil {
		err = r.updateState(ctx, rayServiceInstance, rayv1.FailedToGetOrCreateRayCluster, err)
		return ctrl.Result{RequeueAfter: ServiceDefaultRequeueDuration}, client.IgnoreNotFound(err)
	}

	// Check if we need to create pending RayCluster.
	if rayServiceInstance.Status.PendingServiceStatus.RayClusterName != "" && pendingRayClusterInstance == nil {
		// Update RayService Status since reconcileRayCluster may mark RayCluster restart.
		if errStatus := r.Status().Update(ctx, rayServiceInstance); errStatus != nil {
			logger.Error(errStatus, "Fail to update status of RayService after RayCluster changes", "rayServiceInstance", rayServiceInstance)
			return ctrl.Result{RequeueAfter: ServiceDefaultRequeueDuration}, nil
		}
		logger.Info("Done reconcileRayCluster update status, enter next loop to create new ray cluster.")
		return ctrl.Result{RequeueAfter: ServiceDefaultRequeueDuration}, nil
	}

	/*
		Update ray cluster for 4 possible situations.
		If a ray cluster does not exist, clear its status.
		If only one ray cluster exists, do serve deployment if needed and check dashboard, serve deployment health.
		If both ray clusters exist, update active cluster status and do the pending cluster deployment and health check.
	*/
	if activeRayClusterInstance != nil && pendingRayClusterInstance == nil {
		logger.Info("Reconciling the Serve component. Only the active Ray cluster exists.")
		rayServiceInstance.Status.PendingServiceStatus = rayv1.RayServiceStatus{}
		if ctrlResult, isReady, err = r.reconcileServe(ctx, rayServiceInstance, activeRayClusterInstance, true, logger); err != nil {
			logger.Error(err, "Fail to reconcileServe.")
			return ctrlResult, nil
		}
	} else if activeRayClusterInstance != nil && pendingRayClusterInstance != nil {
		logger.Info("Reconciling the Serve component. Active and pending Ray clusters exist.")
		// TODO (kevin85421): This can most likely be removed.
		if err = r.updateStatusForActiveCluster(ctx, rayServiceInstance, activeRayClusterInstance, logger); err != nil {
			logger.Error(err, "Failed to update active Ray cluster's status.")
		}

		if ctrlResult, isReady, err = r.reconcileServe(ctx, rayServiceInstance, pendingRayClusterInstance, false, logger); err != nil {
			logger.Error(err, "Fail to reconcileServe.")
			return ctrlResult, nil
		}
	} else if activeRayClusterInstance == nil && pendingRayClusterInstance != nil {
		rayServiceInstance.Status.ActiveServiceStatus = rayv1.RayServiceStatus{}
		if ctrlResult, isReady, err = r.reconcileServe(ctx, rayServiceInstance, pendingRayClusterInstance, false, logger); err != nil {
			logger.Error(err, "Fail to reconcileServe.")
			return ctrlResult, nil
		}
	} else {
		logger.Info("Reconciling the Serve component. No Ray cluster exists.")
		rayServiceInstance.Status.ActiveServiceStatus = rayv1.RayServiceStatus{}
		rayServiceInstance.Status.PendingServiceStatus = rayv1.RayServiceStatus{}
	}

	if !isReady {
		logger.Info(fmt.Sprintf("Ray Serve applications are not ready to serve requests: checking again in %ss", ServiceDefaultRequeueDuration))
		r.Recorder.Eventf(rayServiceInstance, "Normal", "ServiceNotReady", "The service is not ready yet. Controller will perform a round of actions in %s.", ServiceDefaultRequeueDuration)
		return ctrl.Result{RequeueAfter: ServiceDefaultRequeueDuration}, nil
	}

	// Get the ready Ray cluster instance for service and ingress update.
	var rayClusterInstance *rayv1.RayCluster
	if pendingRayClusterInstance != nil {
		rayClusterInstance = pendingRayClusterInstance
		logger.Info("Reconciling the ingress and service resources " +
			"on the pending Ray cluster.")
	} else if activeRayClusterInstance != nil {
		rayClusterInstance = activeRayClusterInstance
		logger.Info("Reconciling the ingress and service resources " +
			"on the active Ray cluster. No pending Ray cluster found.")
	} else {
		rayClusterInstance = nil
		logger.Info("No Ray cluster found. Skipping ingress and service reconciliation.")
	}

	if rayClusterInstance != nil {
		if err := r.reconcileIngress(ctx, rayServiceInstance, rayClusterInstance); err != nil {
			err = r.updateState(ctx, rayServiceInstance, rayv1.FailedToUpdateIngress, err)
			return ctrl.Result{RequeueAfter: ServiceDefaultRequeueDuration}, err
		}
		if err := r.reconcileServices(ctx, rayServiceInstance, rayClusterInstance, utils.HeadService); err != nil {
			err = r.updateState(ctx, rayServiceInstance, rayv1.FailedToUpdateService, err)
			return ctrl.Result{RequeueAfter: ServiceDefaultRequeueDuration}, err
		}
		if err := r.labelHealthyServePods(ctx, rayClusterInstance); err != nil {
			err = r.updateState(ctx, rayServiceInstance, rayv1.FailedToUpdateServingPodLabel, err)
			return ctrl.Result{RequeueAfter: ServiceDefaultRequeueDuration}, err
		}
		if err := r.reconcileServices(ctx, rayServiceInstance, rayClusterInstance, utils.ServingService); err != nil {
			err = r.updateState(ctx, rayServiceInstance, rayv1.FailedToUpdateService, err)
			return ctrl.Result{RequeueAfter: ServiceDefaultRequeueDuration}, err
		}
	}

	// Final status update for any CR modification.
	if r.inconsistentRayServiceStatuses(originalRayServiceInstance.Status, rayServiceInstance.Status) {
		rayServiceInstance.Status.LastUpdateTime = &metav1.Time{Time: time.Now()}
		if errStatus := r.Status().Update(ctx, rayServiceInstance); errStatus != nil {
			logger.Error(errStatus, "Failed to update RayService status", "rayServiceInstance", rayServiceInstance)
			return ctrl.Result{RequeueAfter: ServiceDefaultRequeueDuration}, errStatus
		}
	}

	return ctrl.Result{RequeueAfter: ServiceDefaultRequeueDuration}, nil
}

// Checks whether the old and new RayServiceStatus are inconsistent by comparing different fields.
// If the only difference between the old and new status is the HealthLastUpdateTime field,
// the status update will not be triggered.
// The RayClusterStatus field is only for observability in RayService CR, and changes to it will not trigger the status update.
func (r *RayServiceReconciler) inconsistentRayServiceStatus(oldStatus rayv1.RayServiceStatus, newStatus rayv1.RayServiceStatus) bool {
	if oldStatus.RayClusterName != newStatus.RayClusterName {
		r.Log.Info(fmt.Sprintf("inconsistentRayServiceStatus RayService RayClusterName changed from %s to %s", oldStatus.RayClusterName, newStatus.RayClusterName))
		return true
	}

	if oldStatus.DashboardStatus.IsHealthy != newStatus.DashboardStatus.IsHealthy {
		r.Log.Info(fmt.Sprintf("inconsistentRayServiceStatus RayService DashboardStatus changed from %v to %v", oldStatus.DashboardStatus, newStatus.DashboardStatus))
		return true
	}

	if len(oldStatus.Applications) != len(newStatus.Applications) {
		return true
	}

	var ok bool
	for appName, newAppStatus := range newStatus.Applications {
		var oldAppStatus rayv1.AppStatus
		if oldAppStatus, ok = oldStatus.Applications[appName]; !ok {
			r.Log.Info(fmt.Sprintf("inconsistentRayServiceStatus RayService new application %s found", appName))
			return true
		}

		if oldAppStatus.Status != newAppStatus.Status {
			r.Log.Info(fmt.Sprintf("inconsistentRayServiceStatus RayService application %s status changed from %v to %v", appName, oldAppStatus.Status, newAppStatus.Status))
			return true
		} else if oldAppStatus.Message != newAppStatus.Message {
			r.Log.Info(fmt.Sprintf("inconsistentRayServiceStatus RayService application %s status message changed from %v to %v", appName, oldAppStatus.Message, newAppStatus.Message))
			return true
		}

		if len(oldAppStatus.Deployments) != len(newAppStatus.Deployments) {
			return true
		}

		for deploymentName, newDeploymentStatus := range newAppStatus.Deployments {
			var oldDeploymentStatus rayv1.ServeDeploymentStatus
			if oldDeploymentStatus, ok = oldAppStatus.Deployments[deploymentName]; !ok {
				r.Log.Info(fmt.Sprintf("inconsistentRayServiceStatus RayService new deployment %s found in application %s", deploymentName, appName))
				return true
			}

			if oldDeploymentStatus.Status != newDeploymentStatus.Status {
				r.Log.Info(fmt.Sprintf("inconsistentRayServiceStatus RayService DeploymentStatus changed from %v to %v", oldDeploymentStatus.Status, newDeploymentStatus.Status))
				return true
			} else if oldDeploymentStatus.Message != newDeploymentStatus.Message {
				r.Log.Info(fmt.Sprintf("inconsistentRayServiceStatus RayService deployment status message changed from %v to %v", oldDeploymentStatus.Message, newDeploymentStatus.Message))
				return true
			}
		}
	}

	return false
}

// Determine whether to update the status of the RayService instance.
func (r *RayServiceReconciler) inconsistentRayServiceStatuses(oldStatus rayv1.RayServiceStatuses, newStatus rayv1.RayServiceStatuses) bool {
	if oldStatus.ServiceStatus != newStatus.ServiceStatus {
		r.Log.Info(fmt.Sprintf("inconsistentRayServiceStatus RayService ServiceStatus changed from %s to %s", oldStatus.ServiceStatus, newStatus.ServiceStatus))
		return true
	}

	if r.inconsistentRayServiceStatus(oldStatus.ActiveServiceStatus, newStatus.ActiveServiceStatus) {
		r.Log.Info("inconsistentRayServiceStatus RayService ActiveServiceStatus changed")
		return true
	}

	if r.inconsistentRayServiceStatus(oldStatus.PendingServiceStatus, newStatus.PendingServiceStatus) {
		r.Log.Info("inconsistentRayServiceStatus RayService PendingServiceStatus changed")
		return true
	}

	return false
}

// SetupWithManager sets up the controller with the Manager.
func (r *RayServiceReconciler) SetupWithManager(mgr ctrl.Manager) error {
	return ctrl.NewControllerManagedBy(mgr).
		For(&rayv1.RayService{}, builder.WithPredicates(predicate.Or(
			predicate.GenerationChangedPredicate{},
			predicate.LabelChangedPredicate{},
			predicate.AnnotationChangedPredicate{},
		))).
		Owns(&rayv1.RayCluster{}).
		Owns(&corev1.Service{}).
		Owns(&networkingv1.Ingress{}).
		Complete(r)
}

func (r *RayServiceReconciler) getRayServiceInstance(ctx context.Context, request ctrl.Request) (*rayv1.RayService, error) {
	rayServiceInstance := &rayv1.RayService{}
	if err := r.Get(ctx, request.NamespacedName, rayServiceInstance); err != nil {
		if errors.IsNotFound(err) {
			r.Log.Info("Read request instance not found error!")
		} else {
			r.Log.Error(err, "Read request instance error!")
		}
		return nil, err
	}
	return rayServiceInstance, nil
}

func (r *RayServiceReconciler) updateState(ctx context.Context, rayServiceInstance *rayv1.RayService, status rayv1.ServiceStatus, err error) error {
	rayServiceInstance.Status.ServiceStatus = status
	if errStatus := r.Status().Update(ctx, rayServiceInstance); errStatus != nil {
		return fmtErrors.Errorf("combined error: %v %v", err, errStatus)
	}
	r.Recorder.Event(rayServiceInstance, "Normal", string(status), err.Error())
	return err
}

// reconcileRayCluster checks the active and pending ray cluster instances. It includes 3 parts.
// 1. It will decide whether to generate a pending cluster name.
// 2. It will delete the old pending ray cluster instance.
// 3. It will create a new pending ray cluster instance.
func (r *RayServiceReconciler) reconcileRayCluster(ctx context.Context, rayServiceInstance *rayv1.RayService) (*rayv1.RayCluster, *rayv1.RayCluster, error) {
	var err error
	if err = r.cleanUpRayClusterInstance(ctx, rayServiceInstance); err != nil {
		return nil, nil, err
	}

	// Get active cluster and pending cluster instances.
	activeRayCluster, err := r.getRayClusterByNamespacedName(ctx, client.ObjectKey{Name: rayServiceInstance.Status.ActiveServiceStatus.RayClusterName, Namespace: rayServiceInstance.Namespace})
	if err != nil {
		return nil, nil, err
	}

	pendingRayCluster, err := r.getRayClusterByNamespacedName(ctx, client.ObjectKey{Name: rayServiceInstance.Status.PendingServiceStatus.RayClusterName, Namespace: rayServiceInstance.Namespace})
	if err != nil {
		return nil, nil, err
	}

	clusterAction := r.shouldPrepareNewRayCluster(rayServiceInstance, activeRayCluster)
	if clusterAction == RolloutNew {
		// For LLM serving, some users might not have sufficient GPU resources to run two RayClusters simultaneously.
		// Therefore, KubeRay offers ENABLE_ZERO_DOWNTIME as a feature flag for zero-downtime upgrades.
		enableZeroDowntime := true
		if s := os.Getenv(ENABLE_ZERO_DOWNTIME); strings.ToLower(s) == "false" {
			enableZeroDowntime = false
		}
		if enableZeroDowntime || !enableZeroDowntime && activeRayCluster == nil {
			// Add a pending cluster name. In the next reconcile loop, shouldPrepareNewRayCluster will be false and we will
			// actually create the pending RayCluster instance.
			r.markRestartAndAddPendingClusterName(rayServiceInstance)
		} else {
			r.Log.Info("Zero-downtime upgrade is disabled (ENABLE_ZERO_DOWNTIME: false). Skip preparing a new RayCluster.")
		}
		return activeRayCluster, nil, nil
	} else if clusterAction == Update {
		// Update the active cluster.
		if err := r.updateRayClusterInstance(ctx, activeRayCluster); err != nil {
			return nil, nil, err
		}
		return activeRayCluster, nil, nil
	}

	if pendingRayCluster, err = r.createRayClusterInstanceIfNeeded(ctx, rayServiceInstance, pendingRayCluster); err != nil {
		return nil, nil, err
	}

	return activeRayCluster, pendingRayCluster, nil
}

// cleanUpRayClusterInstance cleans up all the dangling RayCluster instances that are owned by the RayService instance.
func (r *RayServiceReconciler) cleanUpRayClusterInstance(ctx context.Context, rayServiceInstance *rayv1.RayService) error {
	rayClusterList := rayv1.RayClusterList{}
	filterLabels := client.MatchingLabels{utils.RayServiceLabelKey: rayServiceInstance.Name}
	var err error
	if err = r.List(ctx, &rayClusterList, client.InNamespace(rayServiceInstance.Namespace), filterLabels); err != nil {
		r.Log.Error(err, "Fail to list RayCluster for "+rayServiceInstance.Name)
		return err
	}

	// Clean up RayCluster instances. Each instance is deleted 60 seconds
	// after becoming inactive to give the ingress time to update.
	for _, rayClusterInstance := range rayClusterList.Items {
		if rayClusterInstance.Name != rayServiceInstance.Status.ActiveServiceStatus.RayClusterName && rayClusterInstance.Name != rayServiceInstance.Status.PendingServiceStatus.RayClusterName {
			cachedTimestampObj, exists := r.RayClusterDeletionTimestamps.Get(rayClusterInstance.Name)
			if !exists {
				deletionTimestamp := metav1.Now().Add(RayClusterDeletionDelayDuration)
				r.RayClusterDeletionTimestamps.Set(rayClusterInstance.Name, deletionTimestamp)
				r.Log.V(1).Info(fmt.Sprintf("Scheduled dangling RayCluster "+
					"%s for deletion at %s", rayClusterInstance.Name, deletionTimestamp))
			} else {
				cachedTimestamp, isTimestamp := cachedTimestampObj.(time.Time)
				reasonForDeletion := ""
				if !isTimestamp {
					reasonForDeletion = fmt.Sprintf("Deletion cache contains "+
						"unexpected, non-timestamp object for RayCluster %s. "+
						"Deleting cluster immediately.", rayClusterInstance.Name)
				} else if time.Since(cachedTimestamp) > 0*time.Second {
					reasonForDeletion = fmt.Sprintf("Deletion timestamp %s "+
						"for RayCluster %s has passed. Deleting cluster "+
						"immediately.", cachedTimestamp, rayClusterInstance.Name)
				}

				if reasonForDeletion != "" {
					r.Log.V(1).Info("reconcileRayCluster", "delete Ray cluster", rayClusterInstance.Name, "reason", reasonForDeletion)
					if err := r.Delete(ctx, &rayClusterInstance, client.PropagationPolicy(metav1.DeletePropagationBackground)); err != nil {
						r.Log.Error(err, "Fail to delete RayCluster "+rayClusterInstance.Name)
						return err
					}
				}
			}
		}
	}

	return nil
}

func (r *RayServiceReconciler) getRayClusterByNamespacedName(ctx context.Context, clusterKey client.ObjectKey) (*rayv1.RayCluster, error) {
	rayCluster := &rayv1.RayCluster{}
	if clusterKey.Name != "" {
		// Ignore not found since in that case we should return RayCluster as nil.
		if err := r.Get(ctx, clusterKey, rayCluster); client.IgnoreNotFound(err) != nil {
			r.Log.Error(err, "Fail to get RayCluster "+clusterKey.String())
			return nil, err
		}
	} else {
		rayCluster = nil
	}

	return rayCluster, nil
}

// cleanUpServeConfigCache cleans up the unused serve deployments config in the cached map.
func (r *RayServiceReconciler) cleanUpServeConfigCache(rayServiceInstance *rayv1.RayService) {
	activeConfigKey := r.generateConfigKey(rayServiceInstance, rayServiceInstance.Status.ActiveServiceStatus.RayClusterName)
	pendingConfigKey := r.generateConfigKey(rayServiceInstance, rayServiceInstance.Status.PendingServiceStatus.RayClusterName)
	configPrefix := r.generateConfigKeyPrefix(rayServiceInstance)

	// Clean up RayCluster serve deployment configs.
	for key := range r.ServeConfigs.Items() {
		if key == activeConfigKey || key == pendingConfigKey {
			continue
		}
		if !strings.HasPrefix(key, configPrefix) {
			// Skip configs owned by other RayService Instance.
			continue
		}
		r.Log.V(1).Info("cleanUpServeConfigCache", "activeConfigKey", activeConfigKey, "pendingConfigKey", pendingConfigKey, "remove key", key)
		r.ServeConfigs.Remove(key)
	}
}

type ClusterAction int

const (
	DoNothing  ClusterAction = iota // value 0
	Update                          // value 1
	RolloutNew                      // value 2
)

// shouldPrepareNewRayCluster checks if we need to generate a new pending cluster.
func (r *RayServiceReconciler) shouldPrepareNewRayCluster(rayServiceInstance *rayv1.RayService, activeRayCluster *rayv1.RayCluster) ClusterAction {
	// Prepare new RayCluster if:
	// 1. No active cluster and no pending cluster
	// 2. No pending cluster, and the active RayCluster has changed.
	if rayServiceInstance.Status.PendingServiceStatus.RayClusterName == "" {
		if activeRayCluster == nil {
			r.Log.Info("No active Ray cluster. RayService operator should prepare a new Ray cluster.")
			return RolloutNew
		}
<<<<<<< HEAD
		// TODO (Archit): Maybe factor out the above stuff

		// Case 1: If everything is identical except for the Replicas and WorkersToDelete of
		// each WorkerGroup, then do nothing.
		activeClusterHash := activeRayCluster.ObjectMeta.Annotations[common.HashWithoutReplicasAndWorkersToDeleteKey]
		goalClusterHash, err := generateHashWithoutReplicasAndWorkersToDelete(rayServiceInstance.Spec.RayClusterSpec)
		errContextFailedToSerialize := "Failed to serialize new RayCluster config. " +
			"Manual config updates will NOT be tracked accurately. " +
			"Please manually tear down the cluster and apply a new config."
=======
		activeClusterHash := activeRayCluster.ObjectMeta.Annotations[utils.RayServiceClusterHashKey]
		goalClusterHash, err := generateRayClusterJsonHash(rayServiceInstance.Spec.RayClusterSpec)
>>>>>>> eee9d949
		if err != nil {
			r.Log.Error(err, errContextFailedToSerialize)
			return RolloutNew
		}

		if activeClusterHash == goalClusterHash {
			r.Log.Info("Active Ray cluster config matches goal config. No need to update RayCluster.")
			return DoNothing
		}

		// Case 2: Otherwise, if everything is identical except some change in WorkerGroupSpecs,
		// then Update.

		activeClusterHash = activeRayCluster.ObjectMeta.Annotations[common.HashWithoutWorkerGroupSpecKey]
		goalClusterHash, err = generateHashWithoutWorkerGroupSpec(rayServiceInstance.Spec.RayClusterSpec)
		if err != nil {
			r.Log.Error(err, errContextFailedToSerialize)
			return RolloutNew
		}

		if activeClusterHash == goalClusterHash {
			r.Log.Info("Active Ray cluster config matches goal config, except for WorkerGroupSpecs. Updating RayCluster.")
			return Update
		}

		// Case 3: Otherwise, rollout a new cluster.
		r.Log.Info("Active RayCluster config doesn't match goal config. " +
			"RayService operator should prepare a new Ray cluster.\n" +
			"* Active RayCluster config hash: " + activeClusterHash + "\n" +
			"* Goal RayCluster config hash: " + goalClusterHash)
		return RolloutNew
	}

	return DoNothing
}

// createRayClusterInstanceIfNeeded checks if we need to create a new RayCluster instance. If so, create one.
func (r *RayServiceReconciler) createRayClusterInstanceIfNeeded(ctx context.Context, rayServiceInstance *rayv1.RayService, pendingRayCluster *rayv1.RayCluster) (*rayv1.RayCluster, error) {
	// Early return if no pending RayCluster needs to be created.
	if rayServiceInstance.Status.PendingServiceStatus.RayClusterName == "" {
		return nil, nil
	}

	var clusterAction ClusterAction
	var err error

	if pendingRayCluster == nil {
		clusterAction = RolloutNew
	} else {
		clusterAction, err = getClusterAction(pendingRayCluster.Spec, rayServiceInstance.Spec.RayClusterSpec)
		if err != nil {
			r.Log.Error(err, "Fail to generate hash for RayClusterSpec")
			return nil, err
		}
	}

	switch clusterAction {
	case RolloutNew:
		pendingRayCluster, err = r.createRayClusterInstance(ctx, rayServiceInstance, rayServiceInstance.Status.PendingServiceStatus.RayClusterName)
	case Update:
		err = r.updateRayClusterInstance(ctx, pendingRayCluster)
	}

	if err != nil {
		return nil, err
	}

	return pendingRayCluster, nil
}

// updateRayClusterInstance updates the RayCluster instance.
func (r *RayServiceReconciler) updateRayClusterInstance(ctx context.Context, rayClusterInstance *rayv1.RayCluster) error {
	r.Log.V(1).Info("updateRayClusterInstance", "rayClusterInstance", rayClusterInstance)
	if err := r.Update(ctx, rayClusterInstance); err != nil {
		r.Log.Error(err, "Fail to update RayCluster "+rayClusterInstance.Name)
		return err
	}
	r.Log.V(1).Info("updated RayCluster", "rayClusterInstance", rayClusterInstance)
	return nil
}

// createRayClusterInstance deletes the old RayCluster instance if exists. Only when no existing RayCluster, create a new RayCluster instance.
// One important part is that if this method deletes the old RayCluster, it will return instantly. It depends on the controller to call it again to generate the new RayCluster instance.
func (r *RayServiceReconciler) createRayClusterInstance(ctx context.Context, rayServiceInstance *rayv1.RayService, rayClusterInstanceName string) (*rayv1.RayCluster, error) {
	r.Log.V(1).Info("createRayClusterInstance", "rayClusterInstanceName", rayClusterInstanceName)

	rayClusterKey := client.ObjectKey{
		Namespace: rayServiceInstance.Namespace,
		Name:      rayClusterInstanceName,
	}

	rayClusterInstance := &rayv1.RayCluster{}

	var err error
	// Loop until there is no pending RayCluster.
	err = r.Get(ctx, rayClusterKey, rayClusterInstance)

	// If RayCluster exists, it means the config is updated. Delete the previous RayCluster first.
	if err == nil {
		r.Log.V(1).Info("Ray cluster already exists, config changes. Need to recreate. Delete the pending one now.", "key", rayClusterKey.String(), "rayClusterInstance.Spec", rayClusterInstance.Spec, "rayServiceInstance.Spec.RayClusterSpec", rayServiceInstance.Spec.RayClusterSpec)
		delErr := r.Delete(ctx, rayClusterInstance, client.PropagationPolicy(metav1.DeletePropagationBackground))
		if delErr == nil {
			// Go to next loop and check if the ray cluster is deleted.
			return nil, nil
		} else if !errors.IsNotFound(delErr) {
			return nil, delErr
		}
		// if error is `not found`, then continue.
	} else if !errors.IsNotFound(err) {
		r.Log.Error(err, "Get request rayCluster instance error!")
		return nil, err
		// if error is `not found`, then continue.
	}

	r.Log.V(1).Info("No pending RayCluster, creating RayCluster.")
	rayClusterInstance, err = r.constructRayClusterForRayService(rayServiceInstance, rayClusterInstanceName)
	if err != nil {
		r.Log.Error(err, "unable to construct rayCluster from spec")
		return nil, err
	}
	if err = r.Create(ctx, rayClusterInstance); err != nil {
		r.Log.Error(err, "unable to create rayCluster for rayService", "rayCluster", rayClusterInstance)
		return nil, err
	}
	r.Log.V(1).Info("created rayCluster for rayService", "rayCluster", rayClusterInstance)

	return rayClusterInstance, nil
}

func (r *RayServiceReconciler) constructRayClusterForRayService(rayService *rayv1.RayService, rayClusterName string) (*rayv1.RayCluster, error) {
	var err error
	rayClusterLabel := make(map[string]string)
	for k, v := range rayService.Labels {
		rayClusterLabel[k] = v
	}
	rayClusterLabel[utils.RayServiceLabelKey] = rayService.Name
	rayClusterLabel[utils.KubernetesCreatedByLabelKey] = utils.RayServiceCreatorLabelValue

	rayClusterAnnotations := make(map[string]string)
	for k, v := range rayService.Annotations {
		rayClusterAnnotations[k] = v
	}
<<<<<<< HEAD
	rayClusterAnnotations[common.EnableServeServiceKey] = common.EnableServeServiceTrue
	errContext := "Failed to serialize RayCluster config. " +
		"Manual config updates will NOT be tracked accurately. " +
		"Please tear down the cluster and apply a new config."
	rayClusterAnnotations[common.HashWithoutReplicasAndWorkersToDeleteKey], err = generateHashWithoutReplicasAndWorkersToDelete(rayService.Spec.RayClusterSpec) // ARCHIT: new hash saved here
	if err != nil {
		r.Log.Error(err, errContext)
		return nil, err
	}
	rayClusterAnnotations[common.HashWithoutWorkerGroupSpecKey], err = generateHashWithoutWorkerGroupSpec(rayService.Spec.RayClusterSpec) // ARCHIT: new hash saved here
=======
	rayClusterAnnotations[utils.EnableServeServiceKey] = utils.EnableServeServiceTrue
	rayClusterAnnotations[utils.RayServiceClusterHashKey], err = generateRayClusterJsonHash(rayService.Spec.RayClusterSpec)
>>>>>>> eee9d949
	if err != nil {
		r.Log.Error(err, errContext)
		return nil, err
	}

	rayCluster := &rayv1.RayCluster{
		ObjectMeta: metav1.ObjectMeta{
			Labels:      rayClusterLabel,
			Annotations: rayClusterAnnotations,
			Name:        rayClusterName,
			Namespace:   rayService.Namespace,
		},
		Spec: rayService.Spec.RayClusterSpec,
	}

	// Set the ownership in order to do the garbage collection by k8s.
	if err := ctrl.SetControllerReference(rayService, rayCluster, r.Scheme); err != nil {
		return nil, err
	}

	return rayCluster, nil
}

func (r *RayServiceReconciler) checkIfNeedSubmitServeDeployment(rayServiceInstance *rayv1.RayService, rayClusterInstance *rayv1.RayCluster, serveStatus *rayv1.RayServiceStatus) bool {
	// If the Serve config has not been cached, update the Serve config.
	cacheKey := r.generateConfigKey(rayServiceInstance, rayClusterInstance.Name)
	cachedConfigObj, exist := r.ServeConfigs.Get(cacheKey)

	if !exist {
		r.Log.V(1).Info("shouldUpdate",
			"shouldUpdateServe",
			true,
			"reason",
			fmt.Sprintf(
				"Nothing has been cached for cluster %s with key %s",
				rayClusterInstance.Name,
				cacheKey,
			),
		)
		return true
	}

	// Handle the case that the head Pod has crashed and GCS FT is not enabled.
	if len(serveStatus.Applications) == 0 {
		r.Log.V(1).Info("shouldUpdate", "should create Serve applications", true,
			"reason",
			fmt.Sprintf(
				"No Serve application found in RayCluster %s, need to create serve applications. "+
					"A possible reason is the head Pod has crashed and GCS FT is not enabled. "+
					"Hence, the RayService CR's Serve application status is set to empty in the previous reconcile.",
				rayClusterInstance.Name))
		return true
	}

	// If the Serve config has been cached, check if it needs to be updated.
	shouldUpdate := false
	reason := fmt.Sprintf("Current Serve config matches cached Serve config, "+
		"and some deployments have been deployed for cluster %s", rayClusterInstance.Name)

	serveConfigType := r.determineServeConfigType(rayServiceInstance)
	if serveConfigType == utils.SINGLE_APP {
		cachedServeConfig, isServeConfig := cachedConfigObj.(rayv1.ServeDeploymentGraphSpec)
		if !isServeConfig {
			shouldUpdate = true
			reason = fmt.Sprintf("No V1 Serve Config of type ServeDeploymentGraphSpec has been cached for cluster %s with key %s", rayClusterInstance.Name, cacheKey)
		} else if !utils.CompareJsonStruct(cachedServeConfig, rayServiceInstance.Spec.ServeDeploymentGraphSpec) {
			shouldUpdate = true
			reason = fmt.Sprintf("Current V2 Serve config doesn't match cached Serve config for cluster %s with key %s", rayClusterInstance.Name, cacheKey)
		}
		r.Log.V(1).Info("shouldUpdate", "shouldUpdateServe", shouldUpdate, "reason", reason, "cachedServeConfig", cachedServeConfig, "current Serve config", rayServiceInstance.Spec.ServeDeploymentGraphSpec)
	} else if serveConfigType == utils.MULTI_APP {
		cachedServeConfigV2, isServeConfigV2 := cachedConfigObj.(string)
		if !isServeConfigV2 {
			shouldUpdate = true
			reason = fmt.Sprintf("No V2 Serve Config of type string has been cached for cluster %s with key %s", rayClusterInstance.Name, cacheKey)
		} else if cachedServeConfigV2 != rayServiceInstance.Spec.ServeConfigV2 {
			shouldUpdate = true
			reason = fmt.Sprintf("Current V2 Serve config doesn't match cached Serve config for cluster %s with key %s", rayClusterInstance.Name, cacheKey)
		}
		r.Log.V(1).Info("shouldUpdate", "shouldUpdateServe", shouldUpdate, "reason", reason, "cachedServeConfig", cachedServeConfigV2, "current Serve config", rayServiceInstance.Spec.ServeConfigV2)
	}

	return shouldUpdate
}

// Determines the serve config type from a ray service instance
// If the user has set a value for `ServeConfigV2`, the config type is MULTI_APP
// Otherwise, the user should have set a value for `ServeConfig`, in which case the config type is SINGLE_APP
func (r *RayServiceReconciler) determineServeConfigType(rayServiceInstance *rayv1.RayService) utils.RayServeConfigType {
	if rayServiceInstance.Spec.ServeConfigV2 == "" {
		return utils.SINGLE_APP
	} else {
		return utils.MULTI_APP
	}
}

func (r *RayServiceReconciler) updateServeDeployment(ctx context.Context, rayServiceInstance *rayv1.RayService, rayDashboardClient utils.RayDashboardClientInterface, clusterName string) error {
	serveConfigType := r.determineServeConfigType(rayServiceInstance)

	if serveConfigType == utils.SINGLE_APP {
		r.Log.V(1).Info("updateServeDeployment", "V1 config", rayServiceInstance.Spec.ServeDeploymentGraphSpec)

		convertedConfig := rayDashboardClient.ConvertServeConfigV1(rayServiceInstance.Spec.ServeDeploymentGraphSpec)
		configJson, err := json.Marshal(convertedConfig)
		if err != nil {
			return fmt.Errorf("Failed to marshal converted serve config into bytes: %v", err)
		}
		r.Log.V(1).Info("updateServeDeployment", "SINGLE_APP json config", string(configJson))
		if err := rayDashboardClient.UpdateDeployments(ctx, configJson, utils.SINGLE_APP); err != nil {
			err = fmt.Errorf(
				"Fail to create / update Serve deployments. If you observe this error consistently, "+
					"please check \"Issue 5: Fail to create / update Serve applications.\" in "+
					"https://github.com/ray-project/kuberay/blob/master/docs/guidance/rayservice-troubleshooting.md for more details. "+
					"err: %v", err)
			return err
		}

		cacheKey := r.generateConfigKey(rayServiceInstance, clusterName)
		r.ServeConfigs.Set(cacheKey, rayServiceInstance.Spec.ServeDeploymentGraphSpec)
		r.Log.V(1).Info("updateServeDeployment", "message", fmt.Sprintf("Cached Serve config for Ray cluster %s with key %s", clusterName, cacheKey))
		return nil
	} else if serveConfigType == utils.MULTI_APP {
		r.Log.V(1).Info("updateServeDeployment", "V2 config", rayServiceInstance.Spec.ServeConfigV2)

		serveConfig := make(map[string]interface{})
		if err := yaml.Unmarshal([]byte(rayServiceInstance.Spec.ServeConfigV2), &serveConfig); err != nil {
			return err
		}

		configJson, err := json.Marshal(serveConfig)
		if err != nil {
			return fmt.Errorf("Failed to marshal converted serve config into bytes: %v", err)
		}
		r.Log.V(1).Info("updateServeDeployment", "MULTI_APP json config", string(configJson))
		if err := rayDashboardClient.UpdateDeployments(ctx, configJson, serveConfigType); err != nil {
			err = fmt.Errorf(
				"Fail to create / update Serve applications. If you observe this error consistently, "+
					"please check \"Issue 5: Fail to create / update Serve applications.\" in "+
					"https://docs.ray.io/en/master/cluster/kubernetes/troubleshooting/rayservice-troubleshooting.html#kuberay-raysvc-troubleshoot for more details. "+
					"err: %v", err)
			return err
		}

		cacheKey := r.generateConfigKey(rayServiceInstance, clusterName)
		r.ServeConfigs.Set(cacheKey, rayServiceInstance.Spec.ServeConfigV2)
		r.Log.V(1).Info("updateServeDeployment", "message", fmt.Sprintf("Cached Serve config for Ray cluster %s with key %s", clusterName, cacheKey))
		return nil
	} else {
		return fmt.Errorf("Serve config type should either be SINGLE_APP or MULTI_APP, but got unrecognized serve config type: %s", serveConfigType)
	}
}

// `getAndCheckServeStatus` gets Serve applications' and deployments' statuses and check whether the
// Serve applications are ready to serve incoming traffic or not. It returns two values:
//
// (1) `isReady` is used to determine whether the Serve applications in the RayCluster are ready to serve incoming traffic or not.
// (2) `err`: If `err` is not nil, it means that KubeRay failed to get Serve application statuses from the dashboard agent. We should take a look at dashboard agent rather than Ray Serve applications.

func (r *RayServiceReconciler) getAndCheckServeStatus(ctx context.Context, dashboardClient utils.RayDashboardClientInterface, rayServiceServeStatus *rayv1.RayServiceStatus, serveConfigType utils.RayServeConfigType) (bool, error) {
	var serveAppStatuses map[string]*utils.ServeApplicationStatus
	var err error
	if serveConfigType == utils.SINGLE_APP {
		var singleApplicationStatus *utils.ServeApplicationStatus
		if singleApplicationStatus, err = dashboardClient.GetSingleApplicationStatus(ctx); err != nil {
			err = fmt.Errorf(
				"Failed to get Serve deployment statuses from the head's dashboard agent port (the head service's port with the name `dashboard-agent`). "+
					"If you observe this error consistently, please check https://github.com/ray-project/kuberay/blob/master/docs/guidance/rayservice-troubleshooting.md for more details. "+
					"err: %v", err)
			return false, err
		}
		serveAppStatuses = map[string]*utils.ServeApplicationStatus{utils.DefaultServeAppName: singleApplicationStatus}
	} else if serveConfigType == utils.MULTI_APP {
		if serveAppStatuses, err = dashboardClient.GetMultiApplicationStatus(ctx); err != nil {
			err = fmt.Errorf(
				"Failed to get Serve application statuses from the dashboard agent (the head service's port with the name `dashboard-agent`). "+
					"If you observe this error consistently, please check https://github.com/ray-project/kuberay/blob/master/docs/guidance/rayservice-troubleshooting.md for more details. "+
					"err: %v", err)
			return false, err
		}
	} else {
		return false, fmt.Errorf("Unrecognized serve config type %s", string(serveConfigType))
	}

	r.Log.V(1).Info("getAndCheckServeStatus", "prev statuses", rayServiceServeStatus.Applications, "serve statuses", serveAppStatuses)

	isReady := true
	timeNow := metav1.Now()

	newApplications := make(map[string]rayv1.AppStatus)
	for appName, app := range serveAppStatuses {
		if appName == "" {
			appName = utils.DefaultServeAppName
		}

		prevApplicationStatus := rayServiceServeStatus.Applications[appName]

		applicationStatus := rayv1.AppStatus{
			Message:              app.Message,
			Status:               app.Status,
			HealthLastUpdateTime: &timeNow,
			Deployments:          make(map[string]rayv1.ServeDeploymentStatus),
		}

		if isServeAppUnhealthyOrDeployedFailed(app.Status) {
			if isServeAppUnhealthyOrDeployedFailed(prevApplicationStatus.Status) {
				if prevApplicationStatus.HealthLastUpdateTime != nil {
					applicationStatus.HealthLastUpdateTime = prevApplicationStatus.HealthLastUpdateTime
					r.Log.Info("Ray Serve application is unhealthy", "appName", appName, "detail",
						fmt.Sprintf(
							"The status of the serve application %s has been UNHEALTHY or DEPLOY_FAILED since %v. ",
							appName, prevApplicationStatus.HealthLastUpdateTime))
				}
			}
		}

		// `isReady` is used to determine whether the Serve application is ready or not. The cluster switchover only happens when all Serve
		// applications in this RayCluster are ready so that the incoming traffic will not be dropped.
		if app.Status != rayv1.ApplicationStatusEnum.RUNNING {
			isReady = false
		}

		// Copy deployment statuses
		for deploymentName, deployment := range app.Deployments {
			deploymentStatus := rayv1.ServeDeploymentStatus{
				Status:               deployment.Status,
				Message:              deployment.Message,
				HealthLastUpdateTime: &timeNow,
			}

			if deployment.Status == rayv1.DeploymentStatusEnum.UNHEALTHY {
				prevStatus, exist := prevApplicationStatus.Deployments[deploymentName]
				if exist {
					if prevStatus.Status == rayv1.DeploymentStatusEnum.UNHEALTHY {
						deploymentStatus.HealthLastUpdateTime = prevStatus.HealthLastUpdateTime
					}
				}
			}
			applicationStatus.Deployments[deploymentName] = deploymentStatus
		}
		newApplications[appName] = applicationStatus
	}

	if len(newApplications) == 0 {
		r.Log.Info("No Serve application found. The RayCluster is not ready to serve requests. Set 'isReady' to false")
		isReady = false
	}
	rayServiceServeStatus.Applications = newApplications
	r.Log.V(1).Info("getAndCheckServeStatus", "new statuses", rayServiceServeStatus.Applications)
	return isReady, nil
}

func (r *RayServiceReconciler) generateConfigKey(rayServiceInstance *rayv1.RayService, clusterName string) string {
	return r.generateConfigKeyPrefix(rayServiceInstance) + clusterName
}

func (r *RayServiceReconciler) generateConfigKeyPrefix(rayServiceInstance *rayv1.RayService) string {
	return rayServiceInstance.Namespace + "/" + rayServiceInstance.Name + "/"
}

func updateDashboardStatus(rayServiceClusterStatus *rayv1.RayServiceStatus, isHealthy bool) {
	timeNow := metav1.Now()
	rayServiceClusterStatus.DashboardStatus.IsHealthy = isHealthy
	if rayServiceClusterStatus.DashboardStatus.HealthLastUpdateTime.IsZero() || isHealthy {
		rayServiceClusterStatus.DashboardStatus.HealthLastUpdateTime = &timeNow
	}
}

func (r *RayServiceReconciler) markRestartAndAddPendingClusterName(rayServiceInstance *rayv1.RayService) {
	// Generate RayCluster name for pending cluster.
	r.Log.V(1).Info("Current cluster is unhealthy, prepare to restart.", "Status", rayServiceInstance.Status)
	rayServiceInstance.Status.ServiceStatus = rayv1.Restarting
	rayServiceInstance.Status.PendingServiceStatus = rayv1.RayServiceStatus{
		RayClusterName: utils.GenerateRayClusterName(rayServiceInstance.Name),
	}
}

func (r *RayServiceReconciler) updateRayClusterInfo(rayServiceInstance *rayv1.RayService, healthyClusterName string) {
	r.Log.V(1).Info("updateRayClusterInfo", "ActiveRayClusterName", rayServiceInstance.Status.ActiveServiceStatus.RayClusterName, "healthyClusterName", healthyClusterName)
	if rayServiceInstance.Status.ActiveServiceStatus.RayClusterName != healthyClusterName {
		rayServiceInstance.Status.ActiveServiceStatus = rayServiceInstance.Status.PendingServiceStatus
		rayServiceInstance.Status.PendingServiceStatus = rayv1.RayServiceStatus{}
	}
}

// TODO: When start Ingress in RayService, we can disable the Ingress from RayCluster.
func (r *RayServiceReconciler) reconcileIngress(ctx context.Context, rayServiceInstance *rayv1.RayService, rayClusterInstance *rayv1.RayCluster) error {
	if rayClusterInstance.Spec.HeadGroupSpec.EnableIngress == nil || !*rayClusterInstance.Spec.HeadGroupSpec.EnableIngress {
		r.Log.Info("Ingress is disabled. Skipping ingress reconcilation. " +
			"You can enable Ingress by setting enableIngress to true in HeadGroupSpec.")
		return nil
	}

	// Creat Ingress Struct.
	ingress, err := common.BuildIngressForRayService(*rayServiceInstance, *rayClusterInstance)
	if err != nil {
		return err
	}
	ingress.Name = utils.CheckName(ingress.Name)

	// Get Ingress instance.
	headIngress := &networkingv1.Ingress{}
	err = r.Get(ctx, client.ObjectKey{Name: ingress.Name, Namespace: rayServiceInstance.Namespace}, headIngress)

	if err == nil {
		// Update Ingress
		headIngress.Spec = ingress.Spec
		if updateErr := r.Update(ctx, ingress); updateErr != nil {
			r.Log.Error(updateErr, "Ingress Update error!", "Ingress.Error", updateErr)
			return updateErr
		}
	} else if errors.IsNotFound(err) {
		// Create Ingress
		if err := ctrl.SetControllerReference(rayServiceInstance, ingress, r.Scheme); err != nil {
			return err
		}
		if createErr := r.Create(ctx, ingress); createErr != nil {
			if errors.IsAlreadyExists(createErr) {
				r.Log.Info("Ingress already exists,no need to create")
				return nil
			}
			r.Log.Error(createErr, "Ingress create error!", "Ingress.Error", createErr)
			return createErr
		}
	} else {
		r.Log.Error(err, "Ingress get error!")
		return err
	}

	return nil
}

func (r *RayServiceReconciler) reconcileServices(ctx context.Context, rayServiceInstance *rayv1.RayService, rayClusterInstance *rayv1.RayCluster, serviceType utils.ServiceType) error {
	r.Log.Info(
		"reconcileServices", "serviceType", serviceType,
		"RayService name", rayServiceInstance.Name, "RayService namespace", rayServiceInstance.Namespace,
	)

	var newSvc *corev1.Service
	var err error

	switch serviceType {
	case utils.HeadService:
		newSvc, err = common.BuildHeadServiceForRayService(*rayServiceInstance, *rayClusterInstance)
	case utils.ServingService:
		newSvc, err = common.BuildServeServiceForRayService(*rayServiceInstance, *rayClusterInstance)
	default:
		return fmt.Errorf("unknown service type %v", serviceType)
	}

	if err != nil {
		return err
	}
	r.Log.Info("reconcileServices", "newSvc", newSvc)

	// Retrieve the Service from the Kubernetes cluster with the name and namespace.
	oldSvc := &corev1.Service{}
	err = r.Get(ctx, client.ObjectKey{Name: newSvc.Name, Namespace: rayServiceInstance.Namespace}, oldSvc)

	if err == nil {
		// Only update the service if the RayCluster switches.
		if newSvc.Spec.Selector[utils.RayClusterLabelKey] == oldSvc.Spec.Selector[utils.RayClusterLabelKey] {
			r.Log.Info(fmt.Sprintf("RayCluster %v's %v has already exists, skip Update", newSvc.Spec.Selector[utils.RayClusterLabelKey], serviceType))
			return nil
		}

		// ClusterIP is immutable. Starting from Kubernetes v1.21.5, if the new service does not specify a ClusterIP,
		// Kubernetes will assign the ClusterIP of the old service to the new one. However, to maintain compatibility
		// with older versions of Kubernetes, we need to assign the ClusterIP here.
		if newSvc.Spec.ClusterIP == "" {
			newSvc.Spec.ClusterIP = oldSvc.Spec.ClusterIP
		}

		// TODO (kevin85421): Consider not only the updates of the Spec but also the ObjectMeta.
		oldSvc.Spec = *newSvc.Spec.DeepCopy()
		r.Log.Info(fmt.Sprintf("Update Kubernetes Service serviceType %v", serviceType))
		if updateErr := r.Update(ctx, oldSvc); updateErr != nil {
			r.Log.Error(updateErr, fmt.Sprintf("Fail to update Kubernetes Service serviceType %v", serviceType), "Error", updateErr)
			return updateErr
		}
	} else if errors.IsNotFound(err) {
		r.Log.Info(fmt.Sprintf("Create a Kubernetes Service for RayService serviceType %v", serviceType))
		if err := ctrl.SetControllerReference(rayServiceInstance, newSvc, r.Scheme); err != nil {
			return err
		}
		if createErr := r.Create(ctx, newSvc); createErr != nil {
			if errors.IsAlreadyExists(createErr) {
				r.Log.Info("The Kubernetes Service already exists, no need to create.")
				return nil
			}
			r.Log.Error(createErr, fmt.Sprintf("Fail to create Kubernetes Service serviceType %v", serviceType), "Error", createErr)
			return createErr
		}
	} else {
		r.Log.Error(err, "Fail to retrieve the Kubernetes Service from the cluster!")
		return err
	}

	return nil
}

func (r *RayServiceReconciler) updateStatusForActiveCluster(ctx context.Context, rayServiceInstance *rayv1.RayService, rayClusterInstance *rayv1.RayCluster, logger logr.Logger) error {
	rayServiceInstance.Status.ActiveServiceStatus.RayClusterStatus = rayClusterInstance.Status

	var err error
	var clientURL string
	rayServiceStatus := &rayServiceInstance.Status.ActiveServiceStatus

	if clientURL, err = utils.FetchHeadServiceURL(ctx, &r.Log, r.Client, rayClusterInstance, utils.DashboardAgentListenPortName); err != nil || clientURL == "" {
		updateDashboardStatus(rayServiceStatus, false)
		return err
	}

	rayDashboardClient := r.dashboardClientFunc()
	rayDashboardClient.InitClient(clientURL)

	var isReady bool
	if isReady, err = r.getAndCheckServeStatus(ctx, rayDashboardClient, rayServiceStatus, r.determineServeConfigType(rayServiceInstance)); err != nil {
		updateDashboardStatus(rayServiceStatus, false)
		return err
	}

	updateDashboardStatus(rayServiceStatus, true)

	logger.Info("Check serve health", "isReady", isReady)

	return err
}

// Reconciles the Serve applications on the RayCluster. Returns (ctrl.Result, isReady, error).
// The `isReady` flag indicates whether the RayCluster is ready to handle incoming traffic.
func (r *RayServiceReconciler) reconcileServe(ctx context.Context, rayServiceInstance *rayv1.RayService, rayClusterInstance *rayv1.RayCluster, isActive bool, logger logr.Logger) (ctrl.Result, bool, error) {
	rayServiceInstance.Status.ActiveServiceStatus.RayClusterStatus = rayClusterInstance.Status
	var err error
	var clientURL string
	var rayServiceStatus *rayv1.RayServiceStatus

	// Pick up service status to be updated.
	if isActive {
		rayServiceStatus = &rayServiceInstance.Status.ActiveServiceStatus
	} else {
		rayServiceStatus = &rayServiceInstance.Status.PendingServiceStatus
	}

	// Check if head pod is running and ready. If not, requeue the resource event to avoid
	// redundant custom resource status updates.
	//
	// TODO (kevin85421): Note that the Dashboard and GCS may take a few seconds to start up
	// after the head pod is running and ready. Hence, some requests to the Dashboard (e.g. `UpdateDeployments`) may fail.
	// This is not an issue since `UpdateDeployments` is an idempotent operation.
	logger.Info("Check the head Pod status of the pending RayCluster", "RayCluster name", rayClusterInstance.Name)
	if isRunningAndReady, err := r.isHeadPodRunningAndReady(ctx, rayClusterInstance); err != nil || !isRunningAndReady {
		if err != nil {
			logger.Error(err, "Failed to check if head Pod is running and ready!")
		} else {
			logger.Info("Skipping the update of Serve deployments because the Ray head Pod is not ready.")
		}
		return ctrl.Result{RequeueAfter: ServiceDefaultRequeueDuration}, false, err
	}

	if clientURL, err = utils.FetchHeadServiceURL(ctx, &r.Log, r.Client, rayClusterInstance, utils.DashboardAgentListenPortName); err != nil || clientURL == "" {
		return ctrl.Result{RequeueAfter: ServiceDefaultRequeueDuration}, false, err
	}
	rayDashboardClient := r.dashboardClientFunc()
	rayDashboardClient.InitClient(clientURL)

	shouldUpdate := r.checkIfNeedSubmitServeDeployment(rayServiceInstance, rayClusterInstance, rayServiceStatus)
	if shouldUpdate {
		if err = r.updateServeDeployment(ctx, rayServiceInstance, rayDashboardClient, rayClusterInstance.Name); err != nil {
			err = r.updateState(ctx, rayServiceInstance, rayv1.WaitForServeDeploymentReady, err)
			return ctrl.Result{RequeueAfter: ServiceDefaultRequeueDuration}, false, err
		}

		r.Recorder.Eventf(rayServiceInstance, "Normal", "SubmittedServeDeployment",
			"Controller sent API request to update Serve deployments on cluster %s", rayClusterInstance.Name)
	}

	var isReady bool
	if isReady, err = r.getAndCheckServeStatus(ctx, rayDashboardClient, rayServiceStatus, r.determineServeConfigType(rayServiceInstance)); err != nil {
		err = r.updateState(ctx, rayServiceInstance, rayv1.FailedToGetServeDeploymentStatus, err)
		return ctrl.Result{RequeueAfter: ServiceDefaultRequeueDuration}, false, err
	}

	updateDashboardStatus(rayServiceStatus, true)

	logger.Info("Check serve health", "isReady", isReady, "isActive", isActive)

	if isReady {
		rayServiceInstance.Status.ServiceStatus = rayv1.Running
		r.updateRayClusterInfo(rayServiceInstance, rayClusterInstance.Name)
		r.Recorder.Event(rayServiceInstance, "Normal", "Running", "The Serve applicaton is now running and healthy.")
	} else {
		rayServiceInstance.Status.ServiceStatus = rayv1.WaitForServeDeploymentReady
		if err := r.Status().Update(ctx, rayServiceInstance); err != nil {
			return ctrl.Result{RequeueAfter: ServiceDefaultRequeueDuration}, false, err
		}
		logger.Info("Mark cluster as waiting for Serve deployments", "rayCluster", rayClusterInstance)
	}

	return ctrl.Result{RequeueAfter: ServiceDefaultRequeueDuration}, isReady, nil
}

func (r *RayServiceReconciler) labelHealthyServePods(ctx context.Context, rayClusterInstance *rayv1.RayCluster) error {
	allPods := corev1.PodList{}
	filterLabels := client.MatchingLabels{utils.RayClusterLabelKey: rayClusterInstance.Name}

	if err := r.List(ctx, &allPods, client.InNamespace(rayClusterInstance.Namespace), filterLabels); err != nil {
		return err
	}

	httpProxyClient := r.httpProxyClientFunc()
	httpProxyClient.InitClient()
	for _, pod := range allPods.Items {
		rayContainer := pod.Spec.Containers[utils.RayContainerIndex]
		servingPort := utils.FindContainerPort(&rayContainer, utils.ServingPortName, utils.DefaultServingPort)
		httpProxyClient.SetHostIp(pod.Status.PodIP, servingPort)
		if pod.Labels == nil {
			pod.Labels = make(map[string]string)
		}

		// Make a copy of the labels for comparison later, to decide whether we need to push an update.
		originalLabels := make(map[string]string, len(pod.Labels))
		for key, value := range pod.Labels {
			originalLabels[key] = value
		}

		if httpProxyClient.CheckHealth() == nil {
			pod.Labels[utils.RayClusterServingServiceLabelKey] = utils.EnableRayClusterServingServiceTrue
		} else {
			pod.Labels[utils.RayClusterServingServiceLabelKey] = utils.EnableRayClusterServingServiceFalse
		}

		if !reflect.DeepEqual(originalLabels, pod.Labels) {
			if updateErr := r.Update(ctx, &pod); updateErr != nil {
				r.Log.Error(updateErr, "Pod label Update error!", "Pod.Error", updateErr)
				return updateErr
			}
		}
	}

	return nil
}

func getClusterAction(old_spec rayv1.RayClusterSpec, new_spec rayv1.RayClusterSpec) (ClusterAction, error) {
	// Return the appropriate action based on the difference in the old and new RayCluster specs.

	// Case 1: If everything is identical except for the Replicas and WorkersToDelete of
	// each WorkerGroup, then do nothing.
	same_hash, err := compareRayClusterJsonHash(old_spec, new_spec, generateHashWithoutReplicasAndWorkersToDelete)
	if err != nil {
		return DoNothing, err
	}
	if same_hash {
		return DoNothing, nil
	}

	// Case 2: Otherwise, if everything is identical except some change in WorkerGroupSpecs,
	// then Update.
	same_hash, err = compareRayClusterJsonHash(old_spec, new_spec, generateHashWithoutWorkerGroupSpec)
	if err != nil {
		return DoNothing, err
	}
	if same_hash {
		return Update, nil
	}

	// Case 3: Otherwise, rollout a new cluster.
	return RolloutNew, nil
}

func generateHashWithoutWorkerGroupSpec(rayClusterSpec rayv1.RayClusterSpec) (string, error) {
	updatedRayClusterSpec := rayClusterSpec.DeepCopy()
	updatedRayClusterSpec.WorkerGroupSpecs = nil

	// Generate a hash for the RayClusterSpec.
	return utils.GenerateJsonHash(updatedRayClusterSpec)
}

func generateHashWithoutReplicasAndWorkersToDelete(rayClusterSpec rayv1.RayClusterSpec) (string, error) {
	// Mute certain fields that will not trigger new RayCluster preparation. For example,
	// Autoscaler will update `Replicas` and `WorkersToDelete` when scaling up/down.
	updatedRayClusterSpec := rayClusterSpec.DeepCopy()
	for i := 0; i < len(updatedRayClusterSpec.WorkerGroupSpecs); i++ {
		updatedRayClusterSpec.WorkerGroupSpecs[i].Replicas = nil
		updatedRayClusterSpec.WorkerGroupSpecs[i].ScaleStrategy.WorkersToDelete = nil
	}

	// Generate a hash for the RayClusterSpec.
	return utils.GenerateJsonHash(updatedRayClusterSpec)
}

func compareRayClusterJsonHash(spec1 rayv1.RayClusterSpec, spec2 rayv1.RayClusterSpec, hashFunc func(rayv1.RayClusterSpec) (string, error)) (bool, error) {
	hash1, err1 := hashFunc(spec1)
	if err1 != nil {
		return false, err1
	}

	hash2, err2 := hashFunc(spec2)
	if err2 != nil {
		return false, err2
	}
	return hash1 == hash2, nil
}

// isHeadPodRunningAndReady checks if the head pod of the RayCluster is running and ready.
func (r *RayServiceReconciler) isHeadPodRunningAndReady(ctx context.Context, instance *rayv1.RayCluster) (bool, error) {
	podList := corev1.PodList{}
	filterLabels := client.MatchingLabels{utils.RayClusterLabelKey: instance.Name, utils.RayNodeTypeLabelKey: string(rayv1.HeadNode)}

	if err := r.List(ctx, &podList, client.InNamespace(instance.Namespace), filterLabels); err != nil {
		r.Log.Error(err, "Failed to list the head Pod of the RayCluster %s in the namespace %s", instance.Name, instance.Namespace)
		return false, err
	}

	if len(podList.Items) != 1 {
		return false, fmt.Errorf("Found %d head pods for RayCluster %s in the namespace %s", len(podList.Items), instance.Name, instance.Namespace)
	}

	return utils.IsRunningAndReady(&podList.Items[0]), nil
}

func isServeAppUnhealthyOrDeployedFailed(appStatus string) bool {
	return appStatus == rayv1.ApplicationStatusEnum.UNHEALTHY || appStatus == rayv1.ApplicationStatusEnum.DEPLOY_FAILED
}<|MERGE_RESOLUTION|>--- conflicted
+++ resolved
@@ -495,20 +495,15 @@
 			r.Log.Info("No active Ray cluster. RayService operator should prepare a new Ray cluster.")
 			return RolloutNew
 		}
-<<<<<<< HEAD
 		// TODO (Archit): Maybe factor out the above stuff
 
 		// Case 1: If everything is identical except for the Replicas and WorkersToDelete of
 		// each WorkerGroup, then do nothing.
-		activeClusterHash := activeRayCluster.ObjectMeta.Annotations[common.HashWithoutReplicasAndWorkersToDeleteKey]
+		activeClusterHash := activeRayCluster.ObjectMeta.Annotations[utils.HashWithoutReplicasAndWorkersToDeleteKey]
 		goalClusterHash, err := generateHashWithoutReplicasAndWorkersToDelete(rayServiceInstance.Spec.RayClusterSpec)
 		errContextFailedToSerialize := "Failed to serialize new RayCluster config. " +
 			"Manual config updates will NOT be tracked accurately. " +
 			"Please manually tear down the cluster and apply a new config."
-=======
-		activeClusterHash := activeRayCluster.ObjectMeta.Annotations[utils.RayServiceClusterHashKey]
-		goalClusterHash, err := generateRayClusterJsonHash(rayServiceInstance.Spec.RayClusterSpec)
->>>>>>> eee9d949
 		if err != nil {
 			r.Log.Error(err, errContextFailedToSerialize)
 			return RolloutNew
@@ -522,7 +517,7 @@
 		// Case 2: Otherwise, if everything is identical except some change in WorkerGroupSpecs,
 		// then Update.
 
-		activeClusterHash = activeRayCluster.ObjectMeta.Annotations[common.HashWithoutWorkerGroupSpecKey]
+		activeClusterHash = activeRayCluster.ObjectMeta.Annotations[utils.HashWithoutWorkerGroupSpecKey]
 		goalClusterHash, err = generateHashWithoutWorkerGroupSpec(rayServiceInstance.Spec.RayClusterSpec)
 		if err != nil {
 			r.Log.Error(err, errContextFailedToSerialize)
@@ -651,21 +646,16 @@
 	for k, v := range rayService.Annotations {
 		rayClusterAnnotations[k] = v
 	}
-<<<<<<< HEAD
-	rayClusterAnnotations[common.EnableServeServiceKey] = common.EnableServeServiceTrue
+	rayClusterAnnotations[utils.EnableServeServiceKey] = utils.EnableServeServiceTrue
 	errContext := "Failed to serialize RayCluster config. " +
 		"Manual config updates will NOT be tracked accurately. " +
 		"Please tear down the cluster and apply a new config."
-	rayClusterAnnotations[common.HashWithoutReplicasAndWorkersToDeleteKey], err = generateHashWithoutReplicasAndWorkersToDelete(rayService.Spec.RayClusterSpec) // ARCHIT: new hash saved here
+	rayClusterAnnotations[utils.HashWithoutReplicasAndWorkersToDeleteKey], err = generateHashWithoutReplicasAndWorkersToDelete(rayService.Spec.RayClusterSpec)
 	if err != nil {
 		r.Log.Error(err, errContext)
 		return nil, err
 	}
-	rayClusterAnnotations[common.HashWithoutWorkerGroupSpecKey], err = generateHashWithoutWorkerGroupSpec(rayService.Spec.RayClusterSpec) // ARCHIT: new hash saved here
-=======
-	rayClusterAnnotations[utils.EnableServeServiceKey] = utils.EnableServeServiceTrue
-	rayClusterAnnotations[utils.RayServiceClusterHashKey], err = generateRayClusterJsonHash(rayService.Spec.RayClusterSpec)
->>>>>>> eee9d949
+	rayClusterAnnotations[utils.HashWithoutWorkerGroupSpecKey], err = generateHashWithoutWorkerGroupSpec(rayService.Spec.RayClusterSpec)
 	if err != nil {
 		r.Log.Error(err, errContext)
 		return nil, err
