package ray

import (
	"context"
	errstd "errors"
	"fmt"
	"math"
	"os"
	"reflect"
	"strconv"
	"strings"
	"time"

	"k8s.io/apimachinery/pkg/util/json"
	"k8s.io/apimachinery/pkg/util/yaml"
	"k8s.io/utils/lru"

	"github.com/ray-project/kuberay/ray-operator/controllers/ray/common"
	"github.com/ray-project/kuberay/ray-operator/pkg/features"

	cmap "github.com/orcaman/concurrent-map/v2"

	"github.com/go-logr/logr"
	corev1 "k8s.io/api/core/v1"
	"k8s.io/apimachinery/pkg/api/errors"
	"k8s.io/apimachinery/pkg/api/meta"
	metav1 "k8s.io/apimachinery/pkg/apis/meta/v1"

	"github.com/ray-project/kuberay/ray-operator/controllers/ray/utils"

	"k8s.io/client-go/tools/record"
	"sigs.k8s.io/controller-runtime/pkg/builder"
	"sigs.k8s.io/controller-runtime/pkg/controller"
	"sigs.k8s.io/controller-runtime/pkg/manager"
	"sigs.k8s.io/controller-runtime/pkg/predicate"
	"sigs.k8s.io/controller-runtime/pkg/reconcile"

	"k8s.io/apimachinery/pkg/runtime"
	ctrl "sigs.k8s.io/controller-runtime"
	"sigs.k8s.io/controller-runtime/pkg/client"

	rayv1 "github.com/ray-project/kuberay/ray-operator/apis/ray/v1"
)

const (
	ServiceDefaultRequeueDuration   = 2 * time.Second
	RayClusterDeletionDelayDuration = 60 * time.Second
	ENABLE_ZERO_DOWNTIME            = "ENABLE_ZERO_DOWNTIME"
)

// RayServiceReconciler reconciles a RayService object
type RayServiceReconciler struct {
	client.Client
	Scheme   *runtime.Scheme
	Recorder record.EventRecorder
	// Currently, the Ray dashboard doesn't cache the Serve application config.
	// To avoid reapplying the same config repeatedly, cache the config in this map.
	// Cache key is the combination of RayService namespace and name.
	// Cache value is map of RayCluster name to Serve application config.
	ServeConfigs                 *lru.Cache
	RayClusterDeletionTimestamps cmap.ConcurrentMap[string, time.Time]
	dashboardClientFunc          func() utils.RayDashboardClientInterface
	httpProxyClientFunc          func() utils.RayHttpProxyClientInterface
}

// NewRayServiceReconciler returns a new reconcile.Reconciler
func NewRayServiceReconciler(_ context.Context, mgr manager.Manager, provider utils.ClientProvider) *RayServiceReconciler {
	dashboardClientFunc := provider.GetDashboardClient(mgr)
	httpProxyClientFunc := provider.GetHttpProxyClient(mgr)
	return &RayServiceReconciler{
		Client:                       mgr.GetClient(),
		Scheme:                       mgr.GetScheme(),
		Recorder:                     mgr.GetEventRecorderFor("rayservice-controller"),
		ServeConfigs:                 lru.New(utils.ServeConfigLRUSize),
		RayClusterDeletionTimestamps: cmap.New[time.Time](),

		dashboardClientFunc: dashboardClientFunc,
		httpProxyClientFunc: httpProxyClientFunc,
	}
}

// +kubebuilder:rbac:groups=ray.io,resources=rayservices,verbs=get;list;watch;create;update;patch;delete
// +kubebuilder:rbac:groups=ray.io,resources=rayservices/status,verbs=get;update;patch
// +kubebuilder:rbac:groups=ray.io,resources=rayservices/finalizers,verbs=update
// +kubebuilder:rbac:groups=ray.io,resources=rayclusters,verbs=get;list;watch;create;update;patch;delete
// +kubebuilder:rbac:groups=ray.io,resources=rayclusters/status,verbs=get;update;patch
// +kubebuilder:rbac:groups=ray.io,resources=rayclusters/finalizers,verbs=update
// +kubebuilder:rbac:groups=core,resources=events,verbs=get;list;watch;create;update;patch;delete
// +kubebuilder:rbac:groups=core,resources=pods,verbs=get;list;watch;create;update;patch;delete
// +kubebuilder:rbac:groups=core,resources=pods/status,verbs=get;list;watch;create;update;patch;delete
// +kubebuilder:rbac:groups=core,resources=pods/proxy,verbs=get;update;patch
// +kubebuilder:rbac:groups=core,resources=endpoints,verbs=get;list;watch
// +kubebuilder:rbac:groups=core,resources=services,verbs=get;list;watch;create;update;patch;delete
// +kubebuilder:rbac:groups=core,resources=services/status,verbs=get;update;patch
// +kubebuilder:rbac:groups=core,resources=services/proxy,verbs=get;update;patch
// +kubebuilder:rbac:groups=coordination.k8s.io,resources=leases,verbs=get;list;create;update
// +kubebuilder:rbac:groups=core,resources=serviceaccounts,verbs=get;list;watch;create;delete
// +kubebuilder:rbac:groups="rbac.authorization.k8s.io",resources=roles,verbs=get;list;watch;create;delete;update
// +kubebuilder:rbac:groups="rbac.authorization.k8s.io",resources=rolebindings,verbs=get;list;watch;create;delete

// [WARNING]: There MUST be a newline after kubebuilder markers.
// Reconcile is part of the main kubernetes reconciliation loop which aims to
// move the current state of the cluster closer to the desired state.
//
// This the top level reconciliation flow for RayService.
//
// For more details, check Reconcile and its Result here:
// - https://pkg.go.dev/sigs.k8s.io/controller-runtime@v0.11.2/pkg/reconcile
func (r *RayServiceReconciler) Reconcile(ctx context.Context, request ctrl.Request) (ctrl.Result, error) {
	logger := ctrl.LoggerFrom(ctx)

	var rayServiceInstance *rayv1.RayService
	var err error

	// Resolve the CR from request.
	if rayServiceInstance, err = r.getRayServiceInstance(ctx, request); err != nil {
		return ctrl.Result{}, client.IgnoreNotFound(err)
	}
	originalRayServiceInstance := rayServiceInstance.DeepCopy()

	if err := utils.ValidateRayServiceSpec(rayServiceInstance); err != nil {
		r.Recorder.Eventf(rayServiceInstance, corev1.EventTypeWarning, string(utils.InvalidRayServiceSpec),
			"The RayService spec is invalid %s/%s: %v", rayServiceInstance.Namespace, rayServiceInstance.Name, err)
		return ctrl.Result{RequeueAfter: ServiceDefaultRequeueDuration}, err
	}

	r.cleanUpServeConfigCache(ctx, rayServiceInstance)

	// TODO (kevin85421): ObservedGeneration should be used to determine whether to update this CR or not.
	rayServiceInstance.Status.ObservedGeneration = rayServiceInstance.ObjectMeta.Generation

	// Initialize conditions for RayService.
	changed := initConditions(rayServiceInstance)
	if changed {
		if errStatus := r.Status().Update(ctx, rayServiceInstance); errStatus != nil {
			logger.Error(errStatus, "Fail to update initial conditions for RayService")
			return ctrl.Result{RequeueAfter: ServiceDefaultRequeueDuration}, nil
		}
	}

	// Find active and pending ray cluster objects given current service name.
	var activeRayClusterInstance, pendingRayClusterInstance *rayv1.RayCluster
	if activeRayClusterInstance, pendingRayClusterInstance, err = r.reconcileRayCluster(ctx, rayServiceInstance); err != nil {
		return ctrl.Result{RequeueAfter: ServiceDefaultRequeueDuration}, client.IgnoreNotFound(err)
	}

	// Check if we need to create pending RayCluster.
	if rayServiceInstance.Status.PendingServiceStatus.RayClusterName != "" && pendingRayClusterInstance == nil {
		// Update RayService Status since reconcileRayCluster may mark RayCluster restart.
		if errStatus := r.Status().Update(ctx, rayServiceInstance); errStatus != nil {
			logger.Error(errStatus, "Fail to update status of RayService after RayCluster changes", "rayServiceInstance", rayServiceInstance)
			return ctrl.Result{RequeueAfter: ServiceDefaultRequeueDuration}, nil
		}
		logger.Info("Done reconcileRayCluster update status, enter next loop to create new ray cluster.")
		return ctrl.Result{RequeueAfter: ServiceDefaultRequeueDuration}, nil
	}

	if activeRayClusterInstance == nil && pendingRayClusterInstance == nil {
		panic("Both active and pending Ray clusters are nil before reconcileServe. " +
			"Please open a GitHub issue in the KubeRay repository.")
	}

	// Check both active and pending Ray clusters to see if the head Pod is ready to serve requests.
	// This is important to ensure the reliability of the serve service because the head Pod cannot
	// rely on readiness probes to determine serve readiness.
	if err := r.updateHeadPodServeLabel(ctx, activeRayClusterInstance, rayServiceInstance.Spec.ExcludeHeadPodFromServeSvc); err != nil {
		return ctrl.Result{RequeueAfter: ServiceDefaultRequeueDuration}, err
	}
	if err := r.updateHeadPodServeLabel(ctx, pendingRayClusterInstance, rayServiceInstance.Spec.ExcludeHeadPodFromServeSvc); err != nil {
		return ctrl.Result{RequeueAfter: ServiceDefaultRequeueDuration}, err
	}

	/*
		Update Ray cluster for the following possible situations:
		1. If a Ray cluster does not exist, clear its status.
		2. If only one Ray cluster exists, perform Serve deployment if needed and check Dashboard and Serve deployment health.
		3. If both Ray clusters exist, update active cluster status and perform pending cluster deployment and health check.
	*/
	var isActiveClusterReady, isPendingClusterReady bool = false, false

	if activeRayClusterInstance != nil && pendingRayClusterInstance == nil {
		logger.Info("Reconciling the Serve component. Only the active Ray cluster exists.")
		rayServiceInstance.Status.PendingServiceStatus = rayv1.RayServiceStatus{}
		if isActiveClusterReady, err = r.reconcileServe(ctx, rayServiceInstance, activeRayClusterInstance, true); err != nil {
			logger.Error(err, "Fail to reconcileServe.")
			return ctrl.Result{RequeueAfter: ServiceDefaultRequeueDuration}, nil
		}
	} else if activeRayClusterInstance != nil && pendingRayClusterInstance != nil {
		logger.Info("Reconciling the Serve component. Active and pending Ray clusters exist.")
		if isPendingClusterReady, err = r.reconcileServe(ctx, rayServiceInstance, pendingRayClusterInstance, false); err != nil {
			logger.Error(err, "Fail to reconcileServe.")
			return ctrl.Result{RequeueAfter: ServiceDefaultRequeueDuration}, nil
		}
	} else if activeRayClusterInstance == nil && pendingRayClusterInstance != nil {
		rayServiceInstance.Status.ActiveServiceStatus = rayv1.RayServiceStatus{}
		if isPendingClusterReady, err = r.reconcileServe(ctx, rayServiceInstance, pendingRayClusterInstance, false); err != nil {
			logger.Error(err, "Fail to reconcileServe.")
			return ctrl.Result{RequeueAfter: ServiceDefaultRequeueDuration}, nil
		}
	}

	if !isActiveClusterReady && !isPendingClusterReady {
		logger.Info("Ray Serve applications are not ready to serve requests")
		return ctrl.Result{RequeueAfter: ServiceDefaultRequeueDuration}, nil
	}

	// Reconcile K8s services and make sure it points to the correct RayCluster.
	var headSvc, serveSvc *corev1.Service
	if isPendingClusterReady {
		logger.Info("Reconciling K8s services to point to the pending Ray cluster to switch traffic because it is ready.")
		headSvc, serveSvc, err = r.reconcileServicesToReadyCluster(ctx, rayServiceInstance, pendingRayClusterInstance)
	} else {
		logger.Info("Reconciling K8s services to point to the active Ray cluster.")
		headSvc, serveSvc, err = r.reconcileServicesToReadyCluster(ctx, rayServiceInstance, activeRayClusterInstance)
	}
	if err != nil {
		return ctrl.Result{RequeueAfter: ServiceDefaultRequeueDuration}, err
	}
	if headSvc == nil || serveSvc == nil {
		panic("Both head and serve services are nil before calculate RayService status. " +
			"This should never happen. Please open a GitHub issue in the KubeRay repository.")
	}

	// Calculate the status of the RayService based on K8s resources.
	if err := r.calculateStatus(ctx, rayServiceInstance, headSvc, serveSvc, activeRayClusterInstance, pendingRayClusterInstance); err != nil {
		return ctrl.Result{RequeueAfter: ServiceDefaultRequeueDuration}, err
	}

	// Final status update for any CR modification.
	if inconsistentRayServiceStatuses(ctx, originalRayServiceInstance.Status, rayServiceInstance.Status) {
		rayServiceInstance.Status.LastUpdateTime = &metav1.Time{Time: time.Now()}
		if errStatus := r.Status().Update(ctx, rayServiceInstance); errStatus != nil {
			return ctrl.Result{RequeueAfter: ServiceDefaultRequeueDuration}, errStatus
		}
	}
	return ctrl.Result{RequeueAfter: ServiceDefaultRequeueDuration}, nil
}

func (r *RayServiceReconciler) reconcileServicesToReadyCluster(ctx context.Context, rayServiceInstance *rayv1.RayService, rayClusterInstance *rayv1.RayCluster) (*corev1.Service, *corev1.Service, error) {
	// Create K8s services if they don't exist. If they do exist, update the services to point to the RayCluster passed in.
	headSvc, err := r.reconcileServices(ctx, rayServiceInstance, rayClusterInstance, utils.HeadService)
	if err != nil {
		return headSvc, nil, err
	}
	serveSvc, err := r.reconcileServices(ctx, rayServiceInstance, rayClusterInstance, utils.ServingService)
	if err != nil {
		return headSvc, serveSvc, err
	}
	return headSvc, serveSvc, nil
}

func (r *RayServiceReconciler) calculateStatus(ctx context.Context, rayServiceInstance *rayv1.RayService, headSvc, serveSvc *corev1.Service, activeCluster, pendingCluster *rayv1.RayCluster) error {
	logger := ctrl.LoggerFrom(ctx)

	// Update RayClusterStatus in RayService status.
	var activeClusterStatus, pendingClusterStatus rayv1.RayClusterStatus
	if activeCluster != nil {
		activeClusterStatus = activeCluster.Status
	}
	if pendingCluster != nil {
		pendingClusterStatus = pendingCluster.Status
	}
	rayServiceInstance.Status.ActiveServiceStatus.RayClusterStatus = activeClusterStatus
	rayServiceInstance.Status.PendingServiceStatus.RayClusterStatus = pendingClusterStatus

	if headSvc != nil && serveSvc != nil {
		pendingClusterName := rayServiceInstance.Status.PendingServiceStatus.RayClusterName
		activeClusterName := rayServiceInstance.Status.ActiveServiceStatus.RayClusterName

		// Promote the pending cluster to the active cluster if both RayService's head and serve services
		// have already pointed to the pending cluster.
		clusterName := utils.GetRayClusterNameFromService(headSvc)
		if clusterName != utils.GetRayClusterNameFromService(serveSvc) {
			panic("headSvc and serveSvc are not pointing to the same cluster")
		}
		// Verify cluster name matches either pending or active cluster
		if clusterName != pendingClusterName && clusterName != activeClusterName {
			panic("clusterName is not equal to pendingCluster or activeCluster")
		}

		// If services point to a different cluster than the active one, promote pending to active
		if activeClusterName != clusterName {
			logger.Info("Promoting pending cluster to active",
				"oldCluster", rayServiceInstance.Status.ActiveServiceStatus.RayClusterName,
				"newCluster", clusterName)
			rayServiceInstance.Status.ActiveServiceStatus = rayServiceInstance.Status.PendingServiceStatus
			rayServiceInstance.Status.PendingServiceStatus = rayv1.RayServiceStatus{}
			rayServiceInstance.Status.ServiceStatus = rayv1.Running
		}
	}

	serveEndPoints := &corev1.Endpoints{}
	if err := r.Get(ctx, common.RayServiceServeServiceNamespacedName(rayServiceInstance), serveEndPoints); err != nil && !errors.IsNotFound(err) {
		return err
	}

	numServeEndpoints := 0
	// Ray Pod addresses are categorized into subsets based on the IPs they share.
	// subset.Addresses contains a list of Ray Pod addresses with ready serve port.
	for _, subset := range serveEndPoints.Subsets {
		numServeEndpoints += len(subset.Addresses)
	}
	if numServeEndpoints > math.MaxInt32 {
		return errstd.New("numServeEndpoints exceeds math.MaxInt32")
	}
	rayServiceInstance.Status.NumServeEndpoints = int32(numServeEndpoints) //nolint:gosec // This is a false positive from gosec. See https://github.com/securego/gosec/issues/1212 for more details.
	calculateConditions(rayServiceInstance)
	return nil
}

func initConditions(rayServiceInstance *rayv1.RayService) (changed bool) {
	changed = false
	if rayServiceInstance.Status.Conditions == nil {
		rayServiceInstance.Status.Conditions = []metav1.Condition{}
		changed = true
	}
	if len(rayServiceInstance.Status.Conditions) == 0 {
		message := "RayService is initializing"
		setCondition(rayServiceInstance, rayv1.RayServiceReady, metav1.ConditionFalse, rayv1.RayServiceInitializing, message)
		setCondition(rayServiceInstance, rayv1.UpgradeInProgress, metav1.ConditionFalse, rayv1.RayServiceInitializing, message)
		changed = true
	}
	return changed
}

func calculateConditions(rayServiceInstance *rayv1.RayService) {
	if rayServiceInstance.Status.NumServeEndpoints > 0 {
		setCondition(rayServiceInstance, rayv1.RayServiceReady, metav1.ConditionTrue, rayv1.NonZeroServeEndpoints, "Number of serve endpoints is greater than 0")
	} else if meta.IsStatusConditionTrue(rayServiceInstance.Status.Conditions, string(rayv1.RayServiceReady)) {
		setCondition(rayServiceInstance, rayv1.RayServiceReady, metav1.ConditionFalse, rayv1.ZeroServeEndpoints, "Number of serve endpoints dropped to 0")
	}

	activeClusterName := rayServiceInstance.Status.ActiveServiceStatus.RayClusterName
	pendingClusterName := rayServiceInstance.Status.PendingServiceStatus.RayClusterName
	if activeClusterName != "" && pendingClusterName != "" {
		setCondition(rayServiceInstance, rayv1.UpgradeInProgress, metav1.ConditionTrue, rayv1.BothActivePendingClustersExist, "Both active and pending Ray clusters exist")
	} else if activeClusterName != "" {
		setCondition(rayServiceInstance, rayv1.UpgradeInProgress, metav1.ConditionFalse, rayv1.NoPendingCluster, "Active Ray cluster exists and no pending Ray cluster")
	} else {
		cond := meta.FindStatusCondition(rayServiceInstance.Status.Conditions, string(rayv1.UpgradeInProgress))
		if cond == nil || cond.Reason != string(rayv1.RayServiceInitializing) {
			setCondition(rayServiceInstance, rayv1.UpgradeInProgress, metav1.ConditionUnknown, rayv1.NoActiveCluster, "No active Ray cluster exists, and the RayService is not initializing. Please open a GitHub issue in the KubeRay repository.")
		}
	}
}

func setCondition(rayServiceInstance *rayv1.RayService, conditionType rayv1.RayServiceConditionType, status metav1.ConditionStatus, reason rayv1.RayServiceConditionReason, message string) {
	condition := metav1.Condition{
		Type:               string(conditionType),
		Status:             status,
		Reason:             string(reason),
		Message:            message,
		ObservedGeneration: rayServiceInstance.Status.ObservedGeneration,
	}
	meta.SetStatusCondition(&rayServiceInstance.Status.Conditions, condition)
}

// Checks whether the old and new RayServiceStatus are inconsistent by comparing different fields.
// The RayClusterStatus field is only for observability in RayService CR, and changes to it will not trigger the status update.
func inconsistentRayServiceStatus(ctx context.Context, oldStatus rayv1.RayServiceStatus, newStatus rayv1.RayServiceStatus) bool {
	logger := ctrl.LoggerFrom(ctx)
	if oldStatus.RayClusterName != newStatus.RayClusterName {
		logger.Info("inconsistentRayServiceStatus RayService RayClusterName", "oldRayClusterName", oldStatus.RayClusterName, "newRayClusterName", newStatus.RayClusterName)
		return true
	}

	if len(oldStatus.Applications) != len(newStatus.Applications) {
		return true
	}

	var ok bool
	for appName, newAppStatus := range newStatus.Applications {
		var oldAppStatus rayv1.AppStatus
		if oldAppStatus, ok = oldStatus.Applications[appName]; !ok {
			logger.Info("inconsistentRayServiceStatus RayService new application found", "appName", appName)
			return true
		}

		if oldAppStatus.Status != newAppStatus.Status {
			logger.Info("inconsistentRayServiceStatus RayService application status changed", "appName", appName, "oldStatus", oldAppStatus.Status, "newStatus", newAppStatus.Status)
			return true
		} else if oldAppStatus.Message != newAppStatus.Message {
			logger.Info("inconsistentRayServiceStatus RayService application status message changed", "appName", appName, "oldStatus", oldAppStatus.Message, "newStatus", newAppStatus.Message)
			return true
		}

		if len(oldAppStatus.Deployments) != len(newAppStatus.Deployments) {
			return true
		}

		for deploymentName, newDeploymentStatus := range newAppStatus.Deployments {
			var oldDeploymentStatus rayv1.ServeDeploymentStatus
			if oldDeploymentStatus, ok = oldAppStatus.Deployments[deploymentName]; !ok {
				logger.Info("inconsistentRayServiceStatus RayService new deployment found in application", "deploymentName", deploymentName, "appName", appName)
				return true
			}

			if oldDeploymentStatus.Status != newDeploymentStatus.Status {
				logger.Info("inconsistentRayServiceStatus RayService DeploymentStatus changed", "oldDeploymentStatus", oldDeploymentStatus.Status, "newDeploymentStatus", newDeploymentStatus.Status)
				return true
			} else if oldDeploymentStatus.Message != newDeploymentStatus.Message {
				logger.Info("inconsistentRayServiceStatus RayService deployment status message changed", "oldDeploymentStatus", oldDeploymentStatus.Message, "newDeploymentStatus", newDeploymentStatus.Message)
				return true
			}
		}
	}

	return false
}

// Determine whether to update the status of the RayService instance.
func inconsistentRayServiceStatuses(ctx context.Context, oldStatus rayv1.RayServiceStatuses, newStatus rayv1.RayServiceStatuses) bool {
	logger := ctrl.LoggerFrom(ctx)
	if oldStatus.ServiceStatus != newStatus.ServiceStatus {
		logger.Info("inconsistentRayServiceStatus RayService ServiceStatus changed", "oldServiceStatus", oldStatus.ServiceStatus, "newServiceStatus", newStatus.ServiceStatus)
		return true
	}

	if oldStatus.NumServeEndpoints != newStatus.NumServeEndpoints {
		logger.Info("inconsistentRayServiceStatus RayService NumServeEndpoints changed", "oldNumServeEndpoints", oldStatus.NumServeEndpoints, "newNumServeEndpoints", newStatus.NumServeEndpoints)
		return true
	}

	if !reflect.DeepEqual(oldStatus.Conditions, newStatus.Conditions) {
		logger.Info("inconsistentRayServiceStatus RayService Conditions changed")
		return true
	}

	if inconsistentRayServiceStatus(ctx, oldStatus.ActiveServiceStatus, newStatus.ActiveServiceStatus) {
		logger.Info("inconsistentRayServiceStatus RayService ActiveServiceStatus changed")
		return true
	}

	if inconsistentRayServiceStatus(ctx, oldStatus.PendingServiceStatus, newStatus.PendingServiceStatus) {
		logger.Info("inconsistentRayServiceStatus RayService PendingServiceStatus changed")
		return true
	}

	return false
}

// SetupWithManager sets up the controller with the Manager.
func (r *RayServiceReconciler) SetupWithManager(mgr ctrl.Manager, reconcileConcurrency int) error {
	return ctrl.NewControllerManagedBy(mgr).
		For(&rayv1.RayService{}, builder.WithPredicates(predicate.Or(
			predicate.GenerationChangedPredicate{},
			predicate.LabelChangedPredicate{},
			predicate.AnnotationChangedPredicate{},
		))).
		Owns(&rayv1.RayCluster{}).
		Owns(&corev1.Service{}).
		WithOptions(controller.Options{
			MaxConcurrentReconciles: reconcileConcurrency,
			LogConstructor: func(request *reconcile.Request) logr.Logger {
				logger := ctrl.Log.WithName("controllers").WithName("RayService")
				if request != nil {
					logger = logger.WithValues("RayService", request.NamespacedName)
				}
				return logger
			},
		}).
		Complete(r)
}

func (r *RayServiceReconciler) getRayServiceInstance(ctx context.Context, request ctrl.Request) (*rayv1.RayService, error) {
	logger := ctrl.LoggerFrom(ctx)
	rayServiceInstance := &rayv1.RayService{}
	if err := r.Get(ctx, request.NamespacedName, rayServiceInstance); err != nil {
		if errors.IsNotFound(err) {
			logger.Info("Read request instance not found error!")
		} else {
			logger.Error(err, "Read request instance error!")
		}
		return nil, err
	}
	return rayServiceInstance, nil
}

func isZeroDowntimeUpgradeEnabled(ctx context.Context, rayService *rayv1.RayService) bool {
	// For LLM serving, some users might not have sufficient GPU resources to run two RayClusters simultaneously.
	// Therefore, KubeRay offers ENABLE_ZERO_DOWNTIME as a feature flag for zero-downtime upgrades.
	// There are two ways to enable zero downtime upgrade. Through ENABLE_ZERO_DOWNTIME env var or setting Spec.UpgradeStrategy.Type.
	// If no fields are set, zero downtime upgrade by default is enabled.
	// Spec.UpgradeStrategy.Type takes precedence over ENABLE_ZERO_DOWNTIME.
	logger := ctrl.LoggerFrom(ctx)
	upgradeStrategy := rayService.Spec.UpgradeStrategy
	if upgradeStrategy != nil {
		upgradeType := upgradeStrategy.Type
		if upgradeType != nil {
			if *upgradeType != rayv1.NewCluster {
				logger.Info("Zero-downtime upgrade is disabled because UpgradeStrategy.Type is not set to NewCluster.")
				return false
			}
			return true
		}
	}
	zeroDowntimeEnvVar := os.Getenv(ENABLE_ZERO_DOWNTIME)
	if strings.ToLower(zeroDowntimeEnvVar) == "false" {
		logger.Info("Zero-downtime upgrade is disabled because ENABLE_ZERO_DOWNTIME is set to false.")
		return false
	}
	return true
}

// reconcileRayCluster checks the active and pending ray cluster instances. It includes 3 parts.
// 1. It will decide whether to generate a pending cluster name.
// 2. It will delete the old pending ray cluster instance.
// 3. It will create a new pending ray cluster instance.
func (r *RayServiceReconciler) reconcileRayCluster(ctx context.Context, rayServiceInstance *rayv1.RayService) (*rayv1.RayCluster, *rayv1.RayCluster, error) {
	logger := ctrl.LoggerFrom(ctx)
	var err error
	if err = r.cleanUpRayClusterInstance(ctx, rayServiceInstance); err != nil {
		return nil, nil, err
	}

	// Get active cluster and pending cluster instances.
	activeRayCluster, err := r.getRayClusterByNamespacedName(ctx, common.RayServiceActiveRayClusterNamespacedName(rayServiceInstance))
	if err != nil {
		return nil, nil, err
	}

	pendingRayCluster, err := r.getRayClusterByNamespacedName(ctx, common.RayServicePendingRayClusterNamespacedName(rayServiceInstance))
	if err != nil {
		return nil, nil, err
	}

	clusterAction := decideClusterAction(ctx, rayServiceInstance, activeRayCluster, pendingRayCluster)
	switch clusterAction {
	case GeneratePendingClusterName:
		markPreparingNewCluster(rayServiceInstance)
		return activeRayCluster, nil, nil
	case CreatePendingCluster:
		logger.Info("Creating a new pending RayCluster instance.")
		pendingRayCluster, err = r.createRayClusterInstance(ctx, rayServiceInstance)
		return activeRayCluster, pendingRayCluster, err
	case UpdatePendingCluster:
		logger.Info("Updating the pending RayCluster instance.")
		pendingRayCluster, err = r.constructRayClusterForRayService(ctx, rayServiceInstance, pendingRayCluster.Name)
		if err != nil {
			return nil, nil, err
		}
		err = r.updateRayClusterInstance(ctx, pendingRayCluster)
		if err != nil {
			return nil, nil, err
		}
		return activeRayCluster, pendingRayCluster, nil
	case UpdateActiveCluster:
		logger.Info("Updating the active RayCluster instance.")
		if activeRayCluster, err = r.constructRayClusterForRayService(ctx, rayServiceInstance, activeRayCluster.Name); err != nil {
			return nil, nil, err
		}
		if err := r.updateRayClusterInstance(ctx, activeRayCluster); err != nil {
			return nil, nil, err
		}
		return activeRayCluster, nil, nil
	case DoNothing:
		return activeRayCluster, pendingRayCluster, nil
	default:
		panic(fmt.Sprintf("Unexpected clusterAction: %v", clusterAction))
	}
}

// cleanUpRayClusterInstance cleans up all the dangling RayCluster instances that are owned by the RayService instance.
func (r *RayServiceReconciler) cleanUpRayClusterInstance(ctx context.Context, rayServiceInstance *rayv1.RayService) error {
	logger := ctrl.LoggerFrom(ctx)
	rayClusterList := rayv1.RayClusterList{}

	var err error
	if err = r.List(ctx, &rayClusterList, common.RayServiceRayClustersAssociationOptions(rayServiceInstance).ToListOptions()...); err != nil {
		return err
	}

	// Clean up RayCluster instances. Each instance is deleted 60 seconds
	for _, rayClusterInstance := range rayClusterList.Items {
		if rayClusterInstance.Name != rayServiceInstance.Status.ActiveServiceStatus.RayClusterName && rayClusterInstance.Name != rayServiceInstance.Status.PendingServiceStatus.RayClusterName {
			cachedTimestamp, exists := r.RayClusterDeletionTimestamps.Get(rayClusterInstance.Name)
			if !exists {
				deletionTimestamp := metav1.Now().Add(RayClusterDeletionDelayDuration)
				r.RayClusterDeletionTimestamps.Set(rayClusterInstance.Name, deletionTimestamp)
				logger.Info(
					"Scheduled dangling RayCluster for deletion",
					"rayClusterName", rayClusterInstance.Name,
					"deletionTimestamp", deletionTimestamp,
				)
			} else {
				reasonForDeletion := ""
				if time.Since(cachedTimestamp) > 0*time.Second {
					reasonForDeletion = fmt.Sprintf("Deletion timestamp %s "+
						"for RayCluster %s has passed. Deleting cluster "+
						"immediately.", cachedTimestamp, rayClusterInstance.Name)
				}

				if reasonForDeletion != "" {
					logger.Info("reconcileRayCluster", "delete Ray cluster", rayClusterInstance.Name, "reason", reasonForDeletion)
					if err := r.Delete(ctx, &rayClusterInstance, client.PropagationPolicy(metav1.DeletePropagationBackground)); err != nil {
						return err
					}
				}
			}
		}
	}

	return nil
}

func (r *RayServiceReconciler) getRayClusterByNamespacedName(ctx context.Context, clusterKey client.ObjectKey) (*rayv1.RayCluster, error) {
	if clusterKey.Name == "" {
		return nil, nil
	}

	rayCluster := &rayv1.RayCluster{}
	if err := r.Get(ctx, clusterKey, rayCluster); client.IgnoreNotFound(err) != nil {
		return nil, err
	}

	return rayCluster, nil
}

// cleanUpServeConfigCache cleans up the unused serve applications config in the cached map.
func (r *RayServiceReconciler) cleanUpServeConfigCache(ctx context.Context, rayServiceInstance *rayv1.RayService) {
	logger := ctrl.LoggerFrom(ctx)
	activeRayClusterName := rayServiceInstance.Status.ActiveServiceStatus.RayClusterName
	pendingRayClusterName := rayServiceInstance.Status.PendingServiceStatus.RayClusterName

	cacheKey := rayServiceInstance.Namespace + "/" + rayServiceInstance.Name
	cacheValue, exist := r.ServeConfigs.Get(cacheKey)
	if !exist {
		return
	}
	clusterNameToServeConfig := cacheValue.(cmap.ConcurrentMap[string, string])

	for key := range clusterNameToServeConfig.Items() {
		if key == activeRayClusterName || key == pendingRayClusterName {
			continue
		}
		logger.Info("Remove stale serve application config", "remove key", key, "activeRayClusterName", activeRayClusterName, "pendingRayClusterName", pendingRayClusterName)
		clusterNameToServeConfig.Remove(key)
	}
}

type ClusterAction int

const (
	DoNothing ClusterAction = iota
	UpdateActiveCluster
	UpdatePendingCluster
	GeneratePendingClusterName
	CreatePendingCluster
)

// decideClusterAction decides the action to take for the underlying RayCluster instances.
// Prepare new RayCluster if:
// 1. No active cluster and no pending cluster
// 2. No pending cluster, and the active RayCluster has changed.
func decideClusterAction(ctx context.Context, rayServiceInstance *rayv1.RayService, activeRayCluster, pendingRayCluster *rayv1.RayCluster) ClusterAction {
	logger := ctrl.LoggerFrom(ctx)

	// Handle pending RayCluster cases.
	if rayServiceInstance.Status.PendingServiceStatus.RayClusterName != "" {
		oldSpec := pendingRayCluster.Spec
		newSpec := rayServiceInstance.Spec.RayClusterSpec
		// If everything is identical except for the Replicas and WorkersToDelete of
		// each WorkerGroup, then do nothing.
		sameHash, err := compareRayClusterJsonHash(oldSpec, newSpec, generateHashWithoutReplicasAndWorkersToDelete)
		if err != nil || sameHash {
			return DoNothing
		}

		// If everything is identical except for the Replicas and WorkersToDelete of the existing workergroups,
		// and one or more new workergroups are added at the end, then update the cluster.
		newSpecWithAddedWorkerGroupsStripped := newSpec.DeepCopy()
		if len(newSpec.WorkerGroupSpecs) > len(oldSpec.WorkerGroupSpecs) {
			// Remove the new worker groups from the new spec.
			newSpecWithAddedWorkerGroupsStripped.WorkerGroupSpecs = newSpecWithAddedWorkerGroupsStripped.WorkerGroupSpecs[:len(oldSpec.WorkerGroupSpecs)]

			sameHash, err = compareRayClusterJsonHash(oldSpec, *newSpecWithAddedWorkerGroupsStripped, generateHashWithoutReplicasAndWorkersToDelete)
			if err != nil {
				return DoNothing
			}
			if sameHash {
				return UpdatePendingCluster
			}
		}

		// Otherwise, create the pending cluster.
		return CreatePendingCluster
	}

	if activeRayCluster == nil {
		logger.Info("No active Ray cluster. RayService operator should prepare a new Ray cluster.")
		return GeneratePendingClusterName
	}

	// If the KubeRay version has changed, update the RayCluster to get the cluster hash and new KubeRay version.
	activeKubeRayVersion := activeRayCluster.ObjectMeta.Annotations[utils.KubeRayVersion]
	if activeKubeRayVersion != utils.KUBERAY_VERSION {
		logger.Info("Active RayCluster config doesn't match goal config due to mismatched KubeRay versions. Updating RayCluster.")
		return UpdateActiveCluster
	}

	// If everything is identical except for the Replicas and WorkersToDelete of
	// each WorkerGroup, then do nothing.
	activeClusterHash := activeRayCluster.ObjectMeta.Annotations[utils.HashWithoutReplicasAndWorkersToDeleteKey]
	goalClusterHash, err := generateHashWithoutReplicasAndWorkersToDelete(rayServiceInstance.Spec.RayClusterSpec)
	errContextFailedToSerialize := "Failed to serialize new RayCluster config. " +
		"Manual config updates will NOT be tracked accurately. " +
		"Please manually tear down the cluster and apply a new config."
	if err != nil {
		logger.Error(err, errContextFailedToSerialize)
		return DoNothing
	}

	if activeClusterHash == goalClusterHash {
		logger.Info("Active Ray cluster config matches goal config. No need to update RayCluster.")
		return DoNothing
	}

	// If everything is identical except for the Replicas and WorkersToDelete of
	// the existing workergroups, and one or more new workergroups are added at the end, then update the cluster.
	activeClusterNumWorkerGroups, err := strconv.Atoi(activeRayCluster.ObjectMeta.Annotations[utils.NumWorkerGroupsKey])
	if err != nil {
		logger.Error(err, errContextFailedToSerialize)
		return DoNothing
	}
	goalNumWorkerGroups := len(rayServiceInstance.Spec.RayClusterSpec.WorkerGroupSpecs)
	logger.Info("number of worker groups", "activeClusterNumWorkerGroups", activeClusterNumWorkerGroups, "goalNumWorkerGroups", goalNumWorkerGroups)
	if goalNumWorkerGroups > activeClusterNumWorkerGroups {

		// Remove the new workergroup(s) from the end before calculating the hash.
		goalClusterSpec := rayServiceInstance.Spec.RayClusterSpec.DeepCopy()
		goalClusterSpec.WorkerGroupSpecs = goalClusterSpec.WorkerGroupSpecs[:activeClusterNumWorkerGroups]

		// Generate the hash of the old worker group specs.
		goalClusterHash, err = generateHashWithoutReplicasAndWorkersToDelete(*goalClusterSpec)
		if err != nil {
			logger.Error(err, errContextFailedToSerialize)
			return DoNothing
		}

		if activeClusterHash == goalClusterHash {
			logger.Info("Active RayCluster config matches goal config, except that one or more entries were appended to WorkerGroupSpecs. Updating RayCluster.")
			return UpdateActiveCluster
		}
	}

	// Otherwise, rollout a new cluster if zero-downtime upgrade is enabled.
	if isZeroDowntimeUpgradeEnabled(ctx, rayServiceInstance) {
		logger.Info(
			"Active RayCluster config doesn't match goal config. "+
				"RayService operator should prepare a new Ray cluster.",
			"activeClusterConfigHash", activeClusterHash,
			"goalClusterConfigHash", goalClusterHash,
		)
		return GeneratePendingClusterName
	}

	logger.Info("Zero-downtime upgrade is disabled. Skip preparing a new RayCluster.")
	return DoNothing
}

// updateRayClusterInstance updates the RayCluster instance.
func (r *RayServiceReconciler) updateRayClusterInstance(ctx context.Context, rayClusterInstance *rayv1.RayCluster) error {
	logger := ctrl.LoggerFrom(ctx)
	logger.Info("updateRayClusterInstance", "Name", rayClusterInstance.Name, "Namespace", rayClusterInstance.Namespace)

	// Fetch the current state of the RayCluster
	currentRayCluster, err := r.getRayClusterByNamespacedName(ctx, client.ObjectKey{
		Namespace: rayClusterInstance.Namespace,
		Name:      rayClusterInstance.Name,
	})
	if err != nil {
		err = fmt.Errorf("failed to get the current state of RayCluster, namespace: %s, name: %s: %w", rayClusterInstance.Namespace, rayClusterInstance.Name, err)
		return err
	}

	if currentRayCluster == nil {
		logger.Info("RayCluster not found, possibly deleted", "Namespace", rayClusterInstance.Namespace, "Name", rayClusterInstance.Name)
		return nil
	}

	// Update the fetched RayCluster with new changes
	currentRayCluster.Spec = rayClusterInstance.Spec

	// Update the labels and annotations
	currentRayCluster.Labels = rayClusterInstance.Labels
	currentRayCluster.Annotations = rayClusterInstance.Annotations

	// Update the RayCluster
	return r.Update(ctx, currentRayCluster)
}

// createRayClusterInstance deletes the old RayCluster instance if exists. Only when no existing RayCluster, create a new RayCluster instance.
// One important part is that if this method deletes the old RayCluster, it will return instantly. It depends on the controller to call it again to generate the new RayCluster instance.
func (r *RayServiceReconciler) createRayClusterInstance(ctx context.Context, rayServiceInstance *rayv1.RayService) (*rayv1.RayCluster, error) {
	logger := ctrl.LoggerFrom(ctx)
	rayClusterKey := common.RayServicePendingRayClusterNamespacedName(rayServiceInstance)

	logger.Info("createRayClusterInstance", "rayClusterInstanceName", rayClusterKey.Name)

	rayClusterInstance := &rayv1.RayCluster{}

	var err error
	// Loop until there is no pending RayCluster.
	err = r.Get(ctx, rayClusterKey, rayClusterInstance)

	// If RayCluster exists, it means the config is updated. Delete the previous RayCluster first.
	if err == nil {
		logger.Info("Ray cluster already exists, config changes. Need to recreate. Delete the pending one now.", "key", rayClusterKey.String(), "rayClusterInstance.Spec", rayClusterInstance.Spec, "rayServiceInstance.Spec.RayClusterSpec", rayServiceInstance.Spec.RayClusterSpec)
		delErr := r.Delete(ctx, rayClusterInstance, client.PropagationPolicy(metav1.DeletePropagationBackground))
		if delErr == nil {
			// Go to next loop and check if the ray cluster is deleted.
			return nil, nil
		} else if !errors.IsNotFound(delErr) {
			return nil, delErr
		}
		// if error is `not found`, then continue.
	} else if !errors.IsNotFound(err) {
		return nil, err
		// if error is `not found`, then continue.
	}

	logger.Info("No pending RayCluster, creating RayCluster.")
	rayClusterInstance, err = r.constructRayClusterForRayService(ctx, rayServiceInstance, rayClusterKey.Name)
	if err != nil {
		return nil, err
	}
	if err = r.Create(ctx, rayClusterInstance); err != nil {
		return nil, err
	}
	logger.Info("created rayCluster for rayService", "rayCluster", rayClusterInstance)

	return rayClusterInstance, nil
}

func (r *RayServiceReconciler) constructRayClusterForRayService(ctx context.Context, rayService *rayv1.RayService, rayClusterName string) (*rayv1.RayCluster, error) {
	logger := ctrl.LoggerFrom(ctx)

	var err error
	rayClusterLabel := make(map[string]string)
	for k, v := range rayService.Labels {
		rayClusterLabel[k] = v
	}
	rayClusterLabel[utils.RayOriginatedFromCRNameLabelKey] = rayService.Name
	rayClusterLabel[utils.RayOriginatedFromCRDLabelKey] = utils.RayOriginatedFromCRDLabelValue(utils.RayServiceCRD)

	rayClusterAnnotations := make(map[string]string)
	for k, v := range rayService.Annotations {
		rayClusterAnnotations[k] = v
	}
	errContext := "Failed to serialize RayCluster config. " +
		"Manual config updates will NOT be tracked accurately. " +
		"Please tear down the cluster and apply a new config."
	rayClusterAnnotations[utils.HashWithoutReplicasAndWorkersToDeleteKey], err = generateHashWithoutReplicasAndWorkersToDelete(rayService.Spec.RayClusterSpec)
	if err != nil {
		logger.Error(err, errContext)
		return nil, err
	}
	rayClusterAnnotations[utils.NumWorkerGroupsKey] = strconv.Itoa(len(rayService.Spec.RayClusterSpec.WorkerGroupSpecs))

	// set the KubeRay version used to create the RayCluster
	rayClusterAnnotations[utils.KubeRayVersion] = utils.KUBERAY_VERSION

	rayCluster := &rayv1.RayCluster{
		ObjectMeta: metav1.ObjectMeta{
			Labels:      rayClusterLabel,
			Annotations: rayClusterAnnotations,
			Name:        rayClusterName,
			Namespace:   rayService.Namespace,
		},
		Spec: rayService.Spec.RayClusterSpec,
	}

	// Set the ownership in order to do the garbage collection by k8s.
	if err := ctrl.SetControllerReference(rayService, rayCluster, r.Scheme); err != nil {
		return nil, err
	}

	return rayCluster, nil
}

func checkIfNeedSubmitServeApplications(cachedServeConfigV2 string, serveConfigV2 string, serveStatus *rayv1.RayServiceStatus) (bool, string) {
	// If the Serve config has not been cached, update the Serve config.
	if cachedServeConfigV2 == "" {
		return true, "Nothing has been cached for the cluster."
	}

	// Handle the case that the head Pod has crashed and GCS FT is not enabled.
	if len(serveStatus.Applications) == 0 {
		reason := "No Serve application found in the RayCluster. " +
			"A possible reason is that the head Pod crashed and GCS FT was not enabled."
		return true, reason
	}

	// If the Serve config has been cached, check if it needs to be updated.
	if cachedServeConfigV2 != serveConfigV2 {
		return true, "Current V2 Serve config doesn't match cached Serve config."
	}

	return false, "Current V2 Serve config matches cached Serve config."
}

func (r *RayServiceReconciler) updateServeDeployment(ctx context.Context, rayServiceInstance *rayv1.RayService, rayDashboardClient utils.RayDashboardClientInterface, clusterName string) error {
	logger := ctrl.LoggerFrom(ctx)
	logger.Info("updateServeDeployment", "V2 config", rayServiceInstance.Spec.ServeConfigV2)

	serveConfig := make(map[string]interface{})
	if err := yaml.Unmarshal([]byte(rayServiceInstance.Spec.ServeConfigV2), &serveConfig); err != nil {
		return err
	}

	configJson, err := json.Marshal(serveConfig)
	if err != nil {
		return fmt.Errorf("failed to marshal converted serve config into bytes: %w", err)
	}
	logger.Info("updateServeDeployment", "MULTI_APP json config", string(configJson))
	if err := rayDashboardClient.UpdateDeployments(ctx, configJson); err != nil {
		err = fmt.Errorf(
			"fail to create / update Serve applications. If you observe this error consistently, "+
				"please check \"Issue 5: Fail to create / update Serve applications.\" in "+
				"https://docs.ray.io/en/master/cluster/kubernetes/troubleshooting/rayservice-troubleshooting.html#kuberay-raysvc-troubleshoot for more details. "+
				"err: %v", err)
		return err
	}

	r.cacheServeConfig(rayServiceInstance, clusterName)
	logger.Info("updateServeDeployment", "message", "Cached Serve config for Ray cluster with the key", "rayClusterName", clusterName)
	return nil
}

// `getAndCheckServeStatus` gets Serve applications' and deployments' statuses and check whether the
// Serve applications are ready to serve incoming traffic or not. It returns two values:
//
// (1) `isReady` is used to determine whether the Serve applications in the RayCluster are ready to serve incoming traffic or not.
// (2) `err`: If `err` is not nil, it means that KubeRay failed to get Serve application statuses from the dashboard. We should take a look at dashboard rather than Ray Serve applications.

func getAndCheckServeStatus(ctx context.Context, dashboardClient utils.RayDashboardClientInterface, rayServiceServeStatus *rayv1.RayServiceStatus) (bool, error) {
	logger := ctrl.LoggerFrom(ctx)
	var serveAppStatuses map[string]*utils.ServeApplicationStatus
	var err error
	if serveAppStatuses, err = dashboardClient.GetMultiApplicationStatus(ctx); err != nil {
		err = fmt.Errorf(
			"failed to get Serve application statuses from the dashboard. "+
				"If you observe this error consistently, please check https://docs.ray.io/en/latest/cluster/kubernetes/troubleshooting/rayservice-troubleshooting.html for more details. "+
				"err: %v", err)
		return false, err
	}

	logger.Info("getAndCheckServeStatus", "prev statuses", rayServiceServeStatus.Applications, "serve statuses", serveAppStatuses)

	isReady := true

	newApplications := make(map[string]rayv1.AppStatus)
	for appName, app := range serveAppStatuses {
		if appName == "" {
			appName = utils.DefaultServeAppName
		}

		applicationStatus := rayv1.AppStatus{
			Message:     app.Message,
			Status:      app.Status,
			Deployments: make(map[string]rayv1.ServeDeploymentStatus),
		}

		// `isReady` is used to determine whether the Serve application is ready or not. The cluster switchover only happens when all Serve
		// applications in this RayCluster are ready so that the incoming traffic will not be dropped.
		if app.Status != rayv1.ApplicationStatusEnum.RUNNING {
			isReady = false
		}

		// Copy deployment statuses
		for deploymentName, deployment := range app.Deployments {
			deploymentStatus := rayv1.ServeDeploymentStatus{
				Status:  deployment.Status,
				Message: deployment.Message,
			}
			applicationStatus.Deployments[deploymentName] = deploymentStatus
		}
		newApplications[appName] = applicationStatus
	}

	if len(newApplications) == 0 {
		logger.Info("No Serve application found. The RayCluster is not ready to serve requests. Set 'isReady' to false")
		isReady = false
	}
	rayServiceServeStatus.Applications = newApplications
	logger.Info("getAndCheckServeStatus", "new statuses", rayServiceServeStatus.Applications)
	return isReady, nil
}

func (r *RayServiceReconciler) getServeConfigFromCache(rayServiceInstance *rayv1.RayService, clusterName string) string {
	cacheKey := rayServiceInstance.Namespace + "/" + rayServiceInstance.Name
	cacheValue, exist := r.ServeConfigs.Get(cacheKey)
	if !exist {
		return ""
	}
	serveConfigs := cacheValue.(cmap.ConcurrentMap[string, string])
	serveConfig, exist := serveConfigs.Get(clusterName)
	if !exist {
		return ""
	}
	return serveConfig
}

func (r *RayServiceReconciler) cacheServeConfig(rayServiceInstance *rayv1.RayService, clusterName string) {
	serveConfig := rayServiceInstance.Spec.ServeConfigV2
	if serveConfig == "" {
		return
	}
	cacheKey := rayServiceInstance.Namespace + "/" + rayServiceInstance.Name
	cacheValue, exist := r.ServeConfigs.Get(cacheKey)
	var rayServiceServeConfigs cmap.ConcurrentMap[string, string]
	if !exist {
		rayServiceServeConfigs = cmap.New[string]()
		r.ServeConfigs.Add(cacheKey, rayServiceServeConfigs)
	} else {
		rayServiceServeConfigs = cacheValue.(cmap.ConcurrentMap[string, string])
	}
	rayServiceServeConfigs.Set(clusterName, serveConfig)
}

func markPreparingNewCluster(rayServiceInstance *rayv1.RayService) {
	rayServiceInstance.Status.ServiceStatus = rayv1.PreparingNewCluster
	rayServiceInstance.Status.PendingServiceStatus = rayv1.RayServiceStatus{
		RayClusterName: utils.GenerateRayClusterName(rayServiceInstance.Name),
	}
	// TODO(MortalHappiness): Don't calculate conditions here. Try to refactor this. Status calculation should be done in single place.
	calculateConditions(rayServiceInstance)
}

func (r *RayServiceReconciler) reconcileServices(ctx context.Context, rayServiceInstance *rayv1.RayService, rayClusterInstance *rayv1.RayCluster, serviceType utils.ServiceType) (*corev1.Service, error) {
	logger := ctrl.LoggerFrom(ctx)

	var newSvc *corev1.Service
	var err error

	switch serviceType {
	case utils.HeadService:
		newSvc, err = common.BuildHeadServiceForRayService(ctx, *rayServiceInstance, *rayClusterInstance)
	case utils.ServingService:
		newSvc, err = common.BuildServeServiceForRayService(ctx, *rayServiceInstance, *rayClusterInstance)
	default:
		panic(fmt.Sprintf("unknown service type %v. This should never happen. Please open an issue in the KubeRay repository.", serviceType))
	}

	if err != nil {
		return nil, err
	}

	// Retrieve the Service from the Kubernetes cluster with the name and namespace.
	oldSvc := &corev1.Service{}
	err = r.Get(ctx, client.ObjectKey{Name: newSvc.Name, Namespace: rayServiceInstance.Namespace}, oldSvc)

	if err == nil {
		// Only update the service if the RayCluster switches.
		if newSvc.Spec.Selector[utils.RayClusterLabelKey] == oldSvc.Spec.Selector[utils.RayClusterLabelKey] {
			logger.Info("Service has already exists in the RayCluster, skip Update", "rayCluster", newSvc.Spec.Selector[utils.RayClusterLabelKey], "serviceType", serviceType)
			return oldSvc, nil
		}

		// ClusterIP is immutable. Starting from Kubernetes v1.21.5, if the new service does not specify a ClusterIP,
		// Kubernetes will assign the ClusterIP of the old service to the new one. However, to maintain compatibility
		// with older versions of Kubernetes, we need to assign the ClusterIP here.
		newSvc.Spec.ClusterIP = oldSvc.Spec.ClusterIP
		oldSvc.Spec = *newSvc.Spec.DeepCopy()
		logger.Info("Update Kubernetes Service", "serviceType", serviceType)
		if updateErr := r.Update(ctx, oldSvc); updateErr != nil {
			return nil, updateErr
		}
		// Return the updated service.
		return oldSvc, nil
	} else if errors.IsNotFound(err) {
		logger.Info("Create a Kubernetes Service", "serviceType", serviceType)
		if err := ctrl.SetControllerReference(rayServiceInstance, newSvc, r.Scheme); err != nil {
			return nil, err
		}
		if err := r.Create(ctx, newSvc); err != nil {
			return nil, err
		}
		return newSvc, nil
	}
	return nil, err
}

<<<<<<< HEAD
=======
func (r *RayServiceReconciler) updateStatusForActiveCluster(ctx context.Context, rayServiceInstance *rayv1.RayService, rayClusterInstance *rayv1.RayCluster) error {
	logger := ctrl.LoggerFrom(ctx)

	var err error
	var clientURL string
	rayServiceStatus := &rayServiceInstance.Status.ActiveServiceStatus

	if clientURL, err = utils.FetchHeadServiceURL(ctx, r.Client, rayClusterInstance, utils.DashboardPortName); err != nil || clientURL == "" {
		return err
	}

	rayDashboardClient := r.dashboardClientFunc()
	if err := rayDashboardClient.InitClient(ctx, clientURL, rayClusterInstance); err != nil {
		return err
	}

	var isReady bool
	if isReady, err = getAndCheckServeStatus(ctx, rayDashboardClient, rayServiceStatus); err != nil {
		return err
	}

	logger.Info("Check serve health", "isReady", isReady)

	return err
}

>>>>>>> 495c0aa6
// Reconciles the Serve applications on the RayCluster. Returns (isReady, error).
// The `isReady` flag indicates whether the RayCluster is ready to handle incoming traffic.
func (r *RayServiceReconciler) reconcileServe(ctx context.Context, rayServiceInstance *rayv1.RayService, rayClusterInstance *rayv1.RayCluster, isActive bool) (bool, error) {
	logger := ctrl.LoggerFrom(ctx)
	var err error
	var clientURL string
	var rayServiceStatus *rayv1.RayServiceStatus

	// Pick up service status to be updated.
	if isActive {
		rayServiceStatus = &rayServiceInstance.Status.ActiveServiceStatus
	} else {
		rayServiceStatus = &rayServiceInstance.Status.PendingServiceStatus
	}

	// Check if head pod is running and ready. If not, requeue the resource event to avoid
	// redundant custom resource status updates.
	//
	// TODO (kevin85421): Note that the Dashboard and GCS may take a few seconds to start up
	// after the head pod is running and ready. Hence, some requests to the Dashboard (e.g. `UpdateDeployments`) may fail.
	// This is not an issue since `UpdateDeployments` is an idempotent operation.
	logger.Info("Check the head Pod status of the pending RayCluster", "RayCluster name", rayClusterInstance.Name)

	// check the latest condition of the head Pod to see if it is ready.
	if features.Enabled(features.RayClusterStatusConditions) {
		if !meta.IsStatusConditionTrue(rayClusterInstance.Status.Conditions, string(rayv1.HeadPodReady)) {
			logger.Info("The head Pod is not ready, requeue the resource event to avoid redundant custom resource status updates.")
			return false, nil
		}
	} else {
		if isRunningAndReady, err := r.isHeadPodRunningAndReady(ctx, rayClusterInstance); err != nil || !isRunningAndReady {
			if err != nil {
				logger.Error(err, "Failed to check if head Pod is running and ready!")
			} else {
				logger.Info("Skipping the update of Serve applications because the Ray head Pod is not ready.")
			}
			return false, err
		}
	}

	if clientURL, err = utils.FetchHeadServiceURL(ctx, r.Client, rayClusterInstance, utils.DashboardPortName); err != nil || clientURL == "" {
		return false, err
	}

	rayDashboardClient := r.dashboardClientFunc()
	if err := rayDashboardClient.InitClient(ctx, clientURL, rayClusterInstance); err != nil {
		return false, err
	}

	cachedServeConfigV2 := r.getServeConfigFromCache(rayServiceInstance, rayClusterInstance.Name)
	shouldUpdate, reason := checkIfNeedSubmitServeApplications(cachedServeConfigV2, rayServiceInstance.Spec.ServeConfigV2, rayServiceStatus)
	logger.Info("checkIfNeedSubmitServeApplications", "shouldUpdate", shouldUpdate, "reason", reason)

	if shouldUpdate {
		if err = r.updateServeDeployment(ctx, rayServiceInstance, rayDashboardClient, rayClusterInstance.Name); err != nil {
			return false, err
		}
	}

	var isReady bool
	if isReady, err = getAndCheckServeStatus(ctx, rayDashboardClient, rayServiceStatus); err != nil {
		return false, err
	}

	logger.Info("Check serve health", "isReady", isReady, "isActive", isActive)

	if !isReady {
		// TODO (kevin85421): avoid always updating status if the serve applications are not ready.
		rayServiceInstance.Status.ServiceStatus = rayv1.WaitForServeDeploymentReady
		if err := r.Status().Update(ctx, rayServiceInstance); err != nil {
			return false, err
		}
		logger.Info("Mark cluster as waiting for Serve applications", "rayCluster", rayClusterInstance)
	}

	return isReady, nil
}

func (r *RayServiceReconciler) updateHeadPodServeLabel(ctx context.Context, rayClusterInstance *rayv1.RayCluster, excludeHeadPodFromServeSvc bool) error {
	// `updateHeadPodServeLabel` updates the head Pod's serve label based on the health status of the proxy actor.
	// If `excludeHeadPodFromServeSvc` is true, the head Pod will not be used to serve requests, regardless of proxy actor health.
	// If `excludeHeadPodFromServeSvc` is false, the head Pod's serve label will be set based on the health check result.
	// The label is used by the Kubernetes serve service to determine whether to include the head Pod in the service endpoints.
	if rayClusterInstance == nil {
		return nil
	}

	headPod, err := common.GetRayClusterHeadPod(ctx, r, rayClusterInstance)
	if err != nil {
		return err
	}
	if headPod == nil {
		return fmt.Errorf("found 0 head. cluster name %s, namespace %v", rayClusterInstance.Name, rayClusterInstance.Namespace)
	}

	client := r.httpProxyClientFunc()
	client.InitClient()

	rayContainer := headPod.Spec.Containers[utils.RayContainerIndex]
	servingPort := utils.FindContainerPort(&rayContainer, utils.ServingPortName, utils.DefaultServingPort)
	client.SetHostIp(headPod.Status.PodIP, headPod.Namespace, headPod.Name, servingPort)

	if headPod.Labels == nil {
		headPod.Labels = make(map[string]string)
	}
	oldLabel := headPod.Labels[utils.RayClusterServingServiceLabelKey]
	newLabel := utils.EnableRayClusterServingServiceFalse

	// If excludeHeadPodFromServeSvc is true, head Pod will not be used to serve requests
	// no matter whether the proxy actor is healthy or not. Therefore, only send the health
	// check request if excludeHeadPodFromServeSvc is false.
	if !excludeHeadPodFromServeSvc {
		isHealthy := client.CheckProxyActorHealth(ctx) == nil
		newLabel = strconv.FormatBool(isHealthy)
	}

	if oldLabel != newLabel {
		headPod.Labels[utils.RayClusterServingServiceLabelKey] = newLabel
		if updateErr := r.Update(ctx, headPod); updateErr != nil {
			return updateErr
		}
	}

	return nil
}

func generateHashWithoutReplicasAndWorkersToDelete(rayClusterSpec rayv1.RayClusterSpec) (string, error) {
	// Mute certain fields that will not trigger new RayCluster preparation. For example,
	// Autoscaler will update `Replicas` and `WorkersToDelete` when scaling up/down.
	updatedRayClusterSpec := rayClusterSpec.DeepCopy()
	for i := 0; i < len(updatedRayClusterSpec.WorkerGroupSpecs); i++ {
		updatedRayClusterSpec.WorkerGroupSpecs[i].Replicas = nil
		updatedRayClusterSpec.WorkerGroupSpecs[i].MaxReplicas = nil
		updatedRayClusterSpec.WorkerGroupSpecs[i].MinReplicas = nil
		updatedRayClusterSpec.WorkerGroupSpecs[i].ScaleStrategy.WorkersToDelete = nil
	}

	// Generate a hash for the RayClusterSpec.
	return utils.GenerateJsonHash(updatedRayClusterSpec)
}

func compareRayClusterJsonHash(spec1 rayv1.RayClusterSpec, spec2 rayv1.RayClusterSpec, hashFunc func(rayv1.RayClusterSpec) (string, error)) (bool, error) {
	hash1, err1 := hashFunc(spec1)
	if err1 != nil {
		return false, err1
	}

	hash2, err2 := hashFunc(spec2)
	if err2 != nil {
		return false, err2
	}
	return hash1 == hash2, nil
}

// isHeadPodRunningAndReady checks if the head pod of the RayCluster is running and ready.
func (r *RayServiceReconciler) isHeadPodRunningAndReady(ctx context.Context, instance *rayv1.RayCluster) (bool, error) {
	headPod, err := common.GetRayClusterHeadPod(ctx, r, instance)
	if err != nil {
		return false, err
	}
	if headPod == nil {
		return false, fmt.Errorf("found 0 head. cluster name %s, namespace %v", instance.Name, instance.Namespace)
	}
	return utils.IsRunningAndReady(headPod), nil
}<|MERGE_RESOLUTION|>--- conflicted
+++ resolved
@@ -1081,35 +1081,6 @@
 	return nil, err
 }
 
-<<<<<<< HEAD
-=======
-func (r *RayServiceReconciler) updateStatusForActiveCluster(ctx context.Context, rayServiceInstance *rayv1.RayService, rayClusterInstance *rayv1.RayCluster) error {
-	logger := ctrl.LoggerFrom(ctx)
-
-	var err error
-	var clientURL string
-	rayServiceStatus := &rayServiceInstance.Status.ActiveServiceStatus
-
-	if clientURL, err = utils.FetchHeadServiceURL(ctx, r.Client, rayClusterInstance, utils.DashboardPortName); err != nil || clientURL == "" {
-		return err
-	}
-
-	rayDashboardClient := r.dashboardClientFunc()
-	if err := rayDashboardClient.InitClient(ctx, clientURL, rayClusterInstance); err != nil {
-		return err
-	}
-
-	var isReady bool
-	if isReady, err = getAndCheckServeStatus(ctx, rayDashboardClient, rayServiceStatus); err != nil {
-		return err
-	}
-
-	logger.Info("Check serve health", "isReady", isReady)
-
-	return err
-}
-
->>>>>>> 495c0aa6
 // Reconciles the Serve applications on the RayCluster. Returns (isReady, error).
 // The `isReady` flag indicates whether the RayCluster is ready to handle incoming traffic.
 func (r *RayServiceReconciler) reconcileServe(ctx context.Context, rayServiceInstance *rayv1.RayService, rayClusterInstance *rayv1.RayCluster, isActive bool) (bool, error) {
