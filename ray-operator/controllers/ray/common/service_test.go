package common

import (
	"encoding/json"
	"fmt"
	"reflect"
	"testing"

	rayv1alpha1 "github.com/ray-project/kuberay/ray-operator/apis/ray/v1alpha1"
	"github.com/ray-project/kuberay/ray-operator/controllers/ray/utils"

	"github.com/stretchr/testify/assert"

	corev1 "k8s.io/api/core/v1"
	metav1 "k8s.io/apimachinery/pkg/apis/meta/v1"
	"k8s.io/utils/pointer"
)

var (
	headServiceAnnotationKey1   = "HeadServiceAnnotationKey1"
	headServiceAnnotationValue1 = "HeadServiceAnnotationValue1"
	headServiceAnnotationKey2   = "HeadServiceAnnotationKey2"
	headServiceAnnotationValue2 = "HeadServiceAnnotationValue2"
<<<<<<< HEAD
	serviceInstance             = &rayiov1alpha1.RayService{
		ObjectMeta: metav1.ObjectMeta{
			Name:      "rayservice-sample",
			Namespace: "default",
		},
		Spec: rayiov1alpha1.RayServiceSpec{
			RayClusterSpec: rayiov1alpha1.RayClusterSpec{
				RayVersion: "1.0",
				HeadGroupSpec: rayiov1alpha1.HeadGroupSpec{
					ServiceType: corev1.ServiceTypeClusterIP,
				},
			},
		},
	}
	instanceWithWrongSvc = &rayiov1alpha1.RayCluster{
=======
	instanceWithWrongSvc        = &rayv1alpha1.RayCluster{
>>>>>>> 25864689
		ObjectMeta: metav1.ObjectMeta{
			Name:      "raycluster-sample",
			Namespace: "default",
		},
		Spec: rayv1alpha1.RayClusterSpec{
			RayVersion: "1.0",
			HeadServiceAnnotations: map[string]string{
				headServiceAnnotationKey1: headServiceAnnotationValue1,
				headServiceAnnotationKey2: headServiceAnnotationValue2,
			},
			HeadGroupSpec: rayv1alpha1.HeadGroupSpec{
				Replicas: pointer.Int32Ptr(1),
				RayStartParams: map[string]string{
					"port":                "6379",
					"object-manager-port": "12345",
					"node-manager-port":   "12346",
					"object-store-memory": "100000000",
					"num-cpus":            "1",
				},
				Template: corev1.PodTemplateSpec{
					ObjectMeta: metav1.ObjectMeta{
						Namespace: "default",
						Labels: map[string]string{
							"groupName": "headgroup",
						},
					},
					Spec: corev1.PodSpec{
						Containers: []corev1.Container{
							{
								Name:  "ray-head",
								Image: "rayproject/autoscaler",
								Ports: []corev1.ContainerPort{
									{
										ContainerPort: 6379,
										Name:          "gcs",
									},
									{
										ContainerPort: 8265,
									},
									{
										ContainerPort: 8000,
										Name:          "serve",
									},
								},
								Command: []string{"python"},
								Args:    []string{"/opt/code.py"},
								Env: []corev1.EnvVar{
									{
										Name: "MY_POD_IP",
										ValueFrom: &corev1.EnvVarSource{
											FieldRef: &corev1.ObjectFieldSelector{
												FieldPath: "status.podIP",
											},
										},
									},
								},
							},
						},
					},
				},
			},
		},
	}
)

func TestBuildServiceForHeadPod(t *testing.T) {
	svc, err := BuildServiceForHeadPod(*instanceWithWrongSvc, nil, nil)
	assert.Nil(t, err)

	actualResult := svc.Spec.Selector[RayClusterLabelKey]
	expectedResult := string(instanceWithWrongSvc.Name)
	if !reflect.DeepEqual(expectedResult, actualResult) {
		t.Fatalf("Expected `%v` but got `%v`", expectedResult, actualResult)
	}

	actualResult = svc.Spec.Selector[RayNodeTypeLabelKey]
	expectedResult = string(rayv1alpha1.HeadNode)
	if !reflect.DeepEqual(expectedResult, actualResult) {
		t.Fatalf("Expected `%v` but got `%v`", expectedResult, actualResult)
	}

	actualResult = svc.Spec.Selector[KubernetesApplicationNameLabelKey]
	expectedResult = ApplicationName
	if !reflect.DeepEqual(expectedResult, actualResult) {
		t.Fatalf("Expected `%v` but got `%v`", expectedResult, actualResult)
	}

	ports := svc.Spec.Ports
	expectedResult = DefaultServiceAppProtocol
	for _, port := range ports {
		if *port.AppProtocol != DefaultServiceAppProtocol {
			t.Fatalf("Expected `%v` but got `%v`", expectedResult, *port.AppProtocol)
		}
	}
}

func TestBuildServiceForHeadPodWithAppNameLabel(t *testing.T) {
	labels := make(map[string]string)
	labels[KubernetesApplicationNameLabelKey] = "testname"

	svc, err := BuildServiceForHeadPod(*instanceWithWrongSvc, labels, nil)
	assert.Nil(t, err)

	actualResult := svc.Spec.Selector[KubernetesApplicationNameLabelKey]
	expectedResult := "testname"
	if !reflect.DeepEqual(expectedResult, actualResult) {
		t.Fatalf("Expected `%v` but got `%v`", expectedResult, actualResult)
	}

	actualLength := len(svc.Spec.Selector)
	// We have 5 default labels in `BuildServiceForHeadPod`, and `KubernetesApplicationNameLabelKey`
	// is one of the default labels. Hence, `expectedLength` should also be 5.
	expectedLength := 5
	if actualLength != expectedLength {
		t.Fatalf("Expected `%v` but got `%v`", expectedLength, actualLength)
	}
}

func TestBuildServiceForHeadPodWithAnnotations(t *testing.T) {
	annotations := make(map[string]string)
	annotations["key1"] = "testvalue1"
	annotations["key2"] = "testvalue2"
	svc, err := BuildServiceForHeadPod(*instanceWithWrongSvc, nil, annotations)
	assert.Nil(t, err)

	if !reflect.DeepEqual(svc.ObjectMeta.Annotations, annotations) {
		t.Fatalf("Expected `%v` but got `%v`", annotations, svc.ObjectMeta.Annotations)
	}
}

func TestGetPortsFromCluster(t *testing.T) {
	svcPorts, err := getPortsFromCluster(*instanceWithWrongSvc)
	assert.Nil(t, err)

	// getPortsFromCluster creates service ports based on the container ports.
	// It will assign a generated service port name if the container port name
	// is not defined. To compare created service ports with container ports,
	// all generated service port names need to be reverted to empty strings.
	svcNames := map[int32]string{}
	for name, port := range svcPorts {
		if name == (fmt.Sprint(port) + "-port") {
			name = ""
		}
		svcNames[port] = name
	}

	index := utils.FindRayContainerIndex(instanceWithWrongSvc.Spec.HeadGroupSpec.Template.Spec)
	cPorts := instanceWithWrongSvc.Spec.HeadGroupSpec.Template.Spec.Containers[index].Ports

	for _, cPort := range cPorts {
		expectedResult := cPort.Name
		actualResult := svcNames[cPort.ContainerPort]
		if !reflect.DeepEqual(expectedResult, actualResult) {
			t.Fatalf("Expected `%v` but got `%v`", expectedResult, actualResult)
		}
	}
}

func TestGetServicePortsWithMetricsPort(t *testing.T) {
	cluster := instanceWithWrongSvc.DeepCopy()

	// Test case 1: No ports are specified by the user.
	cluster.Spec.HeadGroupSpec.Template.Spec.Containers[0].Ports = []corev1.ContainerPort{}
	ports := getServicePorts(*cluster)
	// Verify that getServicePorts sets the default metrics port when the user doesn't specify any ports.
	if ports[DefaultMetricsName] != int32(DefaultMetricsPort) {
		t.Fatalf("Expected `%v` but got `%v`", int32(DefaultMetricsPort), ports[DefaultMetricsName])
	}

	// Test case 2: Only a random port is specified by the user.
	cluster.Spec.HeadGroupSpec.Template.Spec.Containers[0].Ports = []corev1.ContainerPort{
		{
			Name:          "random",
			ContainerPort: 1234,
		},
	}
	ports = getServicePorts(*cluster)
	// Verify that getServicePorts sets the default metrics port when the user doesn't specify the metrics port but specifies other ports.
	if ports[DefaultMetricsName] != int32(DefaultMetricsPort) {
		t.Fatalf("Expected `%v` but got `%v`", int32(DefaultMetricsPort), ports[DefaultMetricsName])
	}

	// Test case 3: A custom metrics port is specified by the user.
	customMetricsPort := int32(DefaultMetricsPort) + 1
	metricsPort := corev1.ContainerPort{
		Name:          DefaultMetricsName,
		ContainerPort: customMetricsPort,
	}
	cluster.Spec.HeadGroupSpec.Template.Spec.Containers[0].Ports = append(cluster.Spec.HeadGroupSpec.Template.Spec.Containers[0].Ports, metricsPort)
	ports = getServicePorts(*cluster)
	// Verify that getServicePorts uses the user's custom metrics port when the user specifies the metrics port.
	if ports[DefaultMetricsName] != customMetricsPort {
		t.Fatalf("Expected `%v` but got `%v`", customMetricsPort, ports[DefaultMetricsName])
	}
}

func TestUserSpecifiedHeadService(t *testing.T) {
	// Use any RayCluster instance as a base for the test.
	testRayClusterWithHeadService := instanceWithWrongSvc.DeepCopy()

	// Set user-specified head service with user-specified labels, annotations, and ports.
	userName := "user-custom-name"
	userNamespace := "user-custom-namespace"
	userLabels := map[string]string{"userLabelKey": "userLabelValue", RayClusterLabelKey: "userClusterName"} // Override default cluster name
	userAnnotations := map[string]string{"userAnnotationKey": "userAnnotationValue", headServiceAnnotationKey1: "user_override"}
	userPort := corev1.ServicePort{Name: "userPort", Port: 12345}
	userPortOverride := corev1.ServicePort{Name: DefaultClientPortName, Port: 98765} // Override default client port (10001)
	userPorts := []corev1.ServicePort{userPort, userPortOverride}
	userSelector := map[string]string{"userSelectorKey": "userSelectorValue", RayClusterLabelKey: "userSelectorClusterName"}
	// Specify a "LoadBalancer" type, which differs from the default "ClusterIP" type.
	userType := corev1.ServiceTypeLoadBalancer
	testRayClusterWithHeadService.Spec.HeadGroupSpec.HeadService = &corev1.Service{
		ObjectMeta: metav1.ObjectMeta{
			Name:        userName,
			Namespace:   userNamespace,
			Labels:      userLabels,
			Annotations: userAnnotations,
		},
		Spec: corev1.ServiceSpec{
			Ports:    userPorts,
			Selector: userSelector,
			Type:     userType,
		},
	}
	// These labels originate from HeadGroupSpec.Template.ObjectMeta.Labels
	userTemplateClusterName := "userTemplateClusterName"
	template_labels := map[string]string{RayClusterLabelKey: userTemplateClusterName}
	headService, err := BuildServiceForHeadPod(*testRayClusterWithHeadService, template_labels, testRayClusterWithHeadService.Spec.HeadServiceAnnotations)
	if err != nil {
		t.Errorf("failed to build head service: %v", err)
	}

	// The selector field should only use the keys from the five default labels.  The values should be updated with the values from the template labels.
	// The user-provided HeadService labels should be ignored for the purposes of the selector field. The user-provided Selector field should be ignored.
	default_labels := HeadServiceLabels(*testRayClusterWithHeadService)
	// Make sure this test isn't spuriously passing. Check that RayClusterLabelKey is in the default labels.
	if _, ok := default_labels[RayClusterLabelKey]; !ok {
		t.Errorf("RayClusterLabelKey=%s should be in the default labels", RayClusterLabelKey)
	}
	for k, v := range headService.Spec.Selector {
		// If k is not in the default labels, then the selector field should not contain it.
		if _, ok := default_labels[k]; !ok {
			t.Errorf("Selector field should not contain key=%s", k)
		}
		// If k is in the template labels, then the selector field should contain it with the value from the template labels.
		// Otherwise, it should contain the value from the default labels.
		if _, ok := template_labels[k]; ok {
			if v != template_labels[k] {
				t.Errorf("Selector field should contain key=%s with value=%s, actual value=%s", k, template_labels[k], v)
			}
		} else {
			if v != default_labels[k] {
				t.Errorf("Selector field should contain key=%s with value=%s, actual value=%s", k, default_labels[k], v)
			}
		}
	}
	// The selector field should have every key from the default labels.
	for k := range default_labels {
		if _, ok := headService.Spec.Selector[k]; !ok {
			t.Errorf("Selector field should contain key=%s", k)
		}
	}

	// Print default labels for debugging
	for k, v := range default_labels {
		fmt.Printf("default label: key=%s, value=%s\n", k, v)
	}

	// Test merged labels. The final labels (headService.ObjectMeta.Labels) should consist of:
	// 1. The final selector (headService.Spec.Selector), updated with
	// 2. The user-specified labels from the HeadService (userLabels).
	// In the case of overlap, the selector labels have priority over userLabels.
	for k, v := range headService.ObjectMeta.Labels {
		// If k is in the user-specified labels, then the final labels should contain it with the value from the final selector.
		// Otherwise, it should contain the value from userLabels from the HeadService.
		if _, ok := headService.Spec.Selector[k]; ok {
			if v != headService.Spec.Selector[k] {
				t.Errorf("Final labels should contain key=%s with value=%s, actual value=%s", k, headService.Spec.Selector[k], v)
			}
		} else if _, ok := userLabels[k]; ok {
			if v != userLabels[k] {
				t.Errorf("Final labels should contain key=%s with value=%s, actual value=%s", k, userLabels[k], v)
			}
		} else {
			t.Errorf("Final labels contains key=%s but it should not", k)
		}
	}
	// Check that every key from the final selector (headService.Spec.Selector) and userLabels is in the final labels.
	for k := range headService.Spec.Selector {
		if _, ok := headService.ObjectMeta.Labels[k]; !ok {
			t.Errorf("Final labels should contain key=%s", k)
		}
	}

	// Test merged annotations. In the case of overlap (HeadServiceAnnotationKey1) the user annotation should be ignored.
	for k, v := range userAnnotations {
		if headService.ObjectMeta.Annotations[k] != v && k != headServiceAnnotationKey1 {
			t.Errorf("User annotation not found or incorrect value: key=%s, expected value=%s, actual value=%s", k, v, headService.ObjectMeta.Annotations[k])
		}
	}
	if headService.ObjectMeta.Annotations[headServiceAnnotationKey1] != headServiceAnnotationValue1 {
		t.Errorf("User annotation not found or incorrect value: key=%s, expected value=%s, actual value=%s", headServiceAnnotationKey1, headServiceAnnotationValue1, headService.ObjectMeta.Annotations[headServiceAnnotationKey1])
	}
	// HeadServiceAnnotationKey2 should be present with value HeadServiceAnnotationValue2 since it was only specified in HeadServiceAnnotations.
	if headService.ObjectMeta.Annotations[headServiceAnnotationKey2] != headServiceAnnotationValue2 {
		t.Errorf("User annotation not found or incorrect value: key=%s, expected value=%s, actual value=%s", headServiceAnnotationKey2, headServiceAnnotationValue2, headService.ObjectMeta.Annotations[headServiceAnnotationKey2])
	}

	// Test merged ports. In the case of overlap (DefaultClientPortName) the user port should be ignored.
	// DEBUG: Print out the entire head service to help with debugging.
	headServiceJSON, err := json.MarshalIndent(headService, "", "  ")
	if err != nil {
		t.Errorf("failed to marshal head service: %v", err)
	}
	t.Logf("head service: %s", string(headServiceJSON))

	// Test merged ports
	for _, p := range userPorts {
		found := false
		for _, hp := range headService.Spec.Ports {
			if p.Name == hp.Name && p.Port == hp.Port {
				found = true
				break
			}
		}
		if !found {
			t.Errorf("User port not found: %v", p)
		}
	}

	validateServiceTypeForUserSpecifiedService(headService, userType, t)
	validateLabelsForUserSpecifiedService(headService, userLabels, t)
	validateNameAndNamespaceForUserSpecifiedService(headService, testRayClusterWithHeadService.ObjectMeta.Namespace, userName, t)
}

func TestBuildServiceForHeadPodPortsOrder(t *testing.T) {
	svc1, err1 := BuildServiceForHeadPod(*instanceWithWrongSvc, nil, nil)
	svc2, err2 := BuildServiceForHeadPod(*instanceWithWrongSvc, nil, nil)
	assert.Nil(t, err1)
	assert.Nil(t, err2)

	ports1 := svc1.Spec.Ports
	ports2 := svc2.Spec.Ports

	// length should be same
	assert.Equal(t, len(ports1), len(ports2))
	for i := 0; i < len(ports1); i++ {
		// name should be same
		assert.Equal(t, ports1[i].Name, ports2[i].Name)
	}
}

func TestBuildServeServiceForRayService(t *testing.T) {
	svc, err := BuildServeServiceForRayService(*serviceInstance, *instanceWithWrongSvc)
	assert.Nil(t, err)

	actualResult := svc.Spec.Selector[RayClusterLabelKey]
	expectedResult := string(instanceWithWrongSvc.Name)
	if !reflect.DeepEqual(expectedResult, actualResult) {
		t.Fatalf("Expected `%v` but got `%v`", expectedResult, actualResult)
	}

	actualLabel := svc.Labels[RayServiceLabelKey]
	expectedLabel := string(serviceInstance.Name)
	if !reflect.DeepEqual(expectedLabel, actualLabel) {
		t.Fatalf("Expected `%v` but got `%v`", expectedLabel, actualLabel)
	}

	actualType := svc.Spec.Type
	expectedType := corev1.ServiceTypeClusterIP
	if !reflect.DeepEqual(expectedType, actualType) {
		t.Fatalf("Expected `%v` but got `%v`", expectedType, actualType)
	}

	actualName := svc.Name
	expectedName := fmt.Sprintf("%s-%s-%s", serviceInstance.Name, "serve", "svc")
	if !reflect.DeepEqual(expectedName, actualName) {
		t.Fatalf("Expected `%v` but got `%v`", expectedName, actualName)
	}

	actualNamespace := svc.Namespace
	expectedNamespace := serviceInstance.Namespace
	if !reflect.DeepEqual(expectedNamespace, actualNamespace) {
		t.Fatalf("Expected `%v` but got `%v`", expectedNamespace, actualNamespace)
	}
}

func TestUserSpecifiedServeService(t *testing.T) {
	// Use any RayService instance as a base for the test.
	testRayServiceWithServeService := serviceInstance.DeepCopy()

	userName := "user-custom-name"
	userNamespace := "user-custom-namespace"
	userLabels := map[string]string{"userLabelKey": "userLabelValue", RayClusterLabelKey: "userClusterName"} // Override default cluster name
	userAnnotations := map[string]string{"userAnnotationKey": "userAnnotationValue", "userAnnotationKey2": "userAnnotationValue2"}
	userPort := corev1.ServicePort{Name: "serve", Port: 12345}
	userPortOverride := corev1.ServicePort{Name: DefaultClientPortName, Port: 98765} // Override default client port (10001)
	userPorts := []corev1.ServicePort{userPort, userPortOverride}
	userSelector := map[string]string{"userSelectorKey": "userSelectorValue", RayClusterLabelKey: "userSelectorClusterName"}
	// Specify a "LoadBalancer" type, which differs from the default "ClusterIP" type.
	userType := corev1.ServiceTypeLoadBalancer

	testRayServiceWithServeService.Spec.ServeService = &corev1.Service{
		ObjectMeta: metav1.ObjectMeta{
			Name:        userName,
			Namespace:   userNamespace,
			Labels:      userLabels,
			Annotations: userAnnotations,
		},
		Spec: corev1.ServiceSpec{
			Ports:    userPorts,
			Selector: userSelector,
			Type:     userType,
		},
	}

	svc, err := BuildServeServiceForRayService(*testRayServiceWithServeService, *instanceWithWrongSvc)

	if err != nil {
		t.Errorf("failed to build serve service: %v", err)
	}

	// Check every annotation is in the service annotation
	for k := range userAnnotations {
		if _, ok := svc.ObjectMeta.Annotations[k]; !ok {
			t.Errorf("Final labels should contain key=%s", k)
		}
	}

	// Check that selectors only have default selectors
	if len(svc.Spec.Selector) != 2 {
		t.Errorf("Selectors should have just 2 keys %s and %s", RayClusterLabelKey, RayClusterServingServiceLabelKey)
	}
	if svc.Spec.Selector[RayClusterLabelKey] != instanceWithWrongSvc.Name {
		t.Errorf("Serve Service selector key %s value didn't match expected value : expected value=%s, actual value=%s", RayClusterLabelKey, instanceWithWrongSvc.Name, svc.Spec.Selector[RayClusterLabelKey])
	}
	if svc.Spec.Selector[RayClusterServingServiceLabelKey] != EnableRayClusterServingServiceTrue {
		t.Errorf("Serve Service selector key %s value didn't match expected value : expected value=%s, actual value=%s", RayClusterServingServiceLabelKey, EnableRayClusterServingServiceTrue, svc.Spec.Selector[RayClusterServingServiceLabelKey])
	}

	// ports should only have DefaultServePort
	ports := svc.Spec.Ports
	expectedPortName := DefaultServingPortName
	for _, port := range ports {
		if port.Name != DefaultServingPortName {
			t.Fatalf("Expected `%v` but got `%v`", expectedPortName, port.Name)
		}
	}

	validateServiceTypeForUserSpecifiedService(svc, userType, t)
	validateLabelsForUserSpecifiedService(svc, userLabels, t)
	validateNameAndNamespaceForUserSpecifiedService(svc, testRayServiceWithServeService.ObjectMeta.Namespace, userName, t)
}

func validateServiceTypeForUserSpecifiedService(svc *corev1.Service, userType corev1.ServiceType, t *testing.T) {
	// Test that the user service type takes priority over the default service type (example: ClusterIP)
	if svc.Spec.Type != userType {
		t.Errorf("Generated service type is not %s", userType)
	}
}

func validateNameAndNamespaceForUserSpecifiedService(svc *corev1.Service, default_namespace string, userName string, t *testing.T) {
	// Test name and namespace are generated if not specified
	if svc.ObjectMeta.Name == "" {
		t.Errorf("Generated service name is empty")
	}
	if svc.ObjectMeta.Namespace == "" {
		t.Errorf("Generated service namespace is empty")
	}
	// The user-provided namespace should be ignored, but the name should be respected
	if svc.ObjectMeta.Namespace != default_namespace {
		t.Errorf("User-provided namespace should be ignored: expected namespace=%s, actual namespace=%s", default_namespace, svc.ObjectMeta.Namespace)
	}
	if svc.ObjectMeta.Name != userName {
		t.Errorf("User-provided name should be respected: expected name=%s, actual name=%s", userName, svc.ObjectMeta.Name)
	}
}

func validateLabelsForUserSpecifiedService(svc *corev1.Service, userLabels map[string]string, t *testing.T) {
	for k := range userLabels {
		if _, ok := svc.ObjectMeta.Labels[k]; !ok {
			t.Errorf("Final labels should contain key=%s", k)
		}
	}
}<|MERGE_RESOLUTION|>--- conflicted
+++ resolved
@@ -21,25 +21,21 @@
 	headServiceAnnotationValue1 = "HeadServiceAnnotationValue1"
 	headServiceAnnotationKey2   = "HeadServiceAnnotationKey2"
 	headServiceAnnotationValue2 = "HeadServiceAnnotationValue2"
-<<<<<<< HEAD
-	serviceInstance             = &rayiov1alpha1.RayService{
+	serviceInstance             = &rayv1alpha1.RayService{
 		ObjectMeta: metav1.ObjectMeta{
 			Name:      "rayservice-sample",
 			Namespace: "default",
 		},
-		Spec: rayiov1alpha1.RayServiceSpec{
-			RayClusterSpec: rayiov1alpha1.RayClusterSpec{
+		Spec: rayv1alpha1.RayServiceSpec{
+			RayClusterSpec: rayv1alpha1.RayClusterSpec{
 				RayVersion: "1.0",
-				HeadGroupSpec: rayiov1alpha1.HeadGroupSpec{
+				HeadGroupSpec: rayv1alpha1.HeadGroupSpec{
 					ServiceType: corev1.ServiceTypeClusterIP,
 				},
 			},
 		},
 	}
-	instanceWithWrongSvc = &rayiov1alpha1.RayCluster{
-=======
 	instanceWithWrongSvc        = &rayv1alpha1.RayCluster{
->>>>>>> 25864689
 		ObjectMeta: metav1.ObjectMeta{
 			Name:      "raycluster-sample",
 			Namespace: "default",
