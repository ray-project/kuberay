package common

import (
	"encoding/json"
	"fmt"
	"strconv"
	"testing"

	"github.com/stretchr/testify/assert"
	"github.com/stretchr/testify/require"
	corev1 "k8s.io/api/core/v1"

	rayv1 "github.com/ray-project/kuberay/ray-operator/apis/ray/v1"
	"github.com/ray-project/kuberay/ray-operator/controllers/ray/utils"
)

func rayJobTemplate() *rayv1.RayJob {
	return &rayv1.RayJob{
		Spec: rayv1.RayJobSpec{
			RuntimeEnvYAML: "test: test",
			Metadata: map[string]string{
				"testKey": "testValue",
			},
			RayClusterSpec: &rayv1.RayClusterSpec{
				RayVersion: "2.6.0",
			},
			Entrypoint:          "echo no quote 'single quote' \"double quote\"",
			EntrypointNumCpus:   1,
			EntrypointNumGpus:   0.5,
			EntrypointResources: `{"Custom_1": 1, "Custom_2": 5.5}`,
		},
		Status: rayv1.RayJobStatus{
			DashboardURL: "http://127.0.0.1:8265",
			JobId:        "testJobId",
		},
	}
}

func TestGetRuntimeEnvJsonFromBase64(t *testing.T) {
	testRayJob := rayJobTemplate()
	expected := `{"test":"test"}`
	jsonOutput, err := getRuntimeEnvJson(testRayJob)
	require.NoError(t, err)
	assert.JSONEq(t, expected, jsonOutput)
}

func TestGetRuntimeEnvJsonFromYAML(t *testing.T) {
	rayJobWithYAML := &rayv1.RayJob{
		Spec: rayv1.RayJobSpec{
			RuntimeEnvYAML: `
working_dir: "https://github.com/ray-project/serve_config_examples/archive/b393e77bbd6aba0881e3d94c05f968f05a387b96.zip"
pip: ["python-multipart==0.0.6"]
`,
		},
	}
	expectedJSON := `{"working_dir":"https://github.com/ray-project/serve_config_examples/archive/b393e77bbd6aba0881e3d94c05f968f05a387b96.zip","pip":["python-multipart==0.0.6"]}`
	jsonOutput, err := getRuntimeEnvJson(rayJobWithYAML)
	require.NoError(t, err)

	var expectedMap map[string]interface{}
	var actualMap map[string]interface{}

	// Convert the JSON strings into map types to avoid errors due to ordering
	require.NoError(t, json.Unmarshal([]byte(expectedJSON), &expectedMap))
	require.NoError(t, json.Unmarshal([]byte(jsonOutput), &actualMap))

	// Now compare the maps
	assert.Equal(t, expectedMap, actualMap)
}

func TestGetMetadataJson(t *testing.T) {
	testRayJob := rayJobTemplate()
	expected := `{"testKey":"testValue"}`
	metadataJson, err := GetMetadataJson(testRayJob.Spec.Metadata, testRayJob.Spec.RayClusterSpec.RayVersion)
	require.NoError(t, err)
	assert.JSONEq(t, expected, metadataJson)
}

<<<<<<< HEAD
func TestBuildJobSubmitCommandWithK8sJobMode(t *testing.T) {
=======
func TestGetK8sJobCommand(t *testing.T) {
	testRayJob := rayJobTemplate()
>>>>>>> f18b1a48
	expected := []string{
		"if",
		"!", "ray", "job", "status", "--address", "http://127.0.0.1:8265", "testJobId", ">/dev/null", "2>&1",
		";", "then",
		"ray", "job", "submit", "--address", "http://127.0.0.1:8265", "--no-wait",
		"--runtime-env-json", strconv.Quote(`{"test":"test"}`),
		"--metadata-json", strconv.Quote(`{"testKey":"testValue"}`),
		"--submission-id", "testJobId",
		"--entrypoint-num-cpus", "1.000000",
		"--entrypoint-num-gpus", "0.500000",
		"--entrypoint-resources", strconv.Quote(`{"Custom_1": 1, "Custom_2": 5.5}`),
		"--",
		"echo no quote 'single quote' \"double quote\"",
		";", "fi", ";",
		"ray", "job", "logs", "--address", "http://127.0.0.1:8265", "--follow", "testJobId",
	}
	command, err := BuildJobSubmitCommand(testRayJob, rayv1.K8sJobMode)
	require.NoError(t, err)
	assert.Equal(t, expected, command)
}

func TestBuildJobSubmitCommandWithSidecarMode(t *testing.T) {
	newTestRayJob := testRayJob.DeepCopy()
	newTestRayJob.Spec.RayClusterSpec.HeadGroupSpec.Template.Spec.Containers = []corev1.Container{
		{
			Ports: []corev1.ContainerPort{
				{
					Name:          utils.DashboardPortName,
					ContainerPort: utils.DefaultDashboardPort,
				},
			},
		},
	}

	expected := []string{
		"until",
		fmt.Sprintf(
			utils.BaseWgetHealthCommand,
			utils.DefaultReadinessProbeFailureThreshold,
			utils.DefaultDashboardPort,
			utils.RayDashboardGCSHealthPath,
		),
		">/dev/null", "2>&1", ";",
		"do", "echo", strconv.Quote("Waiting for Ray Dashboard GCS to become healthy at http://127.0.0.1:8265 ..."), ";", "sleep", "2", ";", "done", ";",
		"ray", "job", "submit", "--address", "http://127.0.0.1:8265",
		"--runtime-env-json", strconv.Quote(`{"test":"test"}`),
		"--metadata-json", strconv.Quote(`{"testKey":"testValue"}`),
		"--submission-id", "testJobId",
		"--entrypoint-num-cpus", "1.000000",
		"--entrypoint-num-gpus", "0.500000",
		"--entrypoint-resources", strconv.Quote(`{"Custom_1": 1, "Custom_2": 5.5}`),
		"--",
		"echo no quote 'single quote' \"double quote\"",
		";",
	}
	command, err := BuildJobSubmitCommand(newTestRayJob, rayv1.SidecarMode)
	require.NoError(t, err)
	assert.Equal(t, expected, command)
}

func TestBuildJobSubmitCommandWithK8sJobModeAndYAML(t *testing.T) {
	rayJobWithYAML := &rayv1.RayJob{
		Spec: rayv1.RayJobSpec{
			RuntimeEnvYAML: `
working_dir: "https://github.com/ray-project/serve_config_examples/archive/b393e77bbd6aba0881e3d94c05f968f05a387b96.zip"
pip: ["python-multipart==0.0.6"]
`,
			Metadata: map[string]string{
				"testKey": "testValue",
			},
			RayClusterSpec: &rayv1.RayClusterSpec{
				RayVersion: "2.6.0",
			},
			Entrypoint: "echo no quote 'single quote' \"double quote\"",
		},
		Status: rayv1.RayJobStatus{
			DashboardURL: "http://127.0.0.1:8265",
			JobId:        "testJobId",
		},
	}
	expected := []string{
		"if",
		"!", "ray", "job", "status", "--address", "http://127.0.0.1:8265", "testJobId", ">/dev/null", "2>&1",
		";", "then",
		"ray", "job", "submit", "--address", "http://127.0.0.1:8265", "--no-wait",
		"--runtime-env-json", strconv.Quote(`{"working_dir":"https://github.com/ray-project/serve_config_examples/archive/b393e77bbd6aba0881e3d94c05f968f05a387b96.zip","pip":["python-multipart==0.0.6"]}`),
		"--metadata-json", strconv.Quote(`{"testKey":"testValue"}`),
		"--submission-id", "testJobId",
		"--",
		"echo no quote 'single quote' \"double quote\"",
		";", "fi", ";",
		"ray", "job", "logs", "--address", "http://127.0.0.1:8265", "--follow", "testJobId",
	}
	command, err := BuildJobSubmitCommand(rayJobWithYAML, rayv1.K8sJobMode)
	require.NoError(t, err)

	// Ensure the slices are the same length.
	assert.Equal(t, len(expected), len(command))

	for i := 0; i < len(expected); i++ {
		// For non-JSON elements, compare them directly.
		assert.Equal(t, expected[i], command[i])
		if expected[i] == "--runtime-env-json" {
			// Decode the JSON string from the next element.
			var expectedMap, actualMap map[string]interface{}
			unquoteExpected, err1 := strconv.Unquote(expected[i+1])
			require.NoError(t, err1)
			unquotedCommand, err2 := strconv.Unquote(command[i+1])
			require.NoError(t, err2)
			err1 = json.Unmarshal([]byte(unquoteExpected), &expectedMap)
			err2 = json.Unmarshal([]byte(unquotedCommand), &actualMap)

			// If there's an error decoding either JSON string, it's an error in the test.
			require.NoError(t, err1)
			require.NoError(t, err2)

			// Compare the maps directly to avoid errors due to ordering.
			assert.Equal(t, expectedMap, actualMap)

			// Skip the next element because we've just checked it.
			i++
		}
	}
}

func TestMetadataRaisesErrorBeforeRay26(t *testing.T) {
	rayJob := &rayv1.RayJob{
		Spec: rayv1.RayJobSpec{
			RayClusterSpec: &rayv1.RayClusterSpec{
				RayVersion: "2.5.0",
			},
			Metadata: map[string]string{
				"testKey": "testValue",
			},
		},
	}
	_, err := GetMetadataJson(rayJob.Spec.Metadata, rayJob.Spec.RayClusterSpec.RayVersion)
	require.Error(t, err)
}

func TestGetDefaultSubmitterTemplate(t *testing.T) {
	rayCluster := &rayv1.RayCluster{
		Spec: rayv1.RayClusterSpec{
			HeadGroupSpec: rayv1.HeadGroupSpec{
				Template: corev1.PodTemplateSpec{
					Spec: corev1.PodSpec{
						Containers: []corev1.Container{
							{
								Image: "rayproject/ray:test-submitter-template",
							},
						},
					},
				},
			},
		},
	}
	template := GetDefaultSubmitterTemplate(rayCluster)
	assert.Equal(t, template.Spec.Containers[0].Image, rayCluster.Spec.HeadGroupSpec.Template.Spec.Containers[utils.RayContainerIndex].Image)
}<|MERGE_RESOLUTION|>--- conflicted
+++ resolved
@@ -76,12 +76,8 @@
 	assert.JSONEq(t, expected, metadataJson)
 }
 
-<<<<<<< HEAD
 func TestBuildJobSubmitCommandWithK8sJobMode(t *testing.T) {
-=======
-func TestGetK8sJobCommand(t *testing.T) {
-	testRayJob := rayJobTemplate()
->>>>>>> f18b1a48
+	testRayJob := rayJobTemplate()
 	expected := []string{
 		"if",
 		"!", "ray", "job", "status", "--address", "http://127.0.0.1:8265", "testJobId", ">/dev/null", "2>&1",
@@ -104,8 +100,8 @@
 }
 
 func TestBuildJobSubmitCommandWithSidecarMode(t *testing.T) {
-	newTestRayJob := testRayJob.DeepCopy()
-	newTestRayJob.Spec.RayClusterSpec.HeadGroupSpec.Template.Spec.Containers = []corev1.Container{
+	testRayJob := rayJobTemplate()
+	testRayJob.Spec.RayClusterSpec.HeadGroupSpec.Template.Spec.Containers = []corev1.Container{
 		{
 			Ports: []corev1.ContainerPort{
 				{
@@ -137,7 +133,7 @@
 		"echo no quote 'single quote' \"double quote\"",
 		";",
 	}
-	command, err := BuildJobSubmitCommand(newTestRayJob, rayv1.SidecarMode)
+	command, err := BuildJobSubmitCommand(testRayJob, rayv1.SidecarMode)
 	require.NoError(t, err)
 	assert.Equal(t, expected, command)
 }
