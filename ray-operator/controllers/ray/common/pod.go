--- conflicted
+++ resolved
@@ -32,7 +32,6 @@
 
 var log = logf.Log.WithName("RayCluster-Controller")
 
-<<<<<<< HEAD
 // Get the port required to connect to the Ray cluster by worker nodes and drivers
 // started within the cluster.
 // For Ray >= 1.11.0 this is the GCS server port. For Ray < 1.11.0 it is the Redis port.
@@ -46,7 +45,8 @@
 		headPort = value
 	}
 	return headPort
-=======
+}
+
 // rayClusterHAEnabled check if RayCluster enabled HA in annotations
 func rayClusterHAEnabled(instance rayiov1alpha1.RayCluster) bool {
 	if instance.Annotations == nil {
@@ -82,7 +82,6 @@
 			podTemplate.Annotations[RayExternalStorageNSAnnotationKey] = v
 		}
 	}
->>>>>>> c9c89a5f
 }
 
 // DefaultHeadPodTemplate sets the config values
@@ -284,10 +283,7 @@
 		setInitContainerEnvVars(&pod.Spec.InitContainers[index], svcName)
 	}
 
-<<<<<<< HEAD
-	setContainerEnvVars(&pod.Spec.Containers[rayContainerIndex], rayNodeType, rayStartParams, svcName, headPort)
-=======
-	setContainerEnvVars(&pod, rayContainerIndex, rayNodeType, rayStartParams, svcName)
+	setContainerEnvVars(&pod, rayContainerIndex, rayNodeType, rayStartParams, svcName, headPort)
 
 	// health check only if HA enabled
 	if podTemplateSpec.Annotations != nil {
@@ -326,7 +322,6 @@
 			}
 		}
 	}
->>>>>>> c9c89a5f
 
 	return pod
 }
@@ -492,11 +487,7 @@
 	}
 }
 
-<<<<<<< HEAD
-func setContainerEnvVars(container *v1.Container, rayNodeType rayiov1alpha1.RayNodeType, rayStartParams map[string]string, svcName string, headPort string) {
-=======
-func setContainerEnvVars(pod *v1.Pod, rayContainerIndex int, rayNodeType rayiov1alpha1.RayNodeType, rayStartParams map[string]string, svcName string) {
->>>>>>> c9c89a5f
+func setContainerEnvVars(pod *v1.Pod, rayContainerIndex int, rayNodeType rayiov1alpha1.RayNodeType, rayStartParams map[string]string, svcName string, headPort string) {
 	// set IP to local host if head, or the the svc otherwise  RAY_IP
 	// set the port RAY_PORT
 	// set the password?
