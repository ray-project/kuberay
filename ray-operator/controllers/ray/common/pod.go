--- conflicted
+++ resolved
@@ -286,14 +286,6 @@
 	}
 
 	ret = map[string]string{
-<<<<<<< HEAD
-		RayNodeLabelKey:                    "yes",
-		RayClusterLabelKey:                 rayClusterName,
-		RayNodeTypeLabelKey:                string(rayNodeType),
-		RayNodeGroupLabelKey:               groupName,
-		RayIDLabelKey:                      utils.CheckLabel(utils.GenerateIdentifier(rayClusterName, rayNodeType)),
-		RayClusterDashboardServiceLabelKey: utils.GenerateDashboardAgentLabel(rayClusterName),
-=======
 		RayNodeLabelKey:                   "yes",
 		RayClusterLabelKey:                rayClusterName,
 		RayNodeTypeLabelKey:               string(rayNodeType),
@@ -301,7 +293,7 @@
 		RayIDLabelKey:                     utils.CheckLabel(utils.GenerateIdentifier(rayClusterName, rayNodeType)),
 		KubernetesApplicationNameLabelKey: ApplicationName,
 		KubernetesCreatedByLabelKey:       ComponentName,
->>>>>>> 3093d787
+		RayClusterDashboardServiceLabelKey: utils.GenerateDashboardAgentLabel(rayClusterName),
 	}
 
 	for k, v := range ret {
