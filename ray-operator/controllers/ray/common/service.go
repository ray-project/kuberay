package common

import (
	"fmt"
	"sort"

	corev1 "k8s.io/api/core/v1"
	metav1 "k8s.io/apimachinery/pkg/apis/meta/v1"

	rayiov1alpha1 "github.com/ray-project/kuberay/ray-operator/apis/ray/v1alpha1"
	"github.com/ray-project/kuberay/ray-operator/controllers/ray/utils"
)

// HeadServiceLabels returns the default labels for a cluster's head service.
func HeadServiceLabels(cluster rayiov1alpha1.RayCluster) map[string]string {
	return map[string]string{
		RayClusterLabelKey:                cluster.Name,
		RayNodeTypeLabelKey:               string(rayiov1alpha1.HeadNode),
		RayIDLabelKey:                     utils.CheckLabel(utils.GenerateIdentifier(cluster.Name, rayiov1alpha1.HeadNode)),
		KubernetesApplicationNameLabelKey: ApplicationName,
		KubernetesCreatedByLabelKey:       ComponentName,
	}
}

// BuildServiceForHeadPod Builds the service for a pod. Currently, there is only one service that allows
// the worker nodes to connect to the head node.
func BuildServiceForHeadPod(cluster rayiov1alpha1.RayCluster, labels map[string]string, annotations map[string]string) (*corev1.Service, error) {
	if labels == nil {
		labels = make(map[string]string)
	}

	default_labels := HeadServiceLabels(cluster)

	// selector consists of *only* the keys in default_labels, updated with the values in labels if they exist
	selector := make(map[string]string)
	for k := range default_labels {
		if _, ok := labels[k]; ok {
			selector[k] = labels[k]
		} else {
			selector[k] = default_labels[k]
		}
	}

	// Deep copy the selector to avoid modifying the original object
	labels_for_service := make(map[string]string)
	for k, v := range selector {
		labels_for_service[k] = v
	}

	if annotations == nil {
		annotations = make(map[string]string)
	}

	default_name := utils.GenerateServiceName(cluster.Name)
	default_namespace := cluster.Namespace
	default_type := cluster.Spec.HeadGroupSpec.ServiceType

	defaultAppProtocol := DefaultServiceAppProtocol
	ports_int := getServicePorts(cluster)
	ports := []corev1.ServicePort{}
	for name, port := range ports_int {
		svcPort := corev1.ServicePort{Name: name, Port: port, AppProtocol: &defaultAppProtocol}
		ports = append(ports, svcPort)
	}
	if cluster.Spec.HeadGroupSpec.HeadService != nil {
		// Use the provided "custom" HeadService.
		// Deep copy the HeadService to avoid modifying the original object
		headService := cluster.Spec.HeadGroupSpec.HeadService.DeepCopy()

		// For the Labels field, merge labels_for_service with custom HeadService labels.
		// If there are overlaps, ignore the custom HeadService labels.
		for k, v := range labels_for_service {
			headService.ObjectMeta.Labels[k] = v
		}

		// For the selector, ignore any custom HeadService selectors or labels.
		headService.Spec.Selector = selector

		// Merge annotations with custom HeadService annotations. If there are overlaps,
		// ignore the custom HeadService annotations.
		for k, v := range annotations {
			headService.ObjectMeta.Annotations[k] = v
		}

		// Append default ports.
		headService.Spec.Ports = append(headService.Spec.Ports, ports...)

		// If the user has not specified a name, generate one
		if headService.ObjectMeta.Name == "" {
			headService.ObjectMeta.Name = default_name
		}

		// If the user has specified a namespace, ignore it and raise a warning
		if headService.ObjectMeta.Namespace != "" && headService.ObjectMeta.Namespace != default_namespace {
			fmt.Printf("Warning: Ignoring namespace %s provided in HeadGroupSpec.HeadService "+
				"for head service %s. Using namespace %s instead to allow workers to "+
				"connect to the head pod.\n",
				headService.ObjectMeta.Namespace,
				headService.ObjectMeta.Name,
				default_namespace)
		}
		headService.ObjectMeta.Namespace = default_namespace

		// If the user has not specified a service type, use the cluster's service type
		if headService.Spec.Type == "" {
			headService.Spec.Type = default_type
		}

		return headService, nil
	}

	headService := &corev1.Service{
		ObjectMeta: metav1.ObjectMeta{
			Name:        default_name,
			Namespace:   default_namespace,
			Labels:      labels_for_service,
			Annotations: annotations,
		},
		Spec: corev1.ServiceSpec{
			Selector: selector,
			Ports:    ports,
			Type:     default_type,
		},
	}

<<<<<<< HEAD
	return headService, nil
=======
	ports := getServicePorts(cluster)
	defaultAppProtocol := DefaultServiceAppProtocol
	for name, port := range ports {
		svcPort := corev1.ServicePort{Name: name, Port: port, AppProtocol: &defaultAppProtocol}
		service.Spec.Ports = append(service.Spec.Ports, svcPort)
	}

	// this change ensures that reconciliation in rayservice_controller will not update the Service spec due to change in ports order
	// sorting the ServicePorts on their name
	if len(service.Spec.Ports) > 1 {
		sort.SliceStable(service.Spec.Ports, func(i, j int) bool {
			return service.Spec.Ports[i].Name < service.Spec.Ports[j].Name
		})
	}

	return service, nil
>>>>>>> 52af1397
}

// BuildHeadServiceForRayService Builds the service for a pod. Currently, there is only one service that allows
// the worker nodes to connect to the head node.
// RayService controller updates the service whenever a new RayCluster serves the traffic.
func BuildHeadServiceForRayService(rayService rayiov1alpha1.RayService, rayCluster rayiov1alpha1.RayCluster) (*corev1.Service, error) {
	service, err := BuildServiceForHeadPod(rayCluster, nil, nil)
	if err != nil {
		return nil, err
	}

	service.ObjectMeta.Name = utils.GenerateServiceName(rayService.Name)
	service.ObjectMeta.Namespace = rayService.Namespace
	service.ObjectMeta.Labels = map[string]string{
		RayServiceLabelKey:  rayService.Name,
		RayNodeTypeLabelKey: string(rayiov1alpha1.HeadNode),
		RayIDLabelKey:       utils.CheckLabel(utils.GenerateIdentifier(rayService.Name, rayiov1alpha1.HeadNode)),
	}

	return service, nil
}

// BuildServeServiceForRayService builds the service for head node and worker nodes who have healthy http proxy to serve traffics.
func BuildServeServiceForRayService(rayService rayiov1alpha1.RayService, rayCluster rayiov1alpha1.RayCluster) (*corev1.Service, error) {
	labels := map[string]string{
		RayServiceLabelKey:               rayService.Name,
		RayClusterServingServiceLabelKey: utils.GenerateServeServiceLabel(rayService.Name),
	}
	selectorLabels := map[string]string{
		RayClusterLabelKey:               rayCluster.Name,
		RayClusterServingServiceLabelKey: EnableRayClusterServingServiceTrue,
	}

	service := &corev1.Service{
		ObjectMeta: metav1.ObjectMeta{
			Name:      utils.GenerateServeServiceName(rayService.Name),
			Namespace: rayService.Namespace,
			Labels:    labels,
		},
		Spec: corev1.ServiceSpec{
			Selector: selectorLabels,
			Ports:    []corev1.ServicePort{},
			Type:     rayService.Spec.RayClusterSpec.HeadGroupSpec.ServiceType,
		},
	}

	ports := getServicePorts(rayCluster)
	for name, port := range ports {
		if name == DefaultServingPortName {
			svcPort := corev1.ServicePort{Name: name, Port: port}
			service.Spec.Ports = append(service.Spec.Ports, svcPort)
			break
		}
	}

	return service, nil
}

// BuildDashboardService Builds the service for dashboard agent and head node.
func BuildDashboardService(cluster rayiov1alpha1.RayCluster) (*corev1.Service, error) {
	labels := map[string]string{
		RayClusterDashboardServiceLabelKey: utils.GenerateDashboardAgentLabel(cluster.Name),
	}
	selectorLabels := map[string]string{
		RayClusterDashboardServiceLabelKey: utils.GenerateDashboardAgentLabel(cluster.Name),
	}

	service := &corev1.Service{
		ObjectMeta: metav1.ObjectMeta{
			Name:      utils.GenerateDashboardServiceName(cluster.Name),
			Namespace: cluster.Namespace,
			Labels:    labels,
		},
		Spec: corev1.ServiceSpec{
			Selector: selectorLabels,
			Ports:    []corev1.ServicePort{},
			Type:     cluster.Spec.HeadGroupSpec.ServiceType,
		},
	}

	ports := getServicePorts(cluster)
	for name, port := range ports {
		if name == DefaultDashboardAgentListenPortName {
			svcPort := corev1.ServicePort{Name: name, Port: port}
			service.Spec.Ports = append(service.Spec.Ports, svcPort)
			break
		}
	}

	return service, nil
}

// getServicePorts will either user passing ports or default ports to create service.
func getServicePorts(cluster rayiov1alpha1.RayCluster) map[string]int32 {
	ports, err := getPortsFromCluster(cluster)
	// Assign default ports
	if err != nil || len(ports) == 0 {
		ports = getDefaultPorts()
	}

	// Check if agent port is defined. If not, check if enable agent service.
	if _, agentDefined := ports[DefaultDashboardAgentListenPortName]; !agentDefined {
		enableAgentServiceValue, exist := cluster.Annotations[EnableAgentServiceKey]
		if exist && enableAgentServiceValue == EnableAgentServiceTrue {
			// If agent port is not in the config, add default value for it.
			ports[DefaultDashboardAgentListenPortName] = DefaultDashboardAgentListenPort
		}
	}

	// check if metrics port is defined. If not, add default value for it.
	if _, metricsDefined := ports[DefaultMetricsName]; !metricsDefined {
		ports[DefaultMetricsName] = DefaultMetricsPort
	}

	return ports
}

// getPortsFromCluster get the ports from head container and directly map them in service
// It's user's responsibility to maintain rayStartParam ports and container ports mapping
// TODO: Consider to infer ports from rayStartParams (source of truth) in the future.
func getPortsFromCluster(cluster rayiov1alpha1.RayCluster) (map[string]int32, error) {
	svcPorts := map[string]int32{}

	index := utils.FindRayContainerIndex(cluster.Spec.HeadGroupSpec.Template.Spec)
	cPorts := cluster.Spec.HeadGroupSpec.Template.Spec.Containers[index].Ports
	for _, port := range cPorts {
		if port.Name == "" {
			port.Name = fmt.Sprint(port.ContainerPort) + "-port"
		}
		svcPorts[port.Name] = port.ContainerPort
	}

	return svcPorts, nil
}

func getDefaultPorts() map[string]int32 {
	return map[string]int32{
		DefaultClientPortName:  DefaultClientPort,
		DefaultRedisPortName:   DefaultRedisPort,
		DefaultDashboardName:   DefaultDashboardPort,
		DefaultMetricsName:     DefaultMetricsPort,
		DefaultServingPortName: DefaultServingPort,
	}
}

// IsAgentServiceEnabled check if the agent service is enabled for RayCluster.
func IsAgentServiceEnabled(instance *rayiov1alpha1.RayCluster) bool {
	enableAgentServiceValue, exist := instance.Annotations[EnableAgentServiceKey]
	if exist && enableAgentServiceValue == EnableAgentServiceTrue {
		return true
	}
	return false
}<|MERGE_RESOLUTION|>--- conflicted
+++ resolved
@@ -123,26 +123,15 @@
 		},
 	}
 
-<<<<<<< HEAD
+	// This change ensures that reconciliation in rayservice_controller will not update the Service spec due to change in ports order
+	// sorting the ServicePorts on their name
+	if len(headService.Spec.Ports) > 1 {
+		sort.SliceStable(headService.Spec.Ports, func(i, j int) bool {
+			return headService.Spec.Ports[i].Name < headService.Spec.Ports[j].Name
+		})
+	}
+
 	return headService, nil
-=======
-	ports := getServicePorts(cluster)
-	defaultAppProtocol := DefaultServiceAppProtocol
-	for name, port := range ports {
-		svcPort := corev1.ServicePort{Name: name, Port: port, AppProtocol: &defaultAppProtocol}
-		service.Spec.Ports = append(service.Spec.Ports, svcPort)
-	}
-
-	// this change ensures that reconciliation in rayservice_controller will not update the Service spec due to change in ports order
-	// sorting the ServicePorts on their name
-	if len(service.Spec.Ports) > 1 {
-		sort.SliceStable(service.Spec.Ports, func(i, j int) bool {
-			return service.Spec.Ports[i].Name < service.Spec.Ports[j].Name
-		})
-	}
-
-	return service, nil
->>>>>>> 52af1397
 }
 
 // BuildHeadServiceForRayService Builds the service for a pod. Currently, there is only one service that allows
