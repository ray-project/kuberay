package ray

import (
	"context"
	"fmt"
	"os"
	"strconv"
	"strings"
	"time"

	"github.com/go-logr/logr"
	cmap "github.com/orcaman/concurrent-map/v2"
	batchv1 "k8s.io/api/batch/v1"
	corev1 "k8s.io/api/core/v1"
	"k8s.io/apimachinery/pkg/api/errors"
	metav1 "k8s.io/apimachinery/pkg/apis/meta/v1"
	"k8s.io/apimachinery/pkg/runtime"
	"k8s.io/apimachinery/pkg/types"
	"k8s.io/client-go/tools/record"
	"k8s.io/utils/ptr"
	ctrl "sigs.k8s.io/controller-runtime"
	"sigs.k8s.io/controller-runtime/pkg/client"
	"sigs.k8s.io/controller-runtime/pkg/controller"
	"sigs.k8s.io/controller-runtime/pkg/controller/controllerutil"
	"sigs.k8s.io/controller-runtime/pkg/manager"
	"sigs.k8s.io/controller-runtime/pkg/reconcile"

	rayv1 "github.com/ray-project/kuberay/ray-operator/apis/ray/v1"
	"github.com/ray-project/kuberay/ray-operator/controllers/ray/batchscheduler"
	"github.com/ray-project/kuberay/ray-operator/controllers/ray/common"
	"github.com/ray-project/kuberay/ray-operator/controllers/ray/metrics"
	"github.com/ray-project/kuberay/ray-operator/controllers/ray/utils"
	"github.com/ray-project/kuberay/ray-operator/controllers/ray/utils/dashboardclient"
	utiltypes "github.com/ray-project/kuberay/ray-operator/controllers/ray/utils/types"
	"github.com/ray-project/kuberay/ray-operator/pkg/features"
)

const (
	RayJobDefaultRequeueDuration = 3 * time.Second
	PythonUnbufferedEnvVarName   = "PYTHONUNBUFFERED"
)

// RayJobReconciler reconciles a RayJob object
type RayJobReconciler struct {
	client.Client
	Scheme              *runtime.Scheme
	Recorder            record.EventRecorder
	JobInfoMap          *cmap.ConcurrentMap[string, *utiltypes.RayJobInfo]
	dashboardClientFunc func(rayCluster *rayv1.RayCluster, url string) (dashboardclient.RayDashboardClientInterface, error)
	options             RayJobReconcilerOptions
}

type RayJobReconcilerOptions struct {
	RayJobMetricsManager  *metrics.RayJobMetricsManager
	BatchSchedulerManager *batchscheduler.SchedulerManager
}

// NewRayJobReconciler returns a new reconcile.Reconciler
func NewRayJobReconciler(_ context.Context, mgr manager.Manager, options RayJobReconcilerOptions, provider utils.ClientProvider) *RayJobReconciler {
	JobInfoMap := cmap.New[*utiltypes.RayJobInfo]()
	dashboardClientFunc := provider.GetDashboardClient(mgr, &JobInfoMap)
	return &RayJobReconciler{
		Client:              mgr.GetClient(),
		Scheme:              mgr.GetScheme(),
		Recorder:            mgr.GetEventRecorderFor("rayjob-controller"),
		JobInfoMap:          &JobInfoMap,
		dashboardClientFunc: dashboardClientFunc,
		options:             options,
	}
}

// +kubebuilder:rbac:groups=ray.io,resources=rayjobs,verbs=get;list;watch;create;update;patch;delete
// +kubebuilder:rbac:groups=ray.io,resources=rayjobs/status,verbs=get;update;patch
// +kubebuilder:rbac:groups=ray.io,resources=rayjobs/finalizers,verbs=update
// +kubebuilder:rbac:groups=core,resources=events,verbs=get;list;watch;create;update;patch;delete
// +kubebuilder:rbac:groups=core,resources=pods,verbs=get;list;watch;create;update;patch;delete
// +kubebuilder:rbac:groups=core,resources=pods/status,verbs=get;list;watch;create;update;patch;delete
// +kubebuilder:rbac:groups=core,resources=services,verbs=get;list;watch;create;update;patch;delete
// +kubebuilder:rbac:groups=core,resources=services/status,verbs=get;update;patch
// +kubebuilder:rbac:groups=core,resources=services/proxy,verbs=get;update;patch;create
// +kubebuilder:rbac:groups=coordination.k8s.io,resources=leases,verbs=get;list;create;update
// +kubebuilder:rbac:groups=core,resources=serviceaccounts,verbs=get;list;watch;create;delete
// +kubebuilder:rbac:groups="rbac.authorization.k8s.io",resources=roles,verbs=get;list;watch;create;delete;update
// +kubebuilder:rbac:groups="rbac.authorization.k8s.io",resources=rolebindings,verbs=get;list;watch;create;delete
// +kubebuilder:rbac:groups=batch,resources=jobs,verbs=get;list;watch;create;update;patch;delete

// [WARNING]: There MUST be a newline after kubebuilder markers.
// Reconcile reads that state of a RayJob object and makes changes based on it
// and what is in the RayJob.Spec
// Automatically generate RBAC rules to allow the Controller to read and write workloads
// Reconcile used to bridge the desired state with the current state
func (r *RayJobReconciler) Reconcile(ctx context.Context, request ctrl.Request) (ctrl.Result, error) {
	logger := ctrl.LoggerFrom(ctx)

	// Get RayJob instance
	var err error
	rayJobInstance := &rayv1.RayJob{}
	if err := r.Get(ctx, request.NamespacedName, rayJobInstance); err != nil {
		if errors.IsNotFound(err) {
			// Request object not found, could have been deleted after reconcile request. Stop reconciliation.
			logger.Info("RayJob resource not found.")
			cleanUpRayJobMetrics(r.options.RayJobMetricsManager, request.Name, request.Namespace)
			return ctrl.Result{}, nil
		}
		// Error reading the object - requeue the request.
		logger.Error(err, "Failed to get RayJob")
		return ctrl.Result{RequeueAfter: RayJobDefaultRequeueDuration}, err
	}

	if manager := utils.ManagedByExternalController(rayJobInstance.Spec.ManagedBy); manager != nil {
		logger.Info("Skipping RayJob managed by a custom controller", "managed-by", manager)
		return ctrl.Result{}, nil
	}

	if !rayJobInstance.ObjectMeta.DeletionTimestamp.IsZero() {
		logger.Info("RayJob is being deleted", "DeletionTimestamp", rayJobInstance.ObjectMeta.DeletionTimestamp)
		// If the JobStatus is not terminal, it is possible that the Ray job is still running. This includes
		// the case where JobStatus is JobStatusNew.
		if !rayv1.IsJobTerminal(rayJobInstance.Status.JobStatus) {
			rayClusterNamespacedName := common.RayJobRayClusterNamespacedName(rayJobInstance)
			rayClusterInstance := &rayv1.RayCluster{}
			if err := r.Get(ctx, rayClusterNamespacedName, rayClusterInstance); err != nil {
				logger.Error(err, "Failed to get RayCluster")
			}

			rayDashboardClient, err := r.dashboardClientFunc(rayClusterInstance, rayJobInstance.Status.DashboardURL)
			if err != nil {
				return ctrl.Result{RequeueAfter: RayJobDefaultRequeueDuration}, err
			}
			if err := rayDashboardClient.StopJob(ctx, rayJobInstance.Status.JobId); err != nil {
				logger.Error(err, "Failed to stop job for RayJob")
			}
		}

		logger.Info("Remove the finalizer no matter StopJob() succeeds or not.", "finalizer", utils.RayJobStopJobFinalizer)
		controllerutil.RemoveFinalizer(rayJobInstance, utils.RayJobStopJobFinalizer)
		if err := r.Update(ctx, rayJobInstance); err != nil {
			logger.Error(err, "Failed to remove finalizer for RayJob")
			return ctrl.Result{RequeueAfter: RayJobDefaultRequeueDuration}, err
		}
		return ctrl.Result{RequeueAfter: RayJobDefaultRequeueDuration}, err
	}

	// Please do NOT modify `originalRayJobInstance` in the following code.
	originalRayJobInstance := rayJobInstance.DeepCopy()

	// Perform all validations and directly fail the RayJob if any of the validation fails
	errType, err := validateRayJob(ctx, rayJobInstance)
	// Immediately update the status after validation
	if err != nil {
		r.Recorder.Eventf(rayJobInstance, corev1.EventTypeWarning, string(errType),
			"%s/%s: %v", rayJobInstance.Namespace, rayJobInstance.Name, err)

		rayJobInstance.Status.JobDeploymentStatus = rayv1.JobDeploymentStatusValidationFailed
		rayJobInstance.Status.Reason = rayv1.ValidationFailed
		rayJobInstance.Status.Message = err.Error()

		// This is the only 2 places where we update the RayJob status. This will directly
		// update the JobDeploymentStatus to ValidationFailed if there's validation error
		if err = r.updateRayJobStatus(ctx, originalRayJobInstance, rayJobInstance); err != nil {
			logger.Info("Failed to update RayJob status", "error", err)
			return ctrl.Result{RequeueAfter: RayJobDefaultRequeueDuration}, err
		}
		return ctrl.Result{}, nil
	}

	logger.Info("RayJob", "JobStatus", rayJobInstance.Status.JobStatus, "JobDeploymentStatus", rayJobInstance.Status.JobDeploymentStatus, "SubmissionMode", rayJobInstance.Spec.SubmissionMode)
	switch rayJobInstance.Status.JobDeploymentStatus {
	case rayv1.JobDeploymentStatusNew:
		if !controllerutil.ContainsFinalizer(rayJobInstance, utils.RayJobStopJobFinalizer) {
			logger.Info("Add a finalizer", "finalizer", utils.RayJobStopJobFinalizer)
			controllerutil.AddFinalizer(rayJobInstance, utils.RayJobStopJobFinalizer)
			if err := r.Update(ctx, rayJobInstance); err != nil {
				logger.Error(err, "Failed to update RayJob with finalizer")
				return ctrl.Result{RequeueAfter: RayJobDefaultRequeueDuration}, err
			}
		}
		// Set `Status.JobDeploymentStatus` to `JobDeploymentStatusInitializing`, and initialize `Status.JobId`
		// and `Status.RayClusterName` prior to avoid duplicate job submissions and cluster creations.
		logger.Info("JobDeploymentStatusNew")
		initRayJobStatusIfNeed(ctx, rayJobInstance)
	case rayv1.JobDeploymentStatusInitializing:
		if shouldUpdate := updateStatusToSuspendingIfNeeded(ctx, rayJobInstance); shouldUpdate {
			break
		}

		if shouldUpdate := checkActiveDeadlineAndUpdateStatusIfNeeded(ctx, rayJobInstance); shouldUpdate {
			break
		}

		if r.options.BatchSchedulerManager != nil {
			if scheduler, err := r.options.BatchSchedulerManager.GetScheduler(); err == nil {
				if err := scheduler.DoBatchSchedulingOnSubmission(ctx, rayJobInstance); err != nil {
					return ctrl.Result{RequeueAfter: RayJobDefaultRequeueDuration}, err
				}
			} else {
				return ctrl.Result{RequeueAfter: RayJobDefaultRequeueDuration}, err
			}
		}

		var rayClusterInstance *rayv1.RayCluster
		if rayClusterInstance, err = r.getOrCreateRayClusterInstance(ctx, rayJobInstance); err != nil {
			return ctrl.Result{RequeueAfter: RayJobDefaultRequeueDuration}, err
		}

		// Check the current status of RayCluster before submitting.
		if clientURL := rayJobInstance.Status.DashboardURL; clientURL == "" {
			if rayClusterInstance.Status.State != rayv1.Ready {
				logger.Info("Wait for the RayCluster.Status.State to be ready before submitting the job.", "RayCluster", rayClusterInstance.Name, "State", rayClusterInstance.Status.State)
				return ctrl.Result{RequeueAfter: RayJobDefaultRequeueDuration}, err
			}

			if clientURL, err = utils.FetchHeadServiceURL(ctx, r.Client, rayClusterInstance, utils.DashboardPortName); err != nil || clientURL == "" {
				logger.Error(err, "Failed to get the dashboard URL after the RayCluster is ready!", "RayCluster", rayClusterInstance.Name)
				return ctrl.Result{RequeueAfter: RayJobDefaultRequeueDuration}, err
			}
			rayJobInstance.Status.DashboardURL = clientURL
		}

		if rayJobInstance.Spec.SubmissionMode == rayv1.InteractiveMode {
			rayJobInstance.Status.JobDeploymentStatus = rayv1.JobDeploymentStatusWaiting
			break
		}

		if rayJobInstance.Spec.SubmissionMode == rayv1.K8sJobMode {
			if err := r.createK8sJobIfNeed(ctx, rayJobInstance, rayClusterInstance); err != nil {
				return ctrl.Result{RequeueAfter: RayJobDefaultRequeueDuration}, err
			}
		}

		rayJobInstance.Status.JobDeploymentStatus = rayv1.JobDeploymentStatusRunning
	case rayv1.JobDeploymentStatusWaiting:
		// Try to get the Ray job id from rayJob.Spec.JobId
		if rayJobInstance.Spec.JobId == "" {
			return ctrl.Result{RequeueAfter: RayJobDefaultRequeueDuration}, nil
		}

		rayJobInstance.Status.JobId = rayJobInstance.Spec.JobId
		rayJobInstance.Status.JobDeploymentStatus = rayv1.JobDeploymentStatusRunning
	case rayv1.JobDeploymentStatusRunning:
		if shouldUpdate := updateStatusToSuspendingIfNeeded(ctx, rayJobInstance); shouldUpdate {
			break
		}

		if shouldUpdate := checkActiveDeadlineAndUpdateStatusIfNeeded(ctx, rayJobInstance); shouldUpdate {
			break
		}

		if shouldUpdate := checkTransitionGracePeriodAndUpdateStatusIfNeeded(ctx, rayJobInstance); shouldUpdate {
			break
		}

		var rayClusterInstance *rayv1.RayCluster
		// TODO (kevin85421): Maybe we only need to `get` the RayCluster because the RayCluster should have been created
		// before transitioning the status from `Initializing` to `Running`.
		if rayClusterInstance, err = r.getOrCreateRayClusterInstance(ctx, rayJobInstance); err != nil {
			return ctrl.Result{RequeueAfter: RayJobDefaultRequeueDuration}, err
		}

		err = r.reconcileServices(ctx, rayJobInstance, rayClusterInstance)
		if err != nil {
			return ctrl.Result{RequeueAfter: RayJobDefaultRequeueDuration}, err
		}

		var isSubmitterFinished bool
		if rayJobInstance.Spec.SubmissionMode == rayv1.K8sJobMode || rayJobInstance.Spec.SubmissionMode == rayv1.SidecarMode {
			var shouldUpdate bool
			shouldUpdate, isSubmitterFinished, err = r.checkSubmitterAndUpdateStatusIfNeeded(ctx, rayJobInstance)
			if err != nil {
				return ctrl.Result{RequeueAfter: RayJobDefaultRequeueDuration}, err
			}
			if shouldUpdate {
				break
			}
		}

		// Check the current status of ray jobs
		rayDashboardClient, err := r.dashboardClientFunc(rayClusterInstance, rayJobInstance.Status.DashboardURL)
		if err != nil {
			return ctrl.Result{RequeueAfter: RayJobDefaultRequeueDuration}, err
		}
		var jobInfo *utiltypes.RayJobInfo
		if loadedJobInfo, ok := r.JobInfoMap.Get(rayJobInstance.Status.JobId); ok {
			logger.Info("Job info found in map", "JobId", rayJobInstance.Status.JobId, "JobInfo", loadedJobInfo)
			jobInfo = loadedJobInfo
		} else {
			// If the Ray job was not found, GetJobInfo returns a BadRequest error.
			if errors.IsBadRequest(err) {
				if rayJobInstance.Spec.SubmissionMode == rayv1.HTTPMode {
					logger.Info("The Ray job was not found. Submit a Ray job via an HTTP request.", "JobId", rayJobInstance.Status.JobId)
					if _, err := rayDashboardClient.SubmitJob(ctx, rayJobInstance); err != nil {
						logger.Error(err, "Failed to submit the Ray job", "JobId", rayJobInstance.Status.JobId)
						return ctrl.Result{RequeueAfter: RayJobDefaultRequeueDuration}, err
					}
					return ctrl.Result{RequeueAfter: RayJobDefaultRequeueDuration}, nil
				}
				if isSubmitterFinished {
					rayJobInstance.Status.JobDeploymentStatus = rayv1.JobDeploymentStatusFailed
					rayJobInstance.Status.Reason = rayv1.AppFailed
					rayJobInstance.Status.Message = "Submitter completed but Ray job not found in RayCluster."
					break
				}
			}
<<<<<<< HEAD
			logger.Info("Job info not found in map", "JobId", rayJobInstance.Status.JobId)
			rayDashboardClient.AsyncGetJobInfo(ctx, rayJobInstance.Status.JobId)
=======

			logger.Error(err, "Failed to get job info", "JobId", rayJobInstance.Status.JobId)
>>>>>>> 362da3d4
			return ctrl.Result{RequeueAfter: RayJobDefaultRequeueDuration}, err
		}

		rayDashboardClient.AsyncGetJobInfo(ctx, rayJobInstance.Status.JobId)
		if jobInfo == nil {
			logger.Error(err, "Failed to get job info", "JobId", rayJobInstance.Status.JobId)
			return ctrl.Result{RequeueAfter: RayJobDefaultRequeueDuration}, err
		}
		// If the JobStatus is in a terminal status, such as SUCCEEDED, FAILED, or STOPPED, it is impossible for the Ray job
		// to transition to any other. Additionally, RayJob does not currently support retries. Hence, we can mark the RayJob
		// as "Complete" or "Failed" to avoid unnecessary reconciliation.
		jobDeploymentStatus := rayv1.JobDeploymentStatusRunning
		reason := rayv1.JobFailedReason("")
		isJobTerminal := rayv1.IsJobTerminal(jobInfo.JobStatus)
		// If in K8sJobMode, further refine the terminal condition by checking if the submitter Job has finished.
		// See https://github.com/ray-project/kuberay/pull/1919 for reasons.
		if utils.HasSubmitter(rayJobInstance) {
			isJobTerminal = isJobTerminal && isSubmitterFinished
		}

		if isJobTerminal {
			jobDeploymentStatus = rayv1.JobDeploymentStatusComplete
			if jobInfo.JobStatus == rayv1.JobStatusFailed {
				jobDeploymentStatus = rayv1.JobDeploymentStatusFailed
				reason = rayv1.AppFailed
			}
		}

		// Always update RayClusterStatus along with JobStatus and JobDeploymentStatus updates.
		rayJobInstance.Status.RayClusterStatus = rayClusterInstance.Status
		rayJobInstance.Status.JobStatus = jobInfo.JobStatus
		rayJobInstance.Status.JobDeploymentStatus = jobDeploymentStatus
		rayJobInstance.Status.Reason = reason
		rayJobInstance.Status.Message = jobInfo.Message
		// It is safe to convert uint64 to int64 here because Ray Core uses `int64_t` under the hood,
		// even though the type defined in `message JobTableData` (gcs.proto) is `uint64`.
		// See `gcs_job_manager.cc` and the function `current_sys_time_ms` for more details.
		if jobInfo.StartTime != 0 {
			rayJobInstance.Status.RayJobStatusInfo.StartTime = &metav1.Time{Time: time.UnixMilli(utils.SafeUint64ToInt64(jobInfo.StartTime))}
		}
		if jobInfo.EndTime != 0 {
			rayJobInstance.Status.RayJobStatusInfo.EndTime = &metav1.Time{Time: time.UnixMilli(utils.SafeUint64ToInt64(jobInfo.EndTime))}
		}
	case rayv1.JobDeploymentStatusSuspending, rayv1.JobDeploymentStatusRetrying:
		// The `suspend` operation should be atomic. In other words, if users set the `suspend` flag to true and then immediately
		// set it back to false, either all of the RayJob's associated resources should be cleaned up, or no resources should be
		// cleaned up at all. To keep the atomicity, if a RayJob is in the `Suspending` status, we should delete all of its
		// associated resources and then transition the status to `Suspended` no matter the value of the `suspend` flag.

		// TODO (kevin85421): Currently, Ray doesn't have a best practice to stop a Ray job gracefully. At this moment,
		// KubeRay doesn't stop the Ray job before suspending the RayJob. If users want to stop the Ray job by SIGTERM,
		// users need to set the Pod's preStop hook by themselves.
		isClusterDeleted, err := r.deleteClusterResources(ctx, rayJobInstance)
		if err != nil {
			return ctrl.Result{RequeueAfter: RayJobDefaultRequeueDuration}, err
		}
		isJobDeleted, err := r.deleteSubmitterJob(ctx, rayJobInstance)
		if err != nil {
			return ctrl.Result{RequeueAfter: RayJobDefaultRequeueDuration}, err
		}
		if !isClusterDeleted || !isJobDeleted {
			logger.Info("The release of the compute resources has not been completed yet. " +
				"Wait for the resources to be deleted before the status transitions to avoid a resource leak.")
			return ctrl.Result{RequeueAfter: RayJobDefaultRequeueDuration}, nil
		}

		// Reset the RayCluster and Ray job related status.
		rayJobInstance.Status.RayClusterStatus = rayv1.RayClusterStatus{}
		rayJobInstance.Status.RayClusterName = ""
		rayJobInstance.Status.DashboardURL = ""
		rayJobInstance.Status.JobId = ""
		rayJobInstance.Status.Message = ""
		rayJobInstance.Status.Reason = ""
		rayJobInstance.Status.RayJobStatusInfo = rayv1.RayJobStatusInfo{}
		// Reset the JobStatus to JobStatusNew and transition the JobDeploymentStatus to `Suspended`.
		rayJobInstance.Status.JobStatus = rayv1.JobStatusNew

		if rayJobInstance.Status.JobDeploymentStatus == rayv1.JobDeploymentStatusSuspending {
			rayJobInstance.Status.JobDeploymentStatus = rayv1.JobDeploymentStatusSuspended
		}
		if rayJobInstance.Status.JobDeploymentStatus == rayv1.JobDeploymentStatusRetrying {
			rayJobInstance.Status.JobDeploymentStatus = rayv1.JobDeploymentStatusNew
		}
	case rayv1.JobDeploymentStatusSuspended:
		if !rayJobInstance.Spec.Suspend {
			logger.Info("The status is 'Suspended', but the suspend flag is false. Transition the status to 'New'.")
			rayJobInstance.Status.JobStatus = rayv1.JobStatusNew
			rayJobInstance.Status.JobDeploymentStatus = rayv1.JobDeploymentStatusNew
			break
		}
		// TODO (kevin85421): We may not need to requeue the RayJob if it has already been suspended.
		return ctrl.Result{RequeueAfter: RayJobDefaultRequeueDuration}, nil
	case rayv1.JobDeploymentStatusComplete, rayv1.JobDeploymentStatusFailed:
		// If this RayJob uses an existing RayCluster (i.e., ClusterSelector is set), we should not delete the RayCluster.
		ttlSeconds := rayJobInstance.Spec.TTLSecondsAfterFinished
		nowTime := time.Now()
		shutdownTime := rayJobInstance.Status.EndTime.Add(time.Duration(ttlSeconds) * time.Second)
		logger.Info(string(rayJobInstance.Status.JobDeploymentStatus),
			"ShutdownAfterJobFinishes", rayJobInstance.Spec.ShutdownAfterJobFinishes,
			"ClusterSelector", rayJobInstance.Spec.ClusterSelector,
			"ttlSecondsAfterFinished", ttlSeconds,
			"Status.endTime", rayJobInstance.Status.EndTime,
			"Now", nowTime,
			"ShutdownTime", shutdownTime)

		if features.Enabled(features.RayJobDeletionPolicy) &&
			rayJobInstance.Spec.DeletionStrategy != nil &&
			len(rayJobInstance.Spec.ClusterSelector) == 0 {

			if shutdownTime.After(nowTime) {
				delta := int32(time.Until(shutdownTime.Add(2 * time.Second)).Seconds())
				logger.Info("shutdownTime not reached, requeue this RayJob for n seconds", "seconds", delta)
				return ctrl.Result{RequeueAfter: time.Duration(delta) * time.Second}, nil
			}

			policy := rayv1.DeleteNone
			if rayJobInstance.Status.JobStatus == rayv1.JobStatusSucceeded {
				policy = *rayJobInstance.Spec.DeletionStrategy.OnSuccess.Policy
			} else if rayJobInstance.Status.JobStatus == rayv1.JobStatusFailed {
				policy = *rayJobInstance.Spec.DeletionStrategy.OnFailure.Policy
			} else {
				logger.Info("jobStatus not valid for deletion", "jobStatus", rayJobInstance.Status.JobStatus)
			}

			// no need to continue as the selected policy is DeleteNone
			if policy == rayv1.DeleteNone {
				break
			}

			logger.Info("Shutdown behavior is defined by the deletion policy", "deletionPolicy", rayJobInstance.Spec.DeletionStrategy)
			if shutdownTime.After(nowTime) {
				delta := int32(time.Until(shutdownTime.Add(2 * time.Second)).Seconds())
				logger.Info("shutdownTime not reached, requeue this RayJob for n seconds", "seconds", delta)
				return ctrl.Result{RequeueAfter: time.Duration(delta) * time.Second}, nil
			}

			switch policy {
			case rayv1.DeleteCluster:
				logger.Info("Deleting RayCluster", "RayCluster", rayJobInstance.Status.RayClusterName)
				_, err = r.deleteClusterResources(ctx, rayJobInstance)
			case rayv1.DeleteWorkers:
				logger.Info("Suspending all worker groups", "RayCluster", rayJobInstance.Status.RayClusterName)
				err = r.suspendWorkerGroups(ctx, rayJobInstance)
			case rayv1.DeleteSelf:
				logger.Info("Deleting RayJob")
				err = r.Client.Delete(ctx, rayJobInstance)
			default:
			}
			if err != nil {
				return ctrl.Result{RequeueAfter: RayJobDefaultRequeueDuration}, err
			}
		}

		if (!features.Enabled(features.RayJobDeletionPolicy) || rayJobInstance.Spec.DeletionStrategy == nil) && rayJobInstance.Spec.ShutdownAfterJobFinishes && len(rayJobInstance.Spec.ClusterSelector) == 0 {
			logger.Info("Shutdown behavior is defined by the `ShutdownAfterJobFinishes` flag", "shutdownAfterJobFinishes", rayJobInstance.Spec.ShutdownAfterJobFinishes)
			if shutdownTime.After(nowTime) {
				delta := int32(time.Until(shutdownTime.Add(2 * time.Second)).Seconds())
				logger.Info("shutdownTime not reached, requeue this RayJob for n seconds", "seconds", delta)
				return ctrl.Result{RequeueAfter: time.Duration(delta) * time.Second}, nil
			}
			if s := os.Getenv(utils.DELETE_RAYJOB_CR_AFTER_JOB_FINISHES); strings.ToLower(s) == "true" {
				err = r.Client.Delete(ctx, rayJobInstance)
				logger.Info("RayJob is deleted")
			} else {
				// We only need to delete the RayCluster. We don't need to delete the submitter Kubernetes Job so that users can still access
				// the driver logs. In addition, a completed Kubernetes Job does not actually use any compute resources.
				_, err = r.deleteClusterResources(ctx, rayJobInstance)
				logger.Info("RayCluster is deleted", "RayCluster", rayJobInstance.Status.RayClusterName)
			}
			if err != nil {
				return ctrl.Result{RequeueAfter: RayJobDefaultRequeueDuration}, err
			}
		}

		// If the RayJob is completed, we should not requeue it.
		return ctrl.Result{}, nil
	default:
		logger.Info("Unknown JobDeploymentStatus", "JobDeploymentStatus", rayJobInstance.Status.JobDeploymentStatus)
		return ctrl.Result{RequeueAfter: RayJobDefaultRequeueDuration}, nil
	}
	checkBackoffLimitAndUpdateStatusIfNeeded(ctx, rayJobInstance)

	// This is the only 2 places where we update the RayJob status. Please do NOT add any code
	// between `checkBackoffLimitAndUpdateStatusIfNeeded` and the following code.
	if err = r.updateRayJobStatus(ctx, originalRayJobInstance, rayJobInstance); err != nil {
		logger.Info("Failed to update RayJob status", "error", err)
		return ctrl.Result{RequeueAfter: RayJobDefaultRequeueDuration}, err
	}
	emitRayJobMetrics(r.options.RayJobMetricsManager, rayJobInstance.Name, rayJobInstance.Namespace, rayJobInstance.UID, originalRayJobInstance.Status, rayJobInstance.Status)
	return ctrl.Result{RequeueAfter: RayJobDefaultRequeueDuration}, nil
}

func validateRayJob(ctx context.Context, rayJobInstance *rayv1.RayJob) (utils.K8sEventType, error) {
	logger := ctrl.LoggerFrom(ctx)
	validationRules := []struct {
		validate func() error
		errType  utils.K8sEventType
	}{
		{func() error { return utils.ValidateRayJobMetadata(rayJobInstance.ObjectMeta) }, utils.InvalidRayJobMetadata},
		{func() error { return utils.ValidateRayJobSpec(rayJobInstance) }, utils.InvalidRayJobSpec},
		{func() error { return utils.ValidateRayJobStatus(rayJobInstance) }, utils.InvalidRayJobStatus},
	}

	for _, validation := range validationRules {
		if err := validation.validate(); err != nil {
			logger.Error(err, err.Error())
			return validation.errType, err
		}
	}
	return "", nil
}

func emitRayJobMetrics(rayJobMetricsManager *metrics.RayJobMetricsManager, rayJobName, rayJobNamespace string, rayJobUID types.UID, originalRayJobStatus, rayJobStatus rayv1.RayJobStatus) {
	if rayJobMetricsManager == nil {
		return
	}
	emitRayJobExecutionDuration(rayJobMetricsManager, rayJobName, rayJobNamespace, rayJobUID, originalRayJobStatus, rayJobStatus)
}

func emitRayJobExecutionDuration(rayJobMetricsObserver metrics.RayJobMetricsObserver, rayJobName, rayJobNamespace string, rayJobUID types.UID, originalRayJobStatus, rayJobStatus rayv1.RayJobStatus) {
	// Emit kuberay_job_execution_duration_seconds when a job transitions from a non-terminal state to either a terminal state or a retrying state (following a failure).
	if !rayv1.IsJobDeploymentTerminal(originalRayJobStatus.JobDeploymentStatus) && (rayv1.IsJobDeploymentTerminal(rayJobStatus.JobDeploymentStatus) || rayJobStatus.JobDeploymentStatus == rayv1.JobDeploymentStatusRetrying) {
		retryCount := 0
		if originalRayJobStatus.Failed != nil {
			retryCount += int(*originalRayJobStatus.Failed)
		}
		rayJobMetricsObserver.ObserveRayJobExecutionDuration(
			rayJobName,
			rayJobNamespace,
			rayJobUID,
			rayJobStatus.JobDeploymentStatus,
			retryCount,
			time.Since(rayJobStatus.StartTime.Time).Seconds(),
		)
	}
}

func cleanUpRayJobMetrics(rayJobMetricsManager *metrics.RayJobMetricsManager, rayJobName, rayJobNamespace string) {
	if rayJobMetricsManager == nil {
		return
	}
	rayJobMetricsManager.DeleteRayJobMetrics(rayJobName, rayJobNamespace)
}

// checkBackoffLimitAndUpdateStatusIfNeeded determines if a RayJob is eligible for retry based on the configured backoff limit,
// the job's success status, and its failure status. If eligible, sets the JobDeploymentStatus to Retrying.
func checkBackoffLimitAndUpdateStatusIfNeeded(ctx context.Context, rayJob *rayv1.RayJob) {
	logger := ctrl.LoggerFrom(ctx)

	failedCount := int32(0)
	if rayJob.Status.Failed != nil {
		failedCount = *rayJob.Status.Failed
	}

	succeededCount := int32(0)
	if rayJob.Status.Succeeded != nil {
		succeededCount = *rayJob.Status.Succeeded
	}

	if rayJob.Status.JobDeploymentStatus == rayv1.JobDeploymentStatusFailed {
		failedCount++
	}

	if rayJob.Status.JobStatus == rayv1.JobStatusSucceeded && rayJob.Status.JobDeploymentStatus == rayv1.JobDeploymentStatusComplete {
		succeededCount++
	}

	rayJob.Status.Failed = ptr.To(failedCount)
	rayJob.Status.Succeeded = ptr.To(succeededCount)

	if rayJob.Status.JobDeploymentStatus == rayv1.JobDeploymentStatusFailed && rayJob.Spec.BackoffLimit != nil && *rayJob.Status.Failed < *rayJob.Spec.BackoffLimit+1 {
		if rayJob.Status.Reason == rayv1.DeadlineExceeded {
			logger.Info(
				"RayJob is not eligible for retry due to failure with DeadlineExceeded",
				"backoffLimit", *rayJob.Spec.BackoffLimit,
				"succeeded", *rayJob.Status.Succeeded,
				"failed", *rayJob.Status.Failed,
			)
			return
		}
		logger.Info("RayJob is eligible for retry, setting JobDeploymentStatus to Retrying",
			"backoffLimit", *rayJob.Spec.BackoffLimit, "succeeded", *rayJob.Status.Succeeded, "failed", *rayJob.Status.Failed)
		rayJob.Status.JobDeploymentStatus = rayv1.JobDeploymentStatusRetrying
	}
}

// createK8sJobIfNeed creates a Kubernetes Job for the RayJob if it doesn't exist.
func (r *RayJobReconciler) createK8sJobIfNeed(ctx context.Context, rayJobInstance *rayv1.RayJob, rayClusterInstance *rayv1.RayCluster) error {
	logger := ctrl.LoggerFrom(ctx)
	job := &batchv1.Job{}
	namespacedName := common.RayJobK8sJobNamespacedName(rayJobInstance)
	if err := r.Client.Get(ctx, namespacedName, job); err != nil {
		if errors.IsNotFound(err) {
			submitterTemplate, err := getSubmitterTemplate(rayJobInstance, rayClusterInstance)
			if err != nil {
				return err
			}
			if r.options.BatchSchedulerManager != nil {
				if scheduler, err := r.options.BatchSchedulerManager.GetScheduler(); err == nil {
					scheduler.AddMetadataToChildResource(ctx, rayJobInstance, &submitterTemplate, utils.RayNodeSubmitterGroupLabelValue)
				} else {
					return err
				}
			}
			return r.createNewK8sJob(ctx, rayJobInstance, submitterTemplate)
		}
		return err
	}

	logger.Info("The submitter Kubernetes Job for RayJob already exists", "Kubernetes Job", job.Name)
	return nil
}

// getSubmitterTemplate builds the submitter pod template for the Ray job.
func getSubmitterTemplate(rayJobInstance *rayv1.RayJob, rayClusterInstance *rayv1.RayCluster) (corev1.PodTemplateSpec, error) {
	// Set the default value for the optional field SubmitterPodTemplate if not provided.
	submitterTemplate := common.GetSubmitterTemplate(&rayJobInstance.Spec, &rayClusterInstance.Spec)

	if err := configureSubmitterContainer(&submitterTemplate.Spec.Containers[utils.RayContainerIndex], rayJobInstance, rayv1.K8sJobMode); err != nil {
		return corev1.PodTemplateSpec{}, err
	}

	return submitterTemplate, nil
}

// getSubmitterContainer builds the submitter container for the Ray job Sidecar mode.
func getSubmitterContainer(rayJobInstance *rayv1.RayJob, rayClusterInstance *rayv1.RayCluster) (corev1.Container, error) {
	var submitterContainer corev1.Container = common.GetDefaultSubmitterContainer(&rayClusterInstance.Spec)

	if err := configureSubmitterContainer(&submitterContainer, rayJobInstance, rayv1.SidecarMode); err != nil {
		return corev1.Container{}, err
	}

	return submitterContainer, nil
}

func configureSubmitterContainer(container *corev1.Container, rayJobInstance *rayv1.RayJob, submissionMode rayv1.JobSubmissionMode) error {
	// If the command in the submitter container manifest isn't set, use the default command.
	jobCmd, err := common.BuildJobSubmitCommand(rayJobInstance, submissionMode)
	if err != nil {
		return err
	}

	// K8sJobMode: If the user doesn't specify the command, use the default command.
	// SidecarMode: Use the default command.
	if len(container.Command) == 0 || submissionMode == rayv1.SidecarMode {
		// Without the -e option, the Bash script will continue executing even if a command returns a non-zero exit code.
		container.Command = utils.GetContainerCommand([]string{"e"})
		container.Args = []string{strings.Join(jobCmd, " ")}
	}

	// Set PYTHONUNBUFFERED=1 for real-time logging
	container.Env = append(container.Env, corev1.EnvVar{Name: PythonUnbufferedEnvVarName, Value: "1"})

	// Users can use `RAY_DASHBOARD_ADDRESS` to specify the dashboard address and `RAY_JOB_SUBMISSION_ID` to specify the job id to avoid
	// double submission in the `ray job submit` command. For example:
	// ray job submit --address=http://$RAY_DASHBOARD_ADDRESS --submission-id=$RAY_JOB_SUBMISSION_ID ...
	container.Env = append(container.Env, corev1.EnvVar{Name: utils.RAY_DASHBOARD_ADDRESS, Value: rayJobInstance.Status.DashboardURL})
	container.Env = append(container.Env, corev1.EnvVar{Name: utils.RAY_JOB_SUBMISSION_ID, Value: rayJobInstance.Status.JobId})

	return nil
}

// TODO: Move this function into a common package so that both RayJob and RayService can use it.
func (r *RayJobReconciler) reconcileServices(ctx context.Context, rayJobInstance *rayv1.RayJob, rayClusterInstance *rayv1.RayCluster) error {
	if len(rayJobInstance.Spec.ClusterSelector) != 0 {
		return nil
	}

	logger := ctrl.LoggerFrom(ctx)
	newSvc, err := common.BuildHeadServiceForRayJob(ctx, *rayJobInstance, *rayClusterInstance)
	if err != nil {
		return err
	}

	// Retrieve the Service from the Kubernetes cluster with the name and namespace.
	oldSvc := &corev1.Service{}
	err = r.Get(ctx, client.ObjectKey{Name: newSvc.Name, Namespace: rayJobInstance.Namespace}, oldSvc)

	if err == nil {
		// Only update the service if the RayCluster switches.
		if newSvc.Spec.Selector[utils.RayClusterLabelKey] == oldSvc.Spec.Selector[utils.RayClusterLabelKey] {
			logger.Info("Service has already exists in the RayCluster, skip Update", "rayCluster",
				newSvc.Spec.Selector[utils.RayClusterLabelKey], "serviceType", utils.HeadService)
			return nil
		}
		// ClusterIP is immutable. Starting from Kubernetes v1.21.5, if the new service does not specify a ClusterIP,
		// Kubernetes will assign the ClusterIP of the old service to the new one. However, to maintain compatibility
		// with older versions of Kubernetes, we need to assign the ClusterIP here.
		newSvc.Spec.ClusterIP = oldSvc.Spec.ClusterIP
		oldSvc.Spec = *newSvc.Spec.DeepCopy()
		logger.Info("Update Kubernetes Service", "serviceType", utils.HeadService)
		if updateErr := r.Update(ctx, oldSvc); updateErr != nil {
			r.Recorder.Eventf(rayJobInstance, corev1.EventTypeWarning, string(utils.FailedToUpdateService), "Failed to update the service %s/%s, %v", oldSvc.Namespace, oldSvc.Name, updateErr)
			return updateErr
		}
		r.Recorder.Eventf(rayJobInstance, corev1.EventTypeNormal, string(utils.UpdatedService), "Updated the service %s/%s", oldSvc.Namespace, oldSvc.Name)
		// Return the updated service.
		return nil
	} else if errors.IsNotFound(err) {
		logger.Info("Create a Kubernetes Service", "serviceType", utils.HeadService)
		if err := ctrl.SetControllerReference(rayJobInstance, newSvc, r.Scheme); err != nil {
			return err
		}
		if err := r.Create(ctx, newSvc); err != nil {
			r.Recorder.Eventf(rayJobInstance, corev1.EventTypeWarning, string(utils.FailedToCreateService), "Failed to create the service %s/%s, %v", newSvc.Namespace, newSvc.Name, err)
			return err
		}
		r.Recorder.Eventf(rayJobInstance, corev1.EventTypeNormal, string(utils.CreatedService), "Created the service %s/%s", newSvc.Namespace, newSvc.Name)
		return nil
	}
	return err
}

// createNewK8sJob creates a new Kubernetes Job. It returns an error.
func (r *RayJobReconciler) createNewK8sJob(ctx context.Context, rayJobInstance *rayv1.RayJob, submitterTemplate corev1.PodTemplateSpec) error {
	logger := ctrl.LoggerFrom(ctx)
	submitterBackoffLimit := ptr.To[int32](2)
	if rayJobInstance.Spec.SubmitterConfig != nil && rayJobInstance.Spec.SubmitterConfig.BackoffLimit != nil {
		submitterBackoffLimit = rayJobInstance.Spec.SubmitterConfig.BackoffLimit
	}
	job := &batchv1.Job{
		ObjectMeta: metav1.ObjectMeta{
			Name:      rayJobInstance.Name,
			Namespace: rayJobInstance.Namespace,
			Labels: map[string]string{
				utils.RayOriginatedFromCRNameLabelKey: rayJobInstance.Name,
				utils.RayOriginatedFromCRDLabelKey:    utils.RayOriginatedFromCRDLabelValue(utils.RayJobCRD),
				utils.KubernetesCreatedByLabelKey:     utils.ComponentName,
			},
		},
		Spec: batchv1.JobSpec{
			// Reduce the number of retries, which defaults to 6, so the ray job submission command
			// is attempted 3 times at the maximum, but still mitigates the case of unrecoverable
			// application-level errors, where the maximum number of retries is reached, and the job
			// completion time increases with no benefits, but wasted resource cycles.
			BackoffLimit: submitterBackoffLimit,
			Template:     submitterTemplate,
		},
	}

	// Set the ownership in order to do the garbage collection by k8s.
	if err := ctrl.SetControllerReference(rayJobInstance, job, r.Scheme); err != nil {
		return err
	}

	// Create the Kubernetes Job
	if err := r.Client.Create(ctx, job); err != nil {
		logger.Error(err, "Failed to create new submitter Kubernetes Job for RayJob")
		r.Recorder.Eventf(rayJobInstance, corev1.EventTypeWarning, string(utils.FailedToCreateRayJobSubmitter), "Failed to create new Kubernetes Job %s/%s: %v", job.Namespace, job.Name, err)
		return err
	}
	logger.Info("Created submitter Kubernetes Job for RayJob", "Kubernetes Job", job.Name)
	r.Recorder.Eventf(rayJobInstance, corev1.EventTypeNormal, string(utils.CreatedRayJobSubmitter), "Created Kubernetes Job %s/%s", job.Namespace, job.Name)
	return nil
}

// deleteSubmitterJob deletes the submitter Job associated with the RayJob.
func (r *RayJobReconciler) deleteSubmitterJob(ctx context.Context, rayJobInstance *rayv1.RayJob) (bool, error) {
	// In HTTPMode and SidecarMode, there's no job submitter pod to delete.
	if rayJobInstance.Spec.SubmissionMode == rayv1.HTTPMode || rayJobInstance.Spec.SubmissionMode == rayv1.SidecarMode {
		return true, nil
	}

	logger := ctrl.LoggerFrom(ctx)
	var isJobDeleted bool

	// Since the name of the Kubernetes Job is the same as the RayJob, we need to delete the Kubernetes Job
	// and its Pods when suspending. A new submitter Kubernetes Job must be created to resubmit the
	// Ray job if the RayJob is resumed.
	job := &batchv1.Job{}
	namespacedName := common.RayJobK8sJobNamespacedName(rayJobInstance)
	if err := r.Client.Get(ctx, namespacedName, job); err != nil {
		if errors.IsNotFound(err) {
			isJobDeleted = true
			logger.Info("The submitter Kubernetes Job has been already deleted", "Kubernetes Job", job.Name)
		} else {
			return false, err
		}
	} else {
		if !job.DeletionTimestamp.IsZero() {
			logger.Info("The deletion of submitter Kubernetes Job for RayJob is ongoing.", "Submitter K8s Job", job.Name)
		} else {
			if err := r.Client.Delete(ctx, job, client.PropagationPolicy(metav1.DeletePropagationBackground)); err != nil {
				r.Recorder.Eventf(rayJobInstance, corev1.EventTypeWarning, string(utils.FailedToDeleteRayJobSubmitter), "Failed to delete submitter K8s Job %s/%s: %v", job.Namespace, job.Name, err)
				return false, err
			}
			logger.Info("The associated submitter Kubernetes Job for RayJob is deleted", "Submitter K8s Job", job.Name)
			r.Recorder.Eventf(rayJobInstance, corev1.EventTypeNormal, string(utils.DeletedRayJobSubmitter), "Deleted submitter K8s Job %s/%s", job.Namespace, job.Name)
		}
	}

	logger.Info("deleteSubmitterJob", "isJobDeleted", isJobDeleted)
	return isJobDeleted, nil
}

// deleteClusterResources deletes the RayCluster associated with the RayJob to release the compute resources.
func (r *RayJobReconciler) deleteClusterResources(ctx context.Context, rayJobInstance *rayv1.RayJob) (bool, error) {
	logger := ctrl.LoggerFrom(ctx)
	clusterIdentifier := common.RayJobRayClusterNamespacedName(rayJobInstance)

	var isClusterDeleted bool
	cluster := rayv1.RayCluster{}
	if err := r.Get(ctx, clusterIdentifier, &cluster); err != nil {
		if errors.IsNotFound(err) {
			// If the cluster is not found, it means the cluster has been already deleted.
			// Don't return error to make this function idempotent.
			isClusterDeleted = true
			logger.Info("The associated RayCluster for RayJob has been already deleted and it can not be found", "RayCluster", clusterIdentifier)
		} else {
			return false, err
		}
	} else {
		if !cluster.DeletionTimestamp.IsZero() {
			logger.Info("The deletion of the associated RayCluster for RayJob is ongoing.", "RayCluster", cluster.Name)
		} else {
			if err := r.Delete(ctx, &cluster); err != nil {
				r.Recorder.Eventf(rayJobInstance, corev1.EventTypeWarning, string(utils.FailedToDeleteRayCluster), "Failed to delete cluster %s/%s: %v", cluster.Namespace, cluster.Name, err)
				return false, err
			}
			logger.Info("The associated RayCluster for RayJob is deleted", "RayCluster", clusterIdentifier)
			r.Recorder.Eventf(rayJobInstance, corev1.EventTypeNormal, string(utils.DeletedRayCluster), "Deleted cluster %s/%s", cluster.Namespace, cluster.Name)
		}
	}

	logger.Info("deleteClusterResources", "isClusterDeleted", isClusterDeleted)
	return isClusterDeleted, nil
}

func (r *RayJobReconciler) suspendWorkerGroups(ctx context.Context, rayJobInstance *rayv1.RayJob) error {
	logger := ctrl.LoggerFrom(ctx)
	clusterIdentifier := common.RayJobRayClusterNamespacedName(rayJobInstance)

	cluster := rayv1.RayCluster{}
	if err := r.Get(ctx, clusterIdentifier, &cluster); err != nil {
		return err
	}

	for i := range cluster.Spec.WorkerGroupSpecs {
		cluster.Spec.WorkerGroupSpecs[i].Suspend = ptr.To(true)
	}

	if err := r.Update(ctx, &cluster); err != nil {
		r.Recorder.Eventf(rayJobInstance, corev1.EventTypeWarning,
			string(utils.FailedToUpdateRayCluster),
			"Failed to suspend worker groups in cluster %s/%s: %v",
			cluster.Namespace, cluster.Name, err)
		return err
	}

	logger.Info("All worker groups for RayCluster have had `suspend` set to true", "RayCluster", clusterIdentifier)
	r.Recorder.Eventf(rayJobInstance, corev1.EventTypeNormal, string(utils.UpdatedRayCluster), "Set the `suspend` field to true for all worker groups in cluster %s/%s", cluster.Namespace, cluster.Name)

	return nil
}

// SetupWithManager sets up the controller with the Manager.
func (r *RayJobReconciler) SetupWithManager(mgr ctrl.Manager, reconcileConcurrency int) error {
	return ctrl.NewControllerManagedBy(mgr).
		For(&rayv1.RayJob{}).
		Owns(&rayv1.RayCluster{}).
		Owns(&corev1.Service{}).
		Owns(&batchv1.Job{}).
		WithOptions(controller.Options{
			MaxConcurrentReconciles: reconcileConcurrency,
			LogConstructor: func(request *reconcile.Request) logr.Logger {
				logger := ctrl.Log.WithName("controllers").WithName("RayJob")
				if request != nil {
					logger = logger.WithValues("RayJob", request.NamespacedName)
				}
				return logger
			},
		}).
		Complete(r)
}

// This function is the sole place where `JobDeploymentStatusInitializing` is defined. It initializes `Status.JobId` and `Status.RayClusterName`
// prior to job submissions and RayCluster creations. This is used to avoid duplicate job submissions and cluster creations. In addition, this
// function also sets `Status.StartTime` to support `ActiveDeadlineSeconds`.
// This function will set or generate JobId if SubmissionMode is not InteractiveMode.
func initRayJobStatusIfNeed(ctx context.Context, rayJob *rayv1.RayJob) {
	logger := ctrl.LoggerFrom(ctx)
	shouldUpdateStatus := rayJob.Status.JobId == "" || rayJob.Status.RayClusterName == "" || rayJob.Status.JobStatus == ""
	// Please don't update `shouldUpdateStatus` below.
	logger.Info("initRayJobStatusIfNeed", "shouldUpdateStatus", shouldUpdateStatus, "jobId", rayJob.Status.JobId, "rayClusterName", rayJob.Status.RayClusterName, "jobStatus", rayJob.Status.JobStatus)
	if !shouldUpdateStatus {
		return
	}

	if rayJob.Spec.SubmissionMode != rayv1.InteractiveMode && rayJob.Status.JobId == "" {
		if rayJob.Spec.JobId != "" {
			rayJob.Status.JobId = rayJob.Spec.JobId
		} else {
			rayJob.Status.JobId = utils.GenerateRayJobId(rayJob.Name)
		}
	}

	if rayJob.Status.RayClusterName == "" {
		if clusterName := rayJob.Spec.ClusterSelector[utils.RayJobClusterSelectorKey]; clusterName != "" {
			rayJob.Status.RayClusterName = clusterName
		} else {
			rayJob.Status.RayClusterName = utils.GenerateRayClusterName(rayJob.Name)
		}
	}

	if rayJob.Status.JobStatus == "" {
		rayJob.Status.JobStatus = rayv1.JobStatusNew
	}
	rayJob.Status.JobDeploymentStatus = rayv1.JobDeploymentStatusInitializing
	rayJob.Status.StartTime = &metav1.Time{Time: time.Now()}
}

func (r *RayJobReconciler) updateRayJobStatus(ctx context.Context, oldRayJob *rayv1.RayJob, newRayJob *rayv1.RayJob) error {
	logger := ctrl.LoggerFrom(ctx)
	oldRayJobStatus := oldRayJob.Status
	newRayJobStatus := newRayJob.Status
	logger.Info("updateRayJobStatus", "oldRayJobStatus", oldRayJobStatus, "newRayJobStatus", newRayJobStatus)
	// If a status field is crucial for the RayJob state machine, it MUST be
	// updated with a distinct JobStatus or JobDeploymentStatus value.
	if oldRayJobStatus.JobStatus != newRayJobStatus.JobStatus ||
		oldRayJobStatus.JobDeploymentStatus != newRayJobStatus.JobDeploymentStatus {

		if newRayJobStatus.JobDeploymentStatus == rayv1.JobDeploymentStatusComplete || newRayJobStatus.JobDeploymentStatus == rayv1.JobDeploymentStatusFailed {
			newRayJob.Status.EndTime = &metav1.Time{Time: time.Now()}
		}

		logger.Info("updateRayJobStatus", "old JobStatus", oldRayJobStatus.JobStatus, "new JobStatus", newRayJobStatus.JobStatus,
			"old JobDeploymentStatus", oldRayJobStatus.JobDeploymentStatus, "new JobDeploymentStatus", newRayJobStatus.JobDeploymentStatus)
		if err := r.Status().Update(ctx, newRayJob); err != nil {
			return err
		}
	}
	return nil
}

func (r *RayJobReconciler) getOrCreateRayClusterInstance(ctx context.Context, rayJobInstance *rayv1.RayJob) (*rayv1.RayCluster, error) {
	logger := ctrl.LoggerFrom(ctx)
	rayClusterNamespacedName := common.RayJobRayClusterNamespacedName(rayJobInstance)
	logger.Info("try to find existing RayCluster instance", "name", rayClusterNamespacedName.Name)

	rayClusterInstance := &rayv1.RayCluster{}
	if err := r.Get(ctx, rayClusterNamespacedName, rayClusterInstance); err != nil {
		if errors.IsNotFound(err) {
			logger.Info("RayCluster not found", "RayCluster", rayClusterNamespacedName)
			if len(rayJobInstance.Spec.ClusterSelector) != 0 {
				err := fmt.Errorf("we have choosed the cluster selector mode, failed to find the cluster named %v, err: %w", rayClusterNamespacedName.Name, err)
				return nil, err
			}

			logger.Info("RayCluster not found, creating RayCluster!", "RayCluster", rayClusterNamespacedName)
			rayClusterInstance, err = r.constructRayClusterForRayJob(rayJobInstance, rayClusterNamespacedName.Name)
			if err != nil {
				return nil, err
			}
			if r.options.BatchSchedulerManager != nil && rayJobInstance.Spec.SubmissionMode == rayv1.K8sJobMode {
				if scheduler, err := r.options.BatchSchedulerManager.GetScheduler(); err == nil {
					// Group name is only used for individual pods to specify their task group ("headgroup", "worker-group-1", etc.).
					// RayCluster contains multiple groups, so we pass an empty string.
					scheduler.AddMetadataToChildResource(ctx, rayJobInstance, rayClusterInstance, "")
				} else {
					return nil, err
				}
			}
			if err := r.Create(ctx, rayClusterInstance); err != nil {
				r.Recorder.Eventf(rayJobInstance, corev1.EventTypeWarning, string(utils.FailedToCreateRayCluster), "Failed to create RayCluster %s/%s: %v", rayClusterInstance.Namespace, rayClusterInstance.Name, err)
				return nil, err
			}
			r.Recorder.Eventf(rayJobInstance, corev1.EventTypeNormal, string(utils.CreatedRayCluster), "Created RayCluster %s/%s", rayClusterInstance.Namespace, rayClusterInstance.Name)
		} else {
			return nil, err
		}
	}
	logger.Info("Found the associated RayCluster for RayJob", "RayCluster", rayClusterNamespacedName)

	// Verify that RayJob is not in cluster selector mode first to avoid nil pointer dereference error during spec comparison.
	// This is checked by ensuring len(rayJobInstance.Spec.ClusterSelector) equals 0.
	if len(rayJobInstance.Spec.ClusterSelector) == 0 && !utils.CompareJsonStruct(rayClusterInstance.Spec, *rayJobInstance.Spec.RayClusterSpec) {
		logger.Info("Disregard changes in RayClusterSpec of RayJob")
	}

	return rayClusterInstance, nil
}

func (r *RayJobReconciler) constructRayClusterForRayJob(rayJobInstance *rayv1.RayJob, rayClusterName string) (*rayv1.RayCluster, error) {
	labels := make(map[string]string, len(rayJobInstance.Labels))
	for key, value := range rayJobInstance.Labels {
		labels[key] = value
	}
	labels[utils.RayOriginatedFromCRNameLabelKey] = rayJobInstance.Name
	labels[utils.RayOriginatedFromCRDLabelKey] = utils.RayOriginatedFromCRDLabelValue(utils.RayJobCRD)
	rayCluster := &rayv1.RayCluster{
		ObjectMeta: metav1.ObjectMeta{
			Labels:      labels,
			Annotations: rayJobInstance.Annotations,
			Name:        rayClusterName,
			Namespace:   rayJobInstance.Namespace,
		},
		Spec: *rayJobInstance.Spec.RayClusterSpec.DeepCopy(),
	}

	// Set the ownership in order to do the garbage collection by k8s.
	if err := ctrl.SetControllerReference(rayJobInstance, rayCluster, r.Scheme); err != nil {
		return nil, err
	}

	// Inject a submitter container into the head Pod in SidecarMode.
	if rayJobInstance.Spec.SubmissionMode == rayv1.SidecarMode {
		sidecar, err := getSubmitterContainer(rayJobInstance, rayCluster)
		if err != nil {
			return nil, err
		}
		rayCluster.Spec.HeadGroupSpec.Template.Spec.Containers = append(
			rayCluster.Spec.HeadGroupSpec.Template.Spec.Containers, sidecar)
		// In K8sJobMode, the submitter Job relies on the K8s Job backoffLimit API to restart if it fails.
		// This mainly handles WebSocket connection failures caused by transient network issues.
		// In SidecarMode, however, the submitter container shares the same network namespace as the Ray dashboard,
		// so restarts are no longer needed.
		rayCluster.Spec.HeadGroupSpec.Template.Spec.RestartPolicy = corev1.RestartPolicyNever
	}

	return rayCluster, nil
}

func updateStatusToSuspendingIfNeeded(ctx context.Context, rayJob *rayv1.RayJob) bool {
	logger := ctrl.LoggerFrom(ctx)
	if !rayJob.Spec.Suspend {
		return false
	}
	// In KubeRay, only `Running` and `Initializing` are allowed to transition to `Suspending`.
	validTransitions := map[rayv1.JobDeploymentStatus]struct{}{
		rayv1.JobDeploymentStatusRunning:      {},
		rayv1.JobDeploymentStatusInitializing: {},
	}
	if _, ok := validTransitions[rayJob.Status.JobDeploymentStatus]; !ok {
		logger.Info("The current status is not allowed to transition to `Suspending`", "JobDeploymentStatus", rayJob.Status.JobDeploymentStatus)
		return false
	}
	logger.Info("Try to transition the status to `Suspending`", "oldStatus", rayJob.Status.JobDeploymentStatus)
	rayJob.Status.JobDeploymentStatus = rayv1.JobDeploymentStatusSuspending
	return true
}

func (r *RayJobReconciler) checkSubmitterAndUpdateStatusIfNeeded(ctx context.Context, rayJob *rayv1.RayJob) (shouldUpdate, isSubmitterFinished bool, err error) {
	logger := ctrl.LoggerFrom(ctx)
	shouldUpdate = false
	isSubmitterFinished = false
	var submitterContainerStatus *corev1.ContainerStatus
	var condition *batchv1.JobCondition

	switch rayJob.Spec.SubmissionMode {
	case rayv1.SidecarMode:
		var rayClusterInstance *rayv1.RayCluster
		var headPod *corev1.Pod

		rayClusterInstance, err = r.getOrCreateRayClusterInstance(ctx, rayJob)
		if err != nil {
			logger.Error(err, "Failed to get RayCluster instance for checking sidecar container status")
			return
		}

		headPod, err = common.GetRayClusterHeadPod(ctx, r.Client, rayClusterInstance)
		if err != nil {
			logger.Error(err, "Failed to get Ray head pod for checking sidecar container status")
			return
		}

		if headPod == nil {
			// If head pod is deleted, mark the RayJob as failed
			shouldUpdate = true
			rayJob.Status.JobDeploymentStatus = rayv1.JobDeploymentStatusFailed
			rayJob.Status.Reason = rayv1.AppFailed
			rayJob.Status.Message = "Ray head pod not found."
			return
		}

		shouldUpdate, submitterContainerStatus = checkSidecarContainerStatus(headPod)
		if shouldUpdate {
			logger.Info("The submitter sidecar container has failed. Attempting to transition the status to `Failed`.",
				"Submitter sidecar container", submitterContainerStatus.Name, "Reason", submitterContainerStatus.State.Terminated.Reason, "Message", submitterContainerStatus.State.Terminated.Message)
			rayJob.Status.JobDeploymentStatus = rayv1.JobDeploymentStatusFailed
			// The submitter sidecar container needs to wait for the user code to finish and retrieve its logs.
			// Therefore, a failed Submitter sidecar container indicates that the submission itself has failed or the user code has thrown an error.
			// If the failure is due to user code, the JobStatus and Job message will be updated accordingly from the previous reconciliation.
			if rayJob.Status.JobStatus == rayv1.JobStatusFailed {
				rayJob.Status.Reason = rayv1.AppFailed
			} else {
				rayJob.Status.Reason = rayv1.SubmissionFailed
				rayJob.Status.Message = fmt.Sprintf("Ray head pod container %s terminated with exit code %d: %s",
					submitterContainerStatus.Name, submitterContainerStatus.State.Terminated.ExitCode, submitterContainerStatus.State.Terminated.Reason)
			}
		}

		isSubmitterFinished = isSubmitterContainerFinished(headPod)
		return
	case rayv1.K8sJobMode:
		job := &batchv1.Job{}
		// If the submitting Kubernetes Job reaches the backoff limit, transition the status to `Complete` or `Failed`.
		// This is because, beyond this point, it becomes impossible for the submitter to submit any further Ray jobs.
		// For light-weight mode, we don't transition the status to `Complete` or `Failed` based on the number of failed
		// requests. Instead, users can use the `ActiveDeadlineSeconds` to ensure that the RayJob in the light-weight
		// mode is not stuck in the `Running` status indefinitely.
		namespacedName := common.RayJobK8sJobNamespacedName(rayJob)
		if err = r.Client.Get(ctx, namespacedName, job); err != nil {
			logger.Error(err, "Failed to get the submitter Kubernetes Job for RayJob", "NamespacedName", namespacedName)
			return
		}
		shouldUpdate, condition = checkK8sJobStatus(job)
		if shouldUpdate {
			logger.Info("The submitter Kubernetes Job has failed. Attempting to transition the status to `Failed`.",
				"Submitter K8s Job", job.Name, "Reason", condition.Reason, "Message", condition.Message)
			rayJob.Status.JobDeploymentStatus = rayv1.JobDeploymentStatusFailed
			// The submitter Job needs to wait for the user code to finish and retrieve its logs.
			// Therefore, a failed Submitter Job indicates that the submission itself has failed or the user code has thrown an error.
			// If the failure is due to user code, the JobStatus and Job message will be updated accordingly from the previous reconciliation.
			if rayJob.Status.JobStatus == rayv1.JobStatusFailed {
				rayJob.Status.Reason = rayv1.AppFailed
			} else {
				rayJob.Status.Reason = rayv1.SubmissionFailed
				rayJob.Status.Message = fmt.Sprintf("Job submission has failed. Reason: %s. Message: %s", condition.Reason, condition.Message)
			}
		}
		_, isSubmitterFinished = utils.IsJobFinished(job)
		return
	default:
		// This means that the KubeRay logic is wrong, and it's better to panic as a system error than to allow the operator to
		// continue reconciling in a wrong state as an application error.
		// https://github.com/ray-project/kuberay/pull/3971#discussion_r2292808734
		panic("You can only call checkSubmitterAndUpdateStatusIfNeeded when using K8sJobMode and SidecarMode.")
	}
}

func checkK8sJobStatus(job *batchv1.Job) (bool, *batchv1.JobCondition) {
	for _, condition := range job.Status.Conditions {
		if condition.Type == batchv1.JobFailed && condition.Status == corev1.ConditionTrue {
			return true, &condition
		}
	}
	return false, nil
}

func checkSidecarContainerStatus(headPod *corev1.Pod) (bool, *corev1.ContainerStatus) {
	for _, containerStatus := range headPod.Status.ContainerStatuses {
		if containerStatus.Name == utils.SubmitterContainerName {
			// Check for terminated containers with error exit codes
			// Based on the document, "ray job submit" will exit with 0 if the job succeeded, or exit with 1 if it failed.
			// https://docs.ray.io/en/latest/cluster/running-applications/job-submission/cli.html#ray-job-submit
			if containerStatus.State.Terminated != nil && containerStatus.State.Terminated.ExitCode != 0 {
				return true, &containerStatus
			}
			break
		}
	}
	return false, nil
}

func checkActiveDeadlineAndUpdateStatusIfNeeded(ctx context.Context, rayJob *rayv1.RayJob) bool {
	logger := ctrl.LoggerFrom(ctx)
	if rayJob.Spec.ActiveDeadlineSeconds == nil || time.Now().Before(rayJob.Status.StartTime.Add(time.Duration(*rayJob.Spec.ActiveDeadlineSeconds)*time.Second)) {
		return false
	}

	logger.Info("The RayJob has passed the activeDeadlineSeconds. Transition the status to `Failed`.", "StartTime", rayJob.Status.StartTime, "ActiveDeadlineSeconds", *rayJob.Spec.ActiveDeadlineSeconds)
	rayJob.Status.JobDeploymentStatus = rayv1.JobDeploymentStatusFailed
	rayJob.Status.Reason = rayv1.DeadlineExceeded
	rayJob.Status.Message = fmt.Sprintf("The RayJob has passed the activeDeadlineSeconds. StartTime: %v. ActiveDeadlineSeconds: %d", rayJob.Status.StartTime, *rayJob.Spec.ActiveDeadlineSeconds)
	return true
}

func checkTransitionGracePeriodAndUpdateStatusIfNeeded(ctx context.Context, rayJob *rayv1.RayJob) bool {
	logger := ctrl.LoggerFrom(ctx)
	if rayv1.IsJobTerminal(rayJob.Status.JobStatus) && rayJob.Status.JobDeploymentStatus == rayv1.JobDeploymentStatusRunning {
		rayJobDeploymentGracePeriodTime, err := strconv.Atoi(os.Getenv(utils.RAYJOB_DEPLOYMENT_STATUS_TRANSITION_GRACE_PERIOD_SECONDS))
		if err != nil {
			rayJobDeploymentGracePeriodTime = utils.DEFAULT_RAYJOB_DEPLOYMENT_STATUS_TRANSITION_GRACE_PERIOD_SECONDS
		}

		// EndTime isn't nil when JobStatus is in a terminal state under normal conditions.
		// This check is a nil pointer dereference safeguard when older RayJob CRDs without the
		// RayJobStatusInfo field are used with newer versions of KubeRay operator.
		if rayJob.Status.RayJobStatusInfo.EndTime == nil {
			return false
		}

		if time.Now().Before(rayJob.Status.RayJobStatusInfo.EndTime.Add(time.Duration(rayJobDeploymentGracePeriodTime) * time.Second)) {
			return false
		}
		logger.Info("JobDeploymentStatus does not transition to Complete or Failed within the grace period after JobStatus reaches a terminal state.", "EndTime", rayJob.Status.RayJobStatusInfo.EndTime, "rayJobDeploymentGracePeriodTime", rayJobDeploymentGracePeriodTime)
		rayJob.Status.JobDeploymentStatus = rayv1.JobDeploymentStatusComplete
		if rayJob.Status.JobStatus == rayv1.JobStatusFailed {
			rayJob.Status.JobDeploymentStatus = rayv1.JobDeploymentStatusFailed
		}
		rayJob.Status.Reason = rayv1.JobDeploymentStatusTransitionGracePeriodExceeded
		rayJob.Status.Message = "JobDeploymentStatus does not transition to Complete or Failed within the grace period after JobStatus reaches a terminal state."
		return true
	}
	return false
}

func isSubmitterContainerFinished(pod *corev1.Pod) bool {
	for _, containerStatus := range pod.Status.ContainerStatuses {
		if containerStatus.Name == utils.SubmitterContainerName {
			if containerStatus.State.Terminated != nil {
				return true
			}
			break
		}
	}
	return false
}<|MERGE_RESOLUTION|>--- conflicted
+++ resolved
@@ -301,13 +301,8 @@
 					break
 				}
 			}
-<<<<<<< HEAD
 			logger.Info("Job info not found in map", "JobId", rayJobInstance.Status.JobId)
 			rayDashboardClient.AsyncGetJobInfo(ctx, rayJobInstance.Status.JobId)
-=======
-
-			logger.Error(err, "Failed to get job info", "JobId", rayJobInstance.Status.JobId)
->>>>>>> 362da3d4
 			return ctrl.Result{RequeueAfter: RayJobDefaultRequeueDuration}, err
 		}
 
