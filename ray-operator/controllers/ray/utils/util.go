--- conflicted
+++ resolved
@@ -336,17 +336,9 @@
 }
 
 func ConvertUnixTimeToMetav1Time(unixTime int64) *metav1.Time {
-<<<<<<< HEAD
-	// in new ray version, return time is timestamp in ms
-	if unixTime > 9999999999 {
-		unixTime = unixTime / 1000
-	}
-	t := time.Unix(unixTime, 0)
-=======
 	// The Ray jobInfo returns the start_time, which is a unix timestamp in milliseconds.
 	// https://docs.ray.io/en/latest/cluster/jobs-package-ref.html#jobinfo
 	t := time.Unix(unixTime/1000, unixTime%1000*1000000)
->>>>>>> c32f40ee
 	kt := metav1.NewTime(t)
 	return &kt
 }