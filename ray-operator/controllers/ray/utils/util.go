package utils

import (
	"context"
	"crypto/sha1" //nolint:gosec // We are not using this for security purposes
	"encoding/base32"
	"fmt"
	"math"
	"net/http"
	"os"
	"reflect"
	"strconv"
	"strings"
	"time"
	"unicode"

	batchv1 "k8s.io/api/batch/v1"
	corev1 "k8s.io/api/core/v1"
	"k8s.io/apimachinery/pkg/api/resource"
	metav1 "k8s.io/apimachinery/pkg/apis/meta/v1"
	"k8s.io/apimachinery/pkg/util/json"
	"k8s.io/apimachinery/pkg/util/rand"
	"k8s.io/client-go/discovery"
	ctrl "sigs.k8s.io/controller-runtime"
	"sigs.k8s.io/controller-runtime/pkg/client"
	"sigs.k8s.io/controller-runtime/pkg/manager"

	rayv1 "github.com/ray-project/kuberay/ray-operator/apis/ray/v1"
)

const (
	ServeName           = "serve"
	ClusterDomainEnvKey = "CLUSTER_DOMAIN"
	DefaultDomainName   = "cluster.local"
)

// TODO (kevin85421): Define CRDType here rather than constant.go to avoid circular dependency.
type CRDType string

const (
	RayClusterCRD CRDType = "RayCluster"
	RayJobCRD     CRDType = "RayJob"
	RayServiceCRD CRDType = "RayService"
)

var crdMap = map[string]CRDType{
	"RayCluster": RayClusterCRD,
	"RayJob":     RayJobCRD,
	"RayService": RayServiceCRD,
}

func GetCRDType(key string) CRDType {
	if crdType, exists := crdMap[key]; exists {
		return crdType
	}
	return RayClusterCRD
}

// GetClusterDomainName returns cluster's domain name
func GetClusterDomainName() string {
	if domain := os.Getenv(ClusterDomainEnvKey); len(domain) > 0 {
		return domain
	}

	// Return default domain name.
	return DefaultDomainName
}

// IsCreated returns true if pod has been created and is maintained by the API server
func IsCreated(pod *corev1.Pod) bool {
	return pod.Status.Phase != ""
}

func FindHeadPodReadyCondition(headPod *corev1.Pod) metav1.Condition {
	headPodReadyCondition := metav1.Condition{
		Type:   string(rayv1.HeadPodReady),
		Status: metav1.ConditionFalse,
		Reason: rayv1.UnknownReason,
	}

	for _, cond := range headPod.Status.Conditions {
		if cond.Type != corev1.PodReady {
			continue
		}
		// Set the status based on the PodReady condition
		headPodReadyCondition.Status = metav1.ConditionStatus(cond.Status)
		headPodReadyCondition.Message = cond.Message

		// Determine the reason; default to HeadPodRunningAndReady if the headPod is ready but no specific reason is provided
		reason := cond.Reason
		if cond.Status == corev1.ConditionTrue && reason == "" {
			reason = rayv1.HeadPodRunningAndReady
		}

		// Update the reason if it's not empty
		if reason != "" {
			headPodReadyCondition.Reason = reason
		}

		// Since we're only interested in the PodReady condition, break after processing it
		break
	}
	return headPodReadyCondition
}

// FindRayClusterSuspendStatus returns the current suspend status from two conditions:
//  1. rayv1.RayClusterSuspending
//  2. rayv1.RayClusterSuspended
//
// The two conditions should not be both True at the same time. The transition logic should be the following:
//
//	rayv1.RayClusterSuspending:
//	  False by default
//	  False -> True: when `spec.Suspend` is true.
//	  True -> False: when all Pods are deleted, set rayv1.RayClusterSuspended from False to True.
//	rayv1.RayClusterSuspended
//	  False by default
//	  False -> True: when suspending transitions from True to False
//	  True -> False: when `spec.Suspend` is false.
//
// If both rayv1.RayClusterSuspending and rayv1.RayClusterSuspended are False, FindRayClusterSuspendStatus returns "".
func FindRayClusterSuspendStatus(instance *rayv1.RayCluster) rayv1.RayClusterConditionType {
	for _, cond := range instance.Status.Conditions {
		if cond.Type == string(rayv1.RayClusterSuspending) || cond.Type == string(rayv1.RayClusterSuspended) {
			if cond.Status == metav1.ConditionTrue {
				return rayv1.RayClusterConditionType(cond.Type)
			}
		}
	}
	return ""
}

// IsRunningAndReady returns true if pod is in the PodRunning Phase, if it has a condition of PodReady.
func IsRunningAndReady(pod *corev1.Pod) bool {
	if pod.Status.Phase != corev1.PodRunning {
		return false
	}
	for _, cond := range pod.Status.Conditions {
		if cond.Type == corev1.PodReady && cond.Status == corev1.ConditionTrue {
			return true
		}
	}
	return false
}

func CheckRouteName(ctx context.Context, s string, n string) string {
	log := ctrl.LoggerFrom(ctx)

	// 6 chars are consumed at the end with "-head-" + 5 generated.
	// Namespace name will be appended to form: {name}-{namespace} for first host
	//   segment within route
	// 63 - (6 + 5) - (length of namespace name + 1)
	// => 52 - (length of namespace name + 1)
	// => 51 - (length of namespace name)
	maxLength := 51 - len(n)

	if len(s) > maxLength {
		// shorten the name
		log.Info("Route name is too long, we will shorten it to the max length", "nameLength", len(s), "maxLength", maxLength)
		s = s[:maxLength]
	}

	// Pass through CheckName for remaining string validations
	return CheckName(s)
}

// PodName returns the value that should be used for a Pod's Name or GenerateName
// based on the RayCluster name and node type (head or worker).
func PodName(prefix string, nodeType rayv1.RayNodeType, isGenerateName bool) string {
	maxPrefixLength := 50 // 63 - ( 8 + 5 ) // 8 char are consumed at the end with "-worker-" + 5 generated.

	var podPrefix string
	if len(prefix) <= maxPrefixLength {
		podPrefix = prefix
	} else {
		podPrefix = prefix[:maxPrefixLength]
	}

	result := strings.ToLower(podPrefix + DashSymbol + string(nodeType))
	if isGenerateName {
		result += DashSymbol
	}
	return result
}

// CheckName makes sure the name does not start with a numeric value and the total length is < 63 char
func CheckName(s string) string {
	maxLength := 50 // 63 - (max(8,6) + 5 ) // 6 to 8 char are consumed at the end with "-head-" or -worker- + 5 generated.

	if len(s) > maxLength {
		// shorten the name
		offset := int(math.Abs(float64(maxLength) - float64(len(s))))
		fmt.Printf("pod name is too long: len = %v, we will shorten it by offset = %v", len(s), offset)
		s = s[offset:]
	}

	// cannot start with a numeric value
	if unicode.IsDigit(rune(s[0])) {
		s = "r" + s[1:]
	}

	// cannot start with a punctuation
	if unicode.IsPunct(rune(s[0])) {
		fmt.Println(s)
		s = "r" + s[1:]
	}

	return s
}

// TrimJobName uses CheckLabel to trim Kubernetes job to constrains
func TrimJobName(jobName string) string {
	return CheckLabel(jobName)
}

// CheckLabel makes sure the label value does not start with a punctuation and the total length is < 63 char
func CheckLabel(s string) string {
	maxLength := 63

	if len(s) > maxLength {
		// shorten the name
		offset := int(math.Abs(float64(maxLength) - float64(len(s))))
		fmt.Printf("label value is too long: len = %v, we will shorten it by offset = %v\n", len(s), offset)
		s = s[offset:]
	}

	// cannot start with a punctuation
	if unicode.IsPunct(rune(s[0])) {
		fmt.Println(s)
		s = "r" + s[1:]
	}

	return s
}

// FormatInt returns the string representation of i in the given base,
// for 2 <= base <= 36. The result uses the lower-case letters 'a' to 'z'
// for digit values >= 10.
func FormatInt32(n int32) string {
	return strconv.FormatInt(int64(n), 10)
}

// SafeUint64ToInt64 safely converts a uint64 to int64. If the uint64 value exceeds the maximum int64 value, the function will panic.
func SafeUint64ToInt64(n uint64) int64 {
	if n > uint64(1<<63-1) {
		panic(fmt.Sprintf("uint64 to int64 overflow: %d", n))
	}
	return int64(n)
}

// GetNamespace return namespace
func GetNamespace(metaData metav1.ObjectMeta) string {
	if metaData.Namespace == "" {
		return "default"
	}
	return metaData.Namespace
}

// GenerateHeadServiceName generates a Ray head service name. Note that there are two types of head services:
//
// (1) For RayCluster: If `HeadService.Name` in the cluster spec is not empty, it will be used as the head service name.
// Otherwise, the name is generated based on the RayCluster CR's name.
// (2) For RayService: It's important to note that the RayService CR not only possesses a head service owned by its RayCluster CR
// but also maintains a separate head service for itself to facilitate zero-downtime upgrades. The name of the head service owned
// by the RayService CR is generated based on the RayService CR's name.
//
// @param crdType: The type of the CRD that owns the head service.
// @param clusterSpec: `RayClusterSpec`
// @param ownerName: The name of the CR that owns the head service.
func GenerateHeadServiceName(crdType CRDType, clusterSpec rayv1.RayClusterSpec, ownerName string) (string, error) {
	switch crdType {
	case RayServiceCRD:
		return fmt.Sprintf("%s-%s-%s", ownerName, rayv1.HeadNode, "svc"), nil
	case RayClusterCRD:
		headSvcName := fmt.Sprintf("%s-%s-%s", ownerName, rayv1.HeadNode, "svc")
		if clusterSpec.HeadGroupSpec.HeadService != nil && clusterSpec.HeadGroupSpec.HeadService.Name != "" {
			headSvcName = clusterSpec.HeadGroupSpec.HeadService.Name
		}
		return headSvcName, nil
	default:
		return "", fmt.Errorf("unknown CRD type: %s", crdType)
	}
}

// GenerateFQDNServiceName generates a Fully Qualified Domain Name.
func GenerateFQDNServiceName(ctx context.Context, cluster rayv1.RayCluster, namespace string) string {
	log := ctrl.LoggerFrom(ctx)
	headSvcName, err := GenerateHeadServiceName(RayClusterCRD, cluster.Spec, cluster.Name)
	if err != nil {
		log.Error(err, "Failed to generate head service name")
		return ""
	}
	return fmt.Sprintf("%s.%s.svc.%s", headSvcName, namespace, GetClusterDomainName())
}

// ExtractRayIPFromFQDN extracts the head service name (i.e., RAY_IP, deprecated) from a fully qualified
// domain name (FQDN). This function is provided for backward compatibility purposes only.
func ExtractRayIPFromFQDN(fqdnRayIP string) string {
	return strings.Split(fqdnRayIP, ".")[0]
}

// GenerateServeServiceName generates name for serve service.
func GenerateServeServiceName(serviceName string) string {
	return fmt.Sprintf("%s-%s-%s", serviceName, ServeName, "svc")
}

// GenerateServeServiceLabel generates label value for serve service selector.
func GenerateServeServiceLabel(serviceName string) string {
	return fmt.Sprintf("%s-%s", serviceName, ServeName)
}

// GenerateIngressName generates an ingress name from cluster name
func GenerateIngressName(clusterName string) string {
	return fmt.Sprintf("%s-%s-%s", clusterName, rayv1.HeadNode, "ingress")
}

// GenerateRouteName generates an ingress name from cluster name
func GenerateRouteName(clusterName string) string {
	return fmt.Sprintf("%s-%s-%s", clusterName, rayv1.HeadNode, "route")
}

// GenerateRayClusterName generates a ray cluster name from ray service name
func GenerateRayClusterName(serviceName string) string {
	return fmt.Sprintf("%s-%s", serviceName, rand.String(5))
}

// GenerateRayJobId generates a ray job id for submission
func GenerateRayJobId(rayjob string) string {
	return fmt.Sprintf("%s-%s", rayjob, rand.String(5))
}

// GenerateIdentifier generates identifier of same group pods
func GenerateIdentifier(clusterName string, nodeType rayv1.RayNodeType) string {
	return fmt.Sprintf("%s-%s", clusterName, nodeType)
}

func GetWorkerGroupDesiredReplicas(ctx context.Context, workerGroupSpec rayv1.WorkerGroupSpec) int32 {
	log := ctrl.LoggerFrom(ctx)
	// Always adhere to min/max replicas constraints.
	var workerReplicas int32
	if workerGroupSpec.Suspend != nil && *workerGroupSpec.Suspend {
		return 0
	}
	if *workerGroupSpec.MinReplicas > *workerGroupSpec.MaxReplicas {
		log.Info("minReplicas is greater than maxReplicas, using maxReplicas as desired replicas. "+
			"Please fix this to avoid any unexpected behaviors.", "minReplicas", *workerGroupSpec.MinReplicas, "maxReplicas", *workerGroupSpec.MaxReplicas)
		workerReplicas = *workerGroupSpec.MaxReplicas
	} else if workerGroupSpec.Replicas == nil || *workerGroupSpec.Replicas < *workerGroupSpec.MinReplicas {
		// Replicas is impossible to be nil as it has a default value assigned in the CRD.
		// Add this check to make testing easier.
		workerReplicas = *workerGroupSpec.MinReplicas
	} else if *workerGroupSpec.Replicas > *workerGroupSpec.MaxReplicas {
		workerReplicas = *workerGroupSpec.MaxReplicas
	} else {
		workerReplicas = *workerGroupSpec.Replicas
	}
	return workerReplicas * workerGroupSpec.NumOfHosts
}

// CalculateDesiredReplicas calculate desired worker replicas at the cluster level
func CalculateDesiredReplicas(ctx context.Context, cluster *rayv1.RayCluster) int32 {
	count := int32(0)
	for _, nodeGroup := range cluster.Spec.WorkerGroupSpecs {
		count += GetWorkerGroupDesiredReplicas(ctx, nodeGroup)
	}

	return count
}

// CalculateMinReplicas calculates min worker replicas at the cluster level
func CalculateMinReplicas(cluster *rayv1.RayCluster) int32 {
	count := int32(0)
	for _, nodeGroup := range cluster.Spec.WorkerGroupSpecs {
		if nodeGroup.Suspend != nil && *nodeGroup.Suspend {
			continue
		}
		count += (*nodeGroup.MinReplicas * nodeGroup.NumOfHosts)
	}

	return count
}

// CalculateMaxReplicas calculates max worker replicas at the cluster level
func CalculateMaxReplicas(cluster *rayv1.RayCluster) int32 {
	count := int32(0)
	for _, nodeGroup := range cluster.Spec.WorkerGroupSpecs {
		if nodeGroup.Suspend != nil && *nodeGroup.Suspend {
			continue
		}
		count += (*nodeGroup.MaxReplicas * nodeGroup.NumOfHosts)
	}

	return count
}

// CalculateReadyReplicas calculates ready worker replicas at the cluster level
// A worker is ready if its Pod has a PodCondition with type == Ready and status == True
func CalculateReadyReplicas(pods corev1.PodList) int32 {
	count := int32(0)
	for _, pod := range pods.Items {
		if val, ok := pod.Labels[RayNodeTypeLabelKey]; !ok || val != string(rayv1.WorkerNode) {
			continue
		}
		if IsRunningAndReady(&pod) {
			count++
		}
	}

	return count
}

// CalculateAvailableReplicas calculates available worker replicas at the cluster level
// A worker is available if its Pod is running
func CalculateAvailableReplicas(pods corev1.PodList) int32 {
	count := int32(0)
	for _, pod := range pods.Items {
		if val, ok := pod.Labels["ray.io/node-type"]; !ok || val != string(rayv1.WorkerNode) {
			continue
		}
		if pod.Status.Phase == corev1.PodRunning {
			count++
		}
	}

	return count
}

func CalculateDesiredResources(cluster *rayv1.RayCluster) corev1.ResourceList {
	desiredResourcesList := []corev1.ResourceList{{}}
	headPodResource := CalculatePodResource(cluster.Spec.HeadGroupSpec.Template.Spec)
	desiredResourcesList = append(desiredResourcesList, headPodResource)
	for _, nodeGroup := range cluster.Spec.WorkerGroupSpecs {
		if nodeGroup.Suspend != nil && *nodeGroup.Suspend {
			continue
		}
		podResource := CalculatePodResource(nodeGroup.Template.Spec)
		calculateReplicaResource(&podResource, nodeGroup.NumOfHosts)
		for i := int32(0); i < *nodeGroup.Replicas; i++ {
			desiredResourcesList = append(desiredResourcesList, podResource)
		}
	}
	return sumResourceList(desiredResourcesList)
}

func CalculateMinResources(cluster *rayv1.RayCluster) corev1.ResourceList {
	minResourcesList := []corev1.ResourceList{{}}
	headPodResource := CalculatePodResource(cluster.Spec.HeadGroupSpec.Template.Spec)
	minResourcesList = append(minResourcesList, headPodResource)
	for _, nodeGroup := range cluster.Spec.WorkerGroupSpecs {
		podResource := CalculatePodResource(nodeGroup.Template.Spec)
		calculateReplicaResource(&podResource, nodeGroup.NumOfHosts)
		for i := int32(0); i < *nodeGroup.MinReplicas; i++ {
			minResourcesList = append(minResourcesList, podResource)
		}
	}
	return sumResourceList(minResourcesList)
}

// calculateReplicaResource adjusts the resource quantities in a given ResourceList
// to account for the specified number of hosts. It multiplies each resource quantity
// in the ResourceList by the number of hosts.
//
// Note: This function modifies the provided ResourceList in place.
func calculateReplicaResource(podResource *corev1.ResourceList, numOfHosts int32) {
	for name, quantity := range *podResource {
		quantity.Mul(int64(numOfHosts))
		(*podResource)[name] = quantity
	}
}

// CalculatePodResource returns the total resources of a pod.
// Request values take precedence over limit values.
func CalculatePodResource(podSpec corev1.PodSpec) corev1.ResourceList {
	podResource := corev1.ResourceList{}
	for _, container := range podSpec.Containers {
		containerResource := container.Resources.Requests
		if containerResource == nil {
			containerResource = corev1.ResourceList{}
		}
		for name, quantity := range container.Resources.Limits {
			if _, ok := containerResource[name]; !ok {
				containerResource[name] = quantity
			}
		}
		for name, quantity := range containerResource {
			if totalQuantity, ok := podResource[name]; ok {
				totalQuantity.Add(quantity)
				podResource[name] = totalQuantity
			} else {
				podResource[name] = quantity
			}
		}
	}
	return podResource
}

func ConvertResourceListToMapString(resourceList corev1.ResourceList) map[string]resource.Quantity {
	result := make(map[string]resource.Quantity)
	for key, value := range resourceList {
		result[string(key)] = value
	}
	return result
}

func sumResourceList(list []corev1.ResourceList) corev1.ResourceList {
	totalResource := corev1.ResourceList{}
	for _, l := range list {
		for name, quantity := range l {
			if value, ok := totalResource[name]; !ok {
				totalResource[name] = quantity.DeepCopy()
			} else {
				value.Add(quantity)
				totalResource[name] = value
			}
		}
	}
	return totalResource
}

func Contains(elems []string, searchTerm string) bool {
	for _, s := range elems {
		if searchTerm == s {
			return true
		}
	}
	return false
}

// GetHeadGroupServiceAccountName returns the head group service account if it exists.
// Otherwise, it returns the name of the cluster itself.
func GetHeadGroupServiceAccountName(cluster *rayv1.RayCluster) string {
	headGroupServiceAccountName := cluster.Spec.HeadGroupSpec.Template.Spec.ServiceAccountName
	if headGroupServiceAccountName != "" {
		return headGroupServiceAccountName
	}
	return cluster.Name
}

// CheckAllPodsRunning returns true if all the RayCluster's Pods are running, false otherwise
func CheckAllPodsRunning(ctx context.Context, runningPods corev1.PodList) bool {
	log := ctrl.LoggerFrom(ctx)
	// check if there are no pods.
	if len(runningPods.Items) == 0 {
		return false
	}
	for _, pod := range runningPods.Items {
		if pod.Status.Phase != corev1.PodRunning {
			log.Info("CheckAllPodsRunning: Pod is not running.", "podName", pod.Name, "pod Status.Phase", pod.Status.Phase)
			return false
		}
		for _, cond := range pod.Status.Conditions {
			if cond.Type == corev1.PodReady && cond.Status != corev1.ConditionTrue {
				log.Info("CheckAllPodsRunning: Pod is not ready.", "podName", pod.Name, "pod Status.Conditions[PodReady]", cond)
				return false
			}
		}
	}
	return true
}

// CompareJsonStruct This is a way to better compare if two objects are the same when they are json/yaml structs. reflect.DeepEqual will fail in some cases.
func CompareJsonStruct(objA interface{}, objB interface{}) bool {
	a, err := json.Marshal(objA)
	if err != nil {
		return false
	}
	b, err := json.Marshal(objB)
	if err != nil {
		return false
	}
	var v1, v2 interface{}
	err = json.Unmarshal(a, &v1)
	if err != nil {
		return false
	}
	err = json.Unmarshal(b, &v2)
	if err != nil {
		return false
	}
	return reflect.DeepEqual(v1, v2)
}

// Json-serializes obj and returns its hash string
func GenerateJsonHash(obj interface{}) (string, error) {
	serialObj, err := json.Marshal(obj)
	if err != nil {
		return "", err
	}

	hashBytes := sha1.Sum(serialObj) //nolint:gosec // We are not using this for security purposes

	// Convert to an ASCII string
	hashStr := base32.HexEncoding.EncodeToString(hashBytes[:])

	return hashStr, nil
}

// FindContainerPort searches for a specific port $portName in the container.
// If the port is found in the container, the corresponding port is returned.
// If the port is not found, the $defaultPort is returned instead.
func FindContainerPort(container *corev1.Container, portName string, defaultPort int) int {
	for _, port := range container.Ports {
		if port.Name == portName {
			return int(port.ContainerPort)
		}
	}
	return defaultPort
}

// IsJobFinished checks whether the given Job has finished execution.
// It does not discriminate between successful and failed terminations.
// src: https://github.com/kubernetes/kubernetes/blob/a8a1abc25cad87333840cd7d54be2efaf31a3177/pkg/controller/job/utils.go#L26
func IsJobFinished(j *batchv1.Job) (batchv1.JobConditionType, bool) {
	for _, c := range j.Status.Conditions {
		if (c.Type == batchv1.JobComplete || c.Type == batchv1.JobFailed) && c.Status == corev1.ConditionTrue {
			return c.Type, true
		}
	}
	return "", false
}

func EnvVarExists(envName string, envVars []corev1.EnvVar) bool {
	for _, env := range envVars {
		if env.Name == envName {
			return true
		}
	}
	return false
}

// EnvVarByName returns an entry in []corev1.EnvVar that matches a name.
// Also returns a bool for whether the env var exists.
func EnvVarByName(envName string, envVars []corev1.EnvVar) (corev1.EnvVar, bool) {
	for _, env := range envVars {
		if env.Name == envName {
			return env, true
		}
	}
	return corev1.EnvVar{}, false
}

type ClientProvider interface {
	GetDashboardClient(mgr manager.Manager) func(rayCluster *rayv1.RayCluster, url string) (RayDashboardClientInterface, error)
	GetHttpProxyClient(mgr manager.Manager) func() RayHttpProxyClientInterface
}

func ManagedByExternalController(controllerName *string) *string {
	if controllerName != nil && *controllerName != KubeRayController {
		return controllerName
	}
	return nil
}

func IsAutoscalingEnabled(spec *rayv1.RayClusterSpec) bool {
	return spec != nil && spec.EnableInTreeAutoscaling != nil &&
		*spec.EnableInTreeAutoscaling
}

func IsAutoscalingV2Enabled(spec *rayv1.RayClusterSpec) bool {
	return spec != nil && spec.AutoscalerOptions != nil && spec.AutoscalerOptions.Version != nil && *spec.AutoscalerOptions.Version == rayv1.AutoscalerVersionV2
}

// Check if the RayCluster has GCS fault tolerance enabled.
func IsGCSFaultToleranceEnabled(spec *rayv1.RayClusterSpec, annotations map[string]string) bool {
	v, ok := annotations[RayFTEnabledAnnotationKey]
	return (ok && strings.ToLower(v) == "true") || spec.GcsFaultToleranceOptions != nil
}

// GetRayClusterNameFromService returns the name of the RayCluster that the service points to
func GetRayClusterNameFromService(svc *corev1.Service) string {
	if svc == nil || svc.Spec.Selector == nil {
		return ""
	}
	return svc.Spec.Selector[RayClusterLabelKey]
}

// Check where we are running. We are trying to distinguish here whether
// this is vanilla kubernetes cluster or Openshift
func GetClusterType() bool {
	if os.Getenv(USE_INGRESS_ON_OPENSHIFT) == "true" {
		// Environment is set to treat OpenShift cluster as Vanilla Kubernetes
		return false
	}

	// The discovery package is used to discover APIs supported by a Kubernetes API server.
	config, err := ctrl.GetConfig()
	if err != nil || config == nil {
		return false
	}

	discoveryClient, err := discovery.NewDiscoveryClientForConfig(config)
	if err != nil || discoveryClient == nil {
		return false
	}

	apiGroupList, err := discoveryClient.ServerGroups()
	if err != nil {
		return false
	}

	for _, group := range apiGroupList.Groups {
		if strings.HasSuffix(group.Name, ".openshift.io") {
			return true
		}
	}
	return false
}

func GetContainerCommand(additionalOptions []string) []string {
	bashOptions := []string{"c"}
	bashOptions = append(bashOptions, additionalOptions...)
	if s := os.Getenv(ENABLE_LOGIN_SHELL); strings.ToLower(s) == "true" {
		bashOptions = append(bashOptions, "l")
	}
	bashOptionsStr := strings.Join(bashOptions, "")
	return []string{"/bin/bash", "-" + bashOptionsStr, "--"}
}

// GetEnableDeterministicHeadName returns true if deterministic head pod name is enabled.
func IsDeterministicHeadPodNameEnabled() bool {
	return strings.ToLower(os.Getenv(ENABLE_DETERMINISTIC_HEAD_POD_NAME)) == "true"
}

<<<<<<< HEAD
func HasSubmitter(rayJobInstance *rayv1.RayJob) bool {
	return rayJobInstance.Spec.SubmissionMode == rayv1.K8sJobMode || rayJobInstance.Spec.SubmissionMode == rayv1.SidecarMode
=======
// FetchHeadServiceURL fetches the URL that consists of the FQDN for the RayCluster's head service
// and the port with the given port name (defaultPortName).
func FetchHeadServiceURL(ctx context.Context, cli client.Client, rayCluster *rayv1.RayCluster, defaultPortName string) (string, error) {
	headSvc := &corev1.Service{}
	headSvcName, err := GenerateHeadServiceName(RayClusterCRD, rayCluster.Spec, rayCluster.Name)
	if err != nil {
		return "", err
	}

	if err = cli.Get(ctx, client.ObjectKey{Name: headSvcName, Namespace: rayCluster.Namespace}, headSvc); err != nil {
		return "", err
	}

	servicePorts := headSvc.Spec.Ports
	port := int32(-1)

	for _, servicePort := range servicePorts {
		if servicePort.Name == defaultPortName {
			port = servicePort.Port
			break
		}
	}

	if port == int32(-1) {
		return "", fmt.Errorf("%s port is not found", defaultPortName)
	}

	domainName := GetClusterDomainName()
	headServiceURL := fmt.Sprintf("%s.%s.svc.%s:%v",
		headSvc.Name,
		headSvc.Namespace,
		domainName,
		port)
	return headServiceURL, nil
}

func GetRayDashboardClientFunc(mgr manager.Manager, useKubernetesProxy bool) func(rayCluster *rayv1.RayCluster, url string) (RayDashboardClientInterface, error) {
	return func(rayCluster *rayv1.RayCluster, url string) (RayDashboardClientInterface, error) {
		if useKubernetesProxy {
			var err error
			headSvcName := rayCluster.Status.Head.ServiceName
			if headSvcName == "" {
				headSvcName, err = GenerateHeadServiceName(RayClusterCRD, rayCluster.Spec, rayCluster.Name)
				if err != nil {
					return nil, err
				}
			}
			return &RayDashboardClient{
				client:       mgr.GetHTTPClient(),
				dashboardURL: fmt.Sprintf("%s/api/v1/namespaces/%s/services/%s:dashboard/proxy", mgr.GetConfig().Host, rayCluster.Namespace, headSvcName),
			}, nil
		}

		return &RayDashboardClient{
			client: &http.Client{
				Timeout: 2 * time.Second,
			},
			dashboardURL: "http://" + url,
		}, nil
	}
>>>>>>> e69bdb9f
}<|MERGE_RESOLUTION|>--- conflicted
+++ resolved
@@ -721,10 +721,6 @@
 	return strings.ToLower(os.Getenv(ENABLE_DETERMINISTIC_HEAD_POD_NAME)) == "true"
 }
 
-<<<<<<< HEAD
-func HasSubmitter(rayJobInstance *rayv1.RayJob) bool {
-	return rayJobInstance.Spec.SubmissionMode == rayv1.K8sJobMode || rayJobInstance.Spec.SubmissionMode == rayv1.SidecarMode
-=======
 // FetchHeadServiceURL fetches the URL that consists of the FQDN for the RayCluster's head service
 // and the port with the given port name (defaultPortName).
 func FetchHeadServiceURL(ctx context.Context, cli client.Client, rayCluster *rayv1.RayCluster, defaultPortName string) (string, error) {
@@ -785,5 +781,8 @@
 			dashboardURL: "http://" + url,
 		}, nil
 	}
->>>>>>> e69bdb9f
+}
+
+func HasSubmitter(rayJobInstance *rayv1.RayJob) bool {
+	return rayJobInstance.Spec.SubmissionMode == rayv1.K8sJobMode || rayJobInstance.Spec.SubmissionMode == rayv1.SidecarMode
 }