package utils

import (
	"context"
	"crypto/sha1" //nolint:gosec // We are not using this for security purposes
	"encoding/base32"
	"fmt"
	"math"
	"net/http"
	"os"
	"reflect"
	"strconv"
	"strings"
	"time"
	"unicode"

	batchv1 "k8s.io/api/batch/v1"
	corev1 "k8s.io/api/core/v1"
	meta "k8s.io/apimachinery/pkg/api/meta"
	"k8s.io/apimachinery/pkg/api/resource"
	metav1 "k8s.io/apimachinery/pkg/apis/meta/v1"
	"k8s.io/apimachinery/pkg/types"
	"k8s.io/apimachinery/pkg/util/json"
	"k8s.io/apimachinery/pkg/util/rand"
	"k8s.io/client-go/discovery"
	"k8s.io/utils/ptr"
	ctrl "sigs.k8s.io/controller-runtime"
	"sigs.k8s.io/controller-runtime/pkg/client"
	"sigs.k8s.io/controller-runtime/pkg/manager"
	gwv1 "sigs.k8s.io/gateway-api/apis/v1"

	rayv1 "github.com/ray-project/kuberay/ray-operator/apis/ray/v1"
	"github.com/ray-project/kuberay/ray-operator/controllers/ray/utils/dashboardclient"
	"github.com/ray-project/kuberay/ray-operator/pkg/features"
)

const (
	ServeName           = "serve"
	ClusterDomainEnvKey = "CLUSTER_DOMAIN"
	DefaultDomainName   = "cluster.local"
	ContainersNotReady  = "ContainersNotReady"
)

// TODO (kevin85421): Define CRDType here rather than constant.go to avoid circular dependency.
type CRDType string

const (
	RayClusterCRD CRDType = "RayCluster"
	RayJobCRD     CRDType = "RayJob"
	RayServiceCRD CRDType = "RayService"
)

var crdMap = map[string]CRDType{
	"RayCluster": RayClusterCRD,
	"RayJob":     RayJobCRD,
	"RayService": RayServiceCRD,
}

func GetCRDType(key string) CRDType {
	if crdType, exists := crdMap[key]; exists {
		return crdType
	}
	return RayClusterCRD
}

// GetClusterDomainName returns cluster's domain name
func GetClusterDomainName() string {
	if domain := os.Getenv(ClusterDomainEnvKey); len(domain) > 0 {
		return domain
	}

	// Return default domain name.
	return DefaultDomainName
}

// IsCreated returns true if pod has been created and is maintained by the API server
func IsCreated(pod *corev1.Pod) bool {
	return pod.Status.Phase != ""
}

func FindHeadPodReadyCondition(headPod *corev1.Pod) metav1.Condition {
	headPodReadyCondition := metav1.Condition{
		Type:   string(rayv1.HeadPodReady),
		Status: metav1.ConditionFalse,
		Reason: rayv1.UnknownReason,
	}

	for _, cond := range headPod.Status.Conditions {
		if cond.Type != corev1.PodReady {
			continue
		}
		// Set the status based on the PodReady condition
		headPodReadyCondition.Status = metav1.ConditionStatus(cond.Status)
		headPodReadyCondition.Message = cond.Message

		// Determine the reason; default to HeadPodRunningAndReady if the headPod is ready but no specific reason is provided
		reason := cond.Reason
		if cond.Status == corev1.ConditionTrue && reason == "" {
			reason = rayv1.HeadPodRunningAndReady
		}

		// Update the reason if it's not empty
		if reason != "" {
			headPodReadyCondition.Reason = reason
		}

		// If reason is ContainersNotReady, then replace it with an available
		// container status that may illuminate why the container is not ready.
		if reason == ContainersNotReady {
			reason, message, ok := firstNotReadyContainerStatus(headPod)
			if ok {
				if headPodReadyCondition.Message != "" {
					headPodReadyCondition.Message += "; "
				}
				headPodReadyCondition.Message += message
				headPodReadyCondition.Reason = reason
			}
		}

		// Since we're only interested in the PodReady condition, break after processing it
		break
	}
	return headPodReadyCondition
}

func firstNotReadyContainerStatus(pod *corev1.Pod) (reason string, message string, ok bool) {
	for _, status := range pod.Status.ContainerStatuses {
		if status.State.Waiting != nil {
			return status.State.Waiting.Reason, fmt.Sprintf("%s: %s", status.Name, status.State.Waiting.Message), true
		} else if status.State.Terminated != nil {
			return status.State.Terminated.Reason, fmt.Sprintf("%s: %s", status.Name, status.State.Terminated.Message), true
		}
	}
	return "", "", false
}

// FindRayClusterSuspendStatus returns the current suspend status from two conditions:
//  1. rayv1.RayClusterSuspending
//  2. rayv1.RayClusterSuspended
//
// The two conditions should not be both True at the same time. The transition logic should be the following:
//
//	rayv1.RayClusterSuspending:
//	  False by default
//	  False -> True: when `spec.Suspend` is true.
//	  True -> False: when all Pods are deleted, set rayv1.RayClusterSuspended from False to True.
//	rayv1.RayClusterSuspended
//	  False by default
//	  False -> True: when suspending transitions from True to False
//	  True -> False: when `spec.Suspend` is false.
//
// If both rayv1.RayClusterSuspending and rayv1.RayClusterSuspended are False, FindRayClusterSuspendStatus returns "".
func FindRayClusterSuspendStatus(instance *rayv1.RayCluster) rayv1.RayClusterConditionType {
	for _, cond := range instance.Status.Conditions {
		if cond.Type == string(rayv1.RayClusterSuspending) || cond.Type == string(rayv1.RayClusterSuspended) {
			if cond.Status == metav1.ConditionTrue {
				return rayv1.RayClusterConditionType(cond.Type)
			}
		}
	}
	return ""
}

// IsRunningAndReady returns true if pod is in the PodRunning Phase, if it has a condition of PodReady.
func IsRunningAndReady(pod *corev1.Pod) bool {
	if pod.Status.Phase != corev1.PodRunning {
		return false
	}
	for _, cond := range pod.Status.Conditions {
		if cond.Type == corev1.PodReady && cond.Status == corev1.ConditionTrue {
			return true
		}
	}
	return false
}

func CheckRouteName(ctx context.Context, s string, n string) string {
	log := ctrl.LoggerFrom(ctx)

	// 6 chars are consumed at the end with "-head-" + 5 generated.
	// Namespace name will be appended to form: {name}-{namespace} for first host
	//   segment within route
	// 63 - (6 + 5) - (length of namespace name + 1)
	// => 52 - (length of namespace name + 1)
	// => 51 - (length of namespace name)
	maxLength := 51 - len(n)

	if len(s) > maxLength {
		// shorten the name
		log.Info("Route name is too long, we will shorten it to the max length", "nameLength", len(s), "maxLength", maxLength)
		s = s[:maxLength]
	}

	// Pass through CheckName for remaining string validations
	return CheckName(s)
}

// PodName returns the value that should be used for a Pod's Name or GenerateName
// based on the RayCluster name and node type (head or worker).
func PodName(prefix string, nodeType rayv1.RayNodeType, isGenerateName bool) string {
	maxPrefixLength := 50 // 63 - ( 8 + 5 ) // 8 char are consumed at the end with "-worker-" + 5 generated.

	var podPrefix string
	if len(prefix) <= maxPrefixLength {
		podPrefix = prefix
	} else {
		podPrefix = prefix[:maxPrefixLength]
	}

	result := strings.ToLower(podPrefix + DashSymbol + string(nodeType))
	if isGenerateName {
		result += DashSymbol
	}
	return result
}

// CheckName makes sure the name does not start with a numeric value and the total length is < 63 char
func CheckName(s string) string {
	maxLength := 50 // 63 - (max(8,6) + 5 ) // 6 to 8 char are consumed at the end with "-head-" or -worker- + 5 generated.

	if len(s) > maxLength {
		// shorten the name
		offset := int(math.Abs(float64(maxLength) - float64(len(s))))
		fmt.Printf("pod name is too long: len = %v, we will shorten it by offset = %v", len(s), offset)
		s = s[offset:]
	}

	// cannot start with a numeric value
	if unicode.IsDigit(rune(s[0])) {
		s = "r" + s[1:]
	}

	// cannot start with a punctuation
	if unicode.IsPunct(rune(s[0])) {
		fmt.Println(s)
		s = "r" + s[1:]
	}

	return s
}

// TrimJobName uses CheckLabel to trim Kubernetes job to constrains
func TrimJobName(jobName string) string {
	return CheckLabel(jobName)
}

// CheckLabel makes sure the label value does not start with a punctuation and the total length is < 63 char
func CheckLabel(s string) string {
	maxLength := 63

	if len(s) > maxLength {
		// shorten the name
		offset := int(math.Abs(float64(maxLength) - float64(len(s))))
		fmt.Printf("label value is too long: len = %v, we will shorten it by offset = %v\n", len(s), offset)
		s = s[offset:]
	}

	// cannot start with a punctuation
	if unicode.IsPunct(rune(s[0])) {
		fmt.Println(s)
		s = "r" + s[1:]
	}

	return s
}

// FormatInt returns the string representation of i in the given base,
// for 2 <= base <= 36. The result uses the lower-case letters 'a' to 'z'
// for digit values >= 10.
func FormatInt32(n int32) string {
	return strconv.FormatInt(int64(n), 10)
}

// SafeUint64ToInt64 safely converts a uint64 to int64. If the uint64 value exceeds the maximum int64 value, the function will panic.
func SafeUint64ToInt64(n uint64) int64 {
	if n > uint64(1<<63-1) {
		panic(fmt.Sprintf("uint64 to int64 overflow: %d", n))
	}
	return int64(n)
}

// SafeInt64ToInt32 converts int64 to int32, preventing overflow/underflow by
// bounding the value between [math.MinInt32, math.MaxInt32]
func SafeInt64ToInt32(n int64) int32 {
	if n > math.MaxInt32 {
		return math.MaxInt32
	}
	if n < math.MinInt32 {
		return math.MinInt32
	}
	return int32(n)
}

// GetNamespace return namespace
func GetNamespace(metaData metav1.ObjectMeta) string {
	if metaData.Namespace == "" {
		return "default"
	}
	return metaData.Namespace
}

// GenerateHeadServiceName generates a Ray head service name. Note that there are two types of head services:
//
// (1) For RayCluster: If `HeadService.Name` in the cluster spec is not empty, it will be used as the head service name.
// Otherwise, the name is generated based on the RayCluster CR's name.
// (2) For RayService: It's important to note that the RayService CR not only possesses a head service owned by its RayCluster CR
// but also maintains a separate head service for itself to facilitate zero-downtime upgrades. The name of the head service owned
// by the RayService CR is generated based on the RayService CR's name.
//
// @param crdType: The type of the CRD that owns the head service.
// @param clusterSpec: `RayClusterSpec`
// @param ownerName: The name of the CR that owns the head service.
func GenerateHeadServiceName(crdType CRDType, clusterSpec rayv1.RayClusterSpec, ownerName string) (string, error) {
	switch crdType {
	case RayServiceCRD, RayJobCRD:
		return fmt.Sprintf("%s-%s-%s", ownerName, rayv1.HeadNode, "svc"), nil
	case RayClusterCRD:
		headSvcName := fmt.Sprintf("%s-%s-%s", ownerName, rayv1.HeadNode, "svc")
		if clusterSpec.HeadGroupSpec.HeadService != nil && clusterSpec.HeadGroupSpec.HeadService.Name != "" {
			headSvcName = clusterSpec.HeadGroupSpec.HeadService.Name
		}
		return headSvcName, nil
	default:
		return "", fmt.Errorf("unknown CRD type: %s", crdType)
	}
}

// GenerateFQDNServiceName generates a Fully Qualified Domain Name.
func GenerateFQDNServiceName(ctx context.Context, cluster rayv1.RayCluster, namespace string) string {
	log := ctrl.LoggerFrom(ctx)
	headSvcName, err := GenerateHeadServiceName(RayClusterCRD, cluster.Spec, cluster.Name)
	if err != nil {
		log.Error(err, "Failed to generate head service name")
		return ""
	}
	return fmt.Sprintf("%s.%s.svc.%s", headSvcName, namespace, GetClusterDomainName())
}

// ExtractRayIPFromFQDN extracts the head service name (i.e., RAY_IP, deprecated) from a fully qualified
// domain name (FQDN). This function is provided for backward compatibility purposes only.
func ExtractRayIPFromFQDN(fqdnRayIP string) string {
	return strings.Split(fqdnRayIP, ".")[0]
}

// GenerateServeServiceName generates name for serve service.
func GenerateServeServiceName(serviceName string) string {
	return fmt.Sprintf("%s-%s-%s", serviceName, ServeName, "svc")
}

// GenerateServeServiceLabel generates label value for serve service selector.
func GenerateServeServiceLabel(serviceName string) string {
	return fmt.Sprintf("%s-%s", serviceName, ServeName)
}

// GenerateIngressName generates an ingress name from cluster name
func GenerateIngressName(clusterName string) string {
	return fmt.Sprintf("%s-%s-%s", clusterName, rayv1.HeadNode, "ingress")
}

// GenerateRouteName generates an ingress name from cluster name
func GenerateRouteName(clusterName string) string {
	return fmt.Sprintf("%s-%s-%s", clusterName, rayv1.HeadNode, "route")
}

// GenerateRayClusterName generates a ray cluster name from ray service name
func GenerateRayClusterName(serviceName string) string {
	return fmt.Sprintf("%s-%s", serviceName, rand.String(5))
}

// GenerateRayJobId generates a ray job id for submission
func GenerateRayJobId(rayjob string) string {
	return fmt.Sprintf("%s-%s", rayjob, rand.String(5))
}

// GenerateRayWorkerReplicaGroupName generates a name for the replica group
// currently used for RayMultiHostIndexing
func GenerateRayWorkerReplicaGroupName(workerGroupName string) string {
	return fmt.Sprintf("%s-%s", workerGroupName, rand.String(5))
}

// GenerateIdentifier generates identifier of same group pods
func GenerateIdentifier(clusterName string, nodeType rayv1.RayNodeType) string {
	return fmt.Sprintf("%s-%s", clusterName, nodeType)
}

func GetWorkerGroupDesiredReplicas(ctx context.Context, workerGroupSpec rayv1.WorkerGroupSpec) int32 {
	log := ctrl.LoggerFrom(ctx)
	// Always adhere to min/max replicas constraints.
	var workerReplicas int32
	if workerGroupSpec.Suspend != nil && *workerGroupSpec.Suspend {
		return 0
	}
	if *workerGroupSpec.MinReplicas > *workerGroupSpec.MaxReplicas {
		log.Info("minReplicas is greater than maxReplicas, using maxReplicas as desired replicas. "+
			"Please fix this to avoid any unexpected behaviors.", "minReplicas", *workerGroupSpec.MinReplicas, "maxReplicas", *workerGroupSpec.MaxReplicas)
		workerReplicas = *workerGroupSpec.MaxReplicas
	} else if workerGroupSpec.Replicas == nil || *workerGroupSpec.Replicas < *workerGroupSpec.MinReplicas {
		// Replicas is impossible to be nil as it has a default value assigned in the CRD.
		// Add this check to make testing easier.
		workerReplicas = *workerGroupSpec.MinReplicas
	} else if *workerGroupSpec.Replicas > *workerGroupSpec.MaxReplicas {
		workerReplicas = *workerGroupSpec.MaxReplicas
	} else {
		workerReplicas = *workerGroupSpec.Replicas
	}
	return workerReplicas * workerGroupSpec.NumOfHosts
}

// CalculateDesiredReplicas calculate desired worker replicas at the cluster level
func CalculateDesiredReplicas(ctx context.Context, cluster *rayv1.RayCluster) int32 {
	count := int32(0)
	for _, nodeGroup := range cluster.Spec.WorkerGroupSpecs {
		count += GetWorkerGroupDesiredReplicas(ctx, nodeGroup)
	}

	return count
}

// CalculateMinReplicas calculates min worker replicas at the cluster level
func CalculateMinReplicas(cluster *rayv1.RayCluster) int32 {
	count := int32(0)
	for _, nodeGroup := range cluster.Spec.WorkerGroupSpecs {
		if nodeGroup.Suspend != nil && *nodeGroup.Suspend {
			continue
		}
		count += (*nodeGroup.MinReplicas * nodeGroup.NumOfHosts)
	}

	return count
}

// CalculateMaxReplicas calculates max worker replicas at the cluster level
func CalculateMaxReplicas(cluster *rayv1.RayCluster) int32 {
	count := int64(0)
	for _, nodeGroup := range cluster.Spec.WorkerGroupSpecs {
		if nodeGroup.Suspend != nil && *nodeGroup.Suspend {
			continue
		}
		count += int64(*nodeGroup.MaxReplicas) * int64(nodeGroup.NumOfHosts)
	}

	return SafeInt64ToInt32(count)
}

// CalculateReadyReplicas calculates ready worker replicas at the cluster level
// A worker is ready if its Pod has a PodCondition with type == Ready and status == True
func CalculateReadyReplicas(pods corev1.PodList) int32 {
	count := int32(0)
	for _, pod := range pods.Items {
		if val, ok := pod.Labels[RayNodeTypeLabelKey]; !ok || val != string(rayv1.WorkerNode) {
			continue
		}
		if IsRunningAndReady(&pod) {
			count++
		}
	}

	return count
}

// CalculateAvailableReplicas calculates available worker replicas at the cluster level
// A worker is available if its Pod is running
func CalculateAvailableReplicas(pods corev1.PodList) int32 {
	count := int32(0)
	for _, pod := range pods.Items {
		if val, ok := pod.Labels["ray.io/node-type"]; !ok || val != string(rayv1.WorkerNode) {
			continue
		}
		if pod.Status.Phase == corev1.PodRunning {
			count++
		}
	}

	return count
}

func CalculateDesiredResources(cluster *rayv1.RayCluster) corev1.ResourceList {
	desiredResourcesList := []corev1.ResourceList{}
	headPodResource := CalculatePodResource(cluster.Spec.HeadGroupSpec.Template.Spec)
	desiredResourcesList = append(desiredResourcesList, headPodResource)
	for _, nodeGroup := range cluster.Spec.WorkerGroupSpecs {
		if nodeGroup.Suspend != nil && *nodeGroup.Suspend {
			continue
		}
		podResource := CalculatePodResource(nodeGroup.Template.Spec)
		calculateReplicaResource(&podResource, nodeGroup.NumOfHosts)
		for i := int32(0); i < *nodeGroup.Replicas; i++ {
			desiredResourcesList = append(desiredResourcesList, podResource)
		}
	}
	return SumResourceList(desiredResourcesList)
}

func CalculateMinResources(cluster *rayv1.RayCluster) corev1.ResourceList {
	minResourcesList := []corev1.ResourceList{}
	headPodResource := CalculatePodResource(cluster.Spec.HeadGroupSpec.Template.Spec)
	minResourcesList = append(minResourcesList, headPodResource)
	for _, nodeGroup := range cluster.Spec.WorkerGroupSpecs {
		podResource := CalculatePodResource(nodeGroup.Template.Spec)
		calculateReplicaResource(&podResource, nodeGroup.NumOfHosts)
		for i := int32(0); i < *nodeGroup.MinReplicas; i++ {
			minResourcesList = append(minResourcesList, podResource)
		}
	}
	return SumResourceList(minResourcesList)
}

// calculateReplicaResource adjusts the resource quantities in a given ResourceList
// to account for the specified number of hosts. It multiplies each resource quantity
// in the ResourceList by the number of hosts.
//
// Note: This function modifies the provided ResourceList in place.
func calculateReplicaResource(podResource *corev1.ResourceList, numOfHosts int32) {
	for name, quantity := range *podResource {
		quantity.Mul(int64(numOfHosts))
		(*podResource)[name] = quantity
	}
}

// CalculatePodResource returns the total resources of a pod.
// Request values take precedence over limit values.
func CalculatePodResource(podSpec corev1.PodSpec) corev1.ResourceList {
	podResource := corev1.ResourceList{}
	for _, container := range podSpec.Containers {
		containerResource := container.Resources.Requests
		if containerResource == nil {
			containerResource = corev1.ResourceList{}
		}
		for name, quantity := range container.Resources.Limits {
			if _, ok := containerResource[name]; !ok {
				containerResource[name] = quantity
			}
		}
		for name, quantity := range containerResource {
			if totalQuantity, ok := podResource[name]; ok {
				totalQuantity.Add(quantity)
				podResource[name] = totalQuantity
			} else {
				podResource[name] = quantity
			}
		}
	}
	return podResource
}

func ConvertResourceListToMapString(resourceList corev1.ResourceList) map[string]resource.Quantity {
	result := make(map[string]resource.Quantity)
	for key, value := range resourceList {
		result[string(key)] = value
	}
	return result
}

func SumResourceList(list []corev1.ResourceList) corev1.ResourceList {
	totalResource := corev1.ResourceList{}
	for _, l := range list {
		for name, quantity := range l {
			if value, ok := totalResource[name]; !ok {
				totalResource[name] = quantity.DeepCopy()
			} else {
				value.Add(quantity)
				totalResource[name] = value
			}
		}
	}
	return totalResource
}

func Contains(elems []string, searchTerm string) bool {
	for _, s := range elems {
		if searchTerm == s {
			return true
		}
	}
	return false
}

// GetHeadGroupServiceAccountName returns the head group service account if it exists.
// Otherwise, it returns the name of the cluster itself.
func GetHeadGroupServiceAccountName(cluster *rayv1.RayCluster) string {
	headGroupServiceAccountName := cluster.Spec.HeadGroupSpec.Template.Spec.ServiceAccountName
	if headGroupServiceAccountName != "" {
		return headGroupServiceAccountName
	}
	return cluster.Name
}

// CheckAllPodsRunning returns true if all the RayCluster's Pods are running, false otherwise
func CheckAllPodsRunning(ctx context.Context, runningPods corev1.PodList) bool {
	log := ctrl.LoggerFrom(ctx)
	// check if there are no pods.
	if len(runningPods.Items) == 0 {
		return false
	}
	for _, pod := range runningPods.Items {
		if pod.Status.Phase != corev1.PodRunning {
			log.Info("CheckAllPodsRunning: Pod is not running.", "podName", pod.Name, "pod Status.Phase", pod.Status.Phase)
			return false
		}
		for _, cond := range pod.Status.Conditions {
			if cond.Type == corev1.PodReady && cond.Status != corev1.ConditionTrue {
				log.Info("CheckAllPodsRunning: Pod is not ready.", "podName", pod.Name, "pod Status.Conditions[PodReady]", cond)
				return false
			}
		}
	}
	return true
}

// CompareJsonStruct This is a way to better compare if two objects are the same when they are json/yaml structs. reflect.DeepEqual will fail in some cases.
func CompareJsonStruct(objA interface{}, objB interface{}) bool {
	a, err := json.Marshal(objA)
	if err != nil {
		return false
	}
	b, err := json.Marshal(objB)
	if err != nil {
		return false
	}
	var v1, v2 interface{}
	err = json.Unmarshal(a, &v1)
	if err != nil {
		return false
	}
	err = json.Unmarshal(b, &v2)
	if err != nil {
		return false
	}
	return reflect.DeepEqual(v1, v2)
}

// Json-serializes obj and returns its hash string
func GenerateJsonHash(obj interface{}) (string, error) {
	serialObj, err := json.Marshal(obj)
	if err != nil {
		return "", err
	}

	hashBytes := sha1.Sum(serialObj) //nolint:gosec // We are not using this for security purposes

	// Convert to an ASCII string
	hashStr := base32.HexEncoding.EncodeToString(hashBytes[:])

	return hashStr, nil
}

// FindContainerPort searches for a specific port $portName in the container.
// If the port is found in the container, the corresponding port is returned.
// If the port is not found, the $defaultPort is returned instead.
func FindContainerPort(container *corev1.Container, portName string, defaultPort int32) int32 {
	for _, port := range container.Ports {
		if port.Name == portName {
			return port.ContainerPort
		}
	}
	return defaultPort
}

// IsJobFinished checks whether the given Job has finished execution.
// It does not discriminate between successful and failed terminations.
// src: https://github.com/kubernetes/kubernetes/blob/a8a1abc25cad87333840cd7d54be2efaf31a3177/pkg/controller/job/utils.go#L26
func IsJobFinished(j *batchv1.Job) (batchv1.JobConditionType, bool) {
	for _, c := range j.Status.Conditions {
		if (c.Type == batchv1.JobComplete || c.Type == batchv1.JobFailed) && c.Status == corev1.ConditionTrue {
			return c.Type, true
		}
	}
	return "", false
}

func EnvVarExists(envName string, envVars []corev1.EnvVar) bool {
	for _, env := range envVars {
		if env.Name == envName {
			return true
		}
	}
	return false
}

// EnvVarByName returns an entry in []corev1.EnvVar that matches a name.
// Also returns a bool for whether the env var exists.
func EnvVarByName(envName string, envVars []corev1.EnvVar) (corev1.EnvVar, bool) {
	for _, env := range envVars {
		if env.Name == envName {
			return env, true
		}
	}
	return corev1.EnvVar{}, false
}

type ClientProvider interface {
	GetDashboardClient(mgr manager.Manager) func(rayCluster *rayv1.RayCluster, url string) (dashboardclient.RayDashboardClientInterface, error)
	GetHttpProxyClient(mgr manager.Manager) func(hostIp, podNamespace, podName string, port int) RayHttpProxyClientInterface
}

func ManagedByExternalController(controllerName *string) *string {
	if controllerName != nil && *controllerName != KubeRayController {
		return controllerName
	}
	return nil
}

func IsAutoscalingEnabled(spec *rayv1.RayClusterSpec) bool {
	return spec != nil && spec.EnableInTreeAutoscaling != nil &&
		*spec.EnableInTreeAutoscaling
}

func IsAutoscalingV2Enabled(spec *rayv1.RayClusterSpec) bool {
	return spec != nil && spec.AutoscalerOptions != nil && spec.AutoscalerOptions.Version != nil && *spec.AutoscalerOptions.Version == rayv1.AutoscalerVersionV2
}

// Check if the RayCluster has GCS fault tolerance enabled.
func IsGCSFaultToleranceEnabled(spec *rayv1.RayClusterSpec, annotations map[string]string) bool {
	v, ok := annotations[RayFTEnabledAnnotationKey]
	return (ok && strings.ToLower(v) == "true") || spec.GcsFaultToleranceOptions != nil
}

// IsAuthEnabled returns whether Ray auth is enabled.
func IsAuthEnabled(spec *rayv1.RayClusterSpec) bool {
	return spec.AuthOptions != nil && spec.AuthOptions.Mode == rayv1.AuthModeToken
}

// GetRayClusterNameFromService returns the name of the RayCluster that the service points to
func GetRayClusterNameFromService(svc *corev1.Service) string {
	if svc == nil || svc.Spec.Selector == nil {
		return ""
	}
	return svc.Spec.Selector[RayClusterLabelKey]
}

// IsGatewayReady checks if a Gateway is considered "ready".
//
// A Gateway is "ready" only if both the `Accepted` and `Programmed` conditions
// are set to 'True'.
//
//  1. 'Accepted': Signifies that the Gateway controller understands and accepts
//     the Gateway resource. If 'False', it often indicates a conflict or an invalid
//     specification.
//
//  2. 'Programmed': Signifies that the underlying network infrastructure for the Gateway
//     (e.g. load balancer) has been successfully provisioned and configured.
func IsGatewayReady(gatewayInstance *gwv1.Gateway) bool {
	if gatewayInstance == nil {
		return false
	}

	hasAccepted := meta.IsStatusConditionTrue(gatewayInstance.Status.Conditions, string(gwv1.GatewayConditionAccepted))
	hasProgrammed := meta.IsStatusConditionTrue(gatewayInstance.Status.Conditions, string(gwv1.GatewayConditionProgrammed))

	return hasAccepted && hasProgrammed
}

// IsHTTPRouteReady checks if an HTTPRoute is considered ready for a given Gateway.
//
// It returns true only if the route's parent status entry matching the Gateway has both
// the 'Accepted' and 'ResolvedRefs' conditions set to 'True'.
//
//  1. 'Accepted': Signifies that the Gateway controller has validated the HTTPRoute's
//     configuration (e.g. syntax, filters, matching rules). An 'Accepted' status of
//     'False' means the route's specification is invalid.
//
//  2. 'ResolvedRefs': Signifies that all references within the route are valid, exist,
//     and are resolvable by the Gateway.
func IsHTTPRouteReady(gatewayInstance *gwv1.Gateway, httpRouteInstance *gwv1.HTTPRoute) bool {
	if httpRouteInstance == nil {
		return false
	}
	for _, parent := range httpRouteInstance.Status.Parents {
		if parent.ParentRef.Name != gwv1.ObjectName(gatewayInstance.Name) {
			continue
		}
		if parent.ParentRef.Namespace != nil && *parent.ParentRef.Namespace != gwv1.Namespace(gatewayInstance.Namespace) {
			continue
		}
		hasAccepted := meta.IsStatusConditionTrue(parent.Conditions, string(gwv1.RouteConditionAccepted))
		hasResolved := meta.IsStatusConditionTrue(parent.Conditions, string(gwv1.RouteConditionResolvedRefs))

		if hasAccepted && hasResolved {
			return true
		}
	}
	return false
}

func IsIncrementalUpgradeEnabled(spec *rayv1.RayServiceSpec) bool {
	if !features.Enabled(features.RayServiceIncrementalUpgrade) {
		return false
	}
	return spec != nil && spec.UpgradeStrategy != nil &&
		*spec.UpgradeStrategy.Type == rayv1.NewClusterWithIncrementalUpgrade
}

func GetRayServiceClusterUpgradeOptions(spec *rayv1.RayServiceSpec) *rayv1.ClusterUpgradeOptions {
	if spec != nil && spec.UpgradeStrategy != nil {
		return spec.UpgradeStrategy.ClusterUpgradeOptions
	}
	return nil
}

// IsIncrementalUpgradeComplete checks if the conditions for completing an incremental upgrade are met.
func IsIncrementalUpgradeComplete(rayServiceInstance *rayv1.RayService, pendingCluster *rayv1.RayCluster) bool {
	return pendingCluster != nil &&
		ptr.Deref(rayServiceInstance.Status.ActiveServiceStatus.TargetCapacity, -1) == 0 &&
		ptr.Deref(rayServiceInstance.Status.PendingServiceStatus.TrafficRoutedPercent, -1) == 100
}

// GetWeightsFromHTTPRoute parses a given HTTPRoute object and extracts the traffic weights
// for the active and pending clusters (if present) of a RayService.
func GetWeightsFromHTTPRoute(httpRoute *gwv1.HTTPRoute, rayServiceInstance *rayv1.RayService) (activeWeight int32, pendingWeight int32) {
	var activeClusterName, pendingClusterName string
	if rayServiceInstance != nil {
		activeClusterName = rayServiceInstance.Status.ActiveServiceStatus.RayClusterName
		pendingClusterName = rayServiceInstance.Status.PendingServiceStatus.RayClusterName
	}

	// Defaults if weights can't be detected. This is so that we avoid setting TrafficRoutedPercent
	// before the HTTPRoute actually exists.
	activeWeight = -1
	pendingWeight = -1

	if httpRoute == nil || len(httpRoute.Spec.Rules) == 0 || len(httpRoute.Spec.Rules[0].BackendRefs) == 0 {
		return
	}

	for _, backendRef := range httpRoute.Spec.Rules[0].BackendRefs {
		backendName := string(backendRef.Name)
		weight := ptr.Deref(backendRef.Weight, 0)

		if activeClusterName != "" && strings.Contains(backendName, activeClusterName) {
			activeWeight = weight
		}
		if pendingClusterName != "" && strings.Contains(backendName, pendingClusterName) {
			pendingWeight = weight
		}
	}

	return
}

// Check where we are running. We are trying to distinguish here whether
// this is vanilla kubernetes cluster or Openshift
func GetClusterType() bool {
	if os.Getenv(USE_INGRESS_ON_OPENSHIFT) == "true" {
		// Environment is set to treat OpenShift cluster as Vanilla Kubernetes
		return false
	}

	// The discovery package is used to discover APIs supported by a Kubernetes API server.
	config, err := ctrl.GetConfig()
	if err != nil || config == nil {
		return false
	}

	discoveryClient, err := discovery.NewDiscoveryClientForConfig(config)
	if err != nil || discoveryClient == nil {
		return false
	}

	apiGroupList, err := discoveryClient.ServerGroups()
	if err != nil {
		return false
	}

	for _, group := range apiGroupList.Groups {
		if strings.HasSuffix(group.Name, ".openshift.io") {
			return true
		}
	}
	return false
}

func GetContainerCommand(additionalOptions []string) []string {
	bashOptions := []string{"c"}
	bashOptions = append(bashOptions, additionalOptions...)
	if s := os.Getenv(ENABLE_LOGIN_SHELL); strings.ToLower(s) == "true" {
		bashOptions = append(bashOptions, "l")
	}
	bashOptionsStr := strings.Join(bashOptions, "")
	return []string{"/bin/bash", "-" + bashOptionsStr, "--"}
}

// GetEnableDeterministicHeadName returns true if deterministic head pod name is enabled.
func IsDeterministicHeadPodNameEnabled() bool {
	return strings.ToLower(os.Getenv(ENABLE_DETERMINISTIC_HEAD_POD_NAME)) == "true"
}

// FetchHeadServiceURL fetches the URL that consists of the FQDN for the RayCluster's head service
// and the port with the given port name (defaultPortName).
func FetchHeadServiceURL(ctx context.Context, cli client.Client, rayCluster *rayv1.RayCluster, defaultPortName string) (string, error) {
	headSvc := &corev1.Service{}
	headSvcName, err := GenerateHeadServiceName(RayClusterCRD, rayCluster.Spec, rayCluster.Name)
	if err != nil {
		return "", err
	}

	if err = cli.Get(ctx, client.ObjectKey{Name: headSvcName, Namespace: rayCluster.Namespace}, headSvc); err != nil {
		return "", err
	}

	servicePorts := headSvc.Spec.Ports
	port := int32(-1)

	for _, servicePort := range servicePorts {
		if servicePort.Name == defaultPortName {
			port = servicePort.Port
			break
		}
	}

	if port == int32(-1) {
		return "", fmt.Errorf("%s port is not found", defaultPortName)
	}

	domainName := GetClusterDomainName()
	headServiceURL := fmt.Sprintf("%s.%s.svc.%s:%v",
		headSvc.Name,
		headSvc.Namespace,
		domainName,
		port)
	return headServiceURL, nil
}

func GetRayDashboardClientFunc(mgr manager.Manager, useKubernetesProxy bool, useBackgroundGoroutine bool) func(rayCluster *rayv1.RayCluster, url string) (dashboardclient.RayDashboardClientInterface, error) {
	return func(rayCluster *rayv1.RayCluster, url string) (dashboardclient.RayDashboardClientInterface, error) {
		dashboardClient := &dashboardclient.RayDashboardClient{}
		var authToken string

		if rayCluster != nil && rayCluster.Spec.AuthOptions != nil && rayCluster.Spec.AuthOptions.Mode == rayv1.AuthModeToken {
			secretName := CheckName(rayCluster.Name)
			secret := &corev1.Secret{}
			secretKey := types.NamespacedName{
				Name:      secretName,
				Namespace: rayCluster.Namespace,
			}

			if err := mgr.GetClient().Get(context.Background(), secretKey, secret); err != nil {
				return nil, fmt.Errorf("failed to get auth secret %s/%s: %w", rayCluster.Namespace, secretName, err)
			}

			tokenBytes, exists := secret.Data[RAY_AUTH_TOKEN_SECRET_KEY]
			if !exists {
				return nil, fmt.Errorf("auth token key '%q' not found in secret %s/%s", RAY_AUTH_TOKEN_SECRET_KEY, rayCluster.Namespace, secretName)
			}

			authToken = string(tokenBytes)
		}

		if useKubernetesProxy {
			var err error
			headSvcName := rayCluster.Status.Head.ServiceName
			if headSvcName == "" {
				headSvcName, err = GenerateHeadServiceName(RayClusterCRD, rayCluster.Spec, rayCluster.Name)
				if err != nil {
					err = fmt.Errorf("failed to construct Ray dashboard client: %w", err)
					return nil, err
				}
			}

			dashboardClient.InitClient(
				// Use `mgr.GetHTTPClient()` instead of `http.Client{}` so that the client has proper authentication
				// configured to communicate with the Kubernetes API server.
				mgr.GetHTTPClient(),
				fmt.Sprintf("%s/api/v1/namespaces/%s/services/%s:dashboard/proxy", mgr.GetConfig().Host, rayCluster.Namespace, headSvcName),
				authToken,
			)
			if useBackgroundGoroutine {
				dashboardCachedClient := &dashboardclient.RayDashboardCacheClient{}
				dashboardCachedClient.InitClient(dashboardClient)
				return dashboardCachedClient, nil
			}
			return dashboardClient, nil
		}

<<<<<<< HEAD
		dashboardClient.InitClient(&http.Client{
			Timeout: 2 * time.Second,
		}, "http://"+url)

		if useBackgroundGoroutine {
			dashboardCachedClient := &dashboardclient.RayDashboardCacheClient{}
			dashboardCachedClient.InitClient(dashboardClient)
			return dashboardCachedClient, nil
		}
=======
		dashboardClient.InitClient(
			&http.Client{
				Timeout: 2 * time.Second,
			},
			"http://"+url,
			authToken,
		)

>>>>>>> 8aa4d107
		return dashboardClient, nil
	}
}

func GetRayHttpProxyClientFunc(mgr manager.Manager, useKubernetesProxy bool) func(hostIp, podNamespace, podName string, port int) RayHttpProxyClientInterface {
	return func(hostIp, podNamespace, podName string, port int) RayHttpProxyClientInterface {
		if useKubernetesProxy {
			return &RayHttpProxyClient{
				client:       mgr.GetHTTPClient(),
				httpProxyURL: fmt.Sprintf("%s/api/v1/namespaces/%s/pods/%s:%d/proxy/", mgr.GetConfig().Host, podNamespace, podName, port),
			}
		}
		return &RayHttpProxyClient{
			client:       &http.Client{Timeout: 2 * time.Second},
			httpProxyURL: fmt.Sprintf("http://%s:%d/", hostIp, port),
		}
	}
}

func HasSubmitter(rayJobInstance *rayv1.RayJob) bool {
	return rayJobInstance.Spec.SubmissionMode == rayv1.K8sJobMode || rayJobInstance.Spec.SubmissionMode == rayv1.SidecarMode
}<|MERGE_RESOLUTION|>--- conflicted
+++ resolved
@@ -971,26 +971,15 @@
 			return dashboardClient, nil
 		}
 
-<<<<<<< HEAD
 		dashboardClient.InitClient(&http.Client{
 			Timeout: 2 * time.Second,
-		}, "http://"+url)
+		}, "http://"+url, authToken)
 
 		if useBackgroundGoroutine {
 			dashboardCachedClient := &dashboardclient.RayDashboardCacheClient{}
 			dashboardCachedClient.InitClient(dashboardClient)
 			return dashboardCachedClient, nil
 		}
-=======
-		dashboardClient.InitClient(
-			&http.Client{
-				Timeout: 2 * time.Second,
-			},
-			"http://"+url,
-			authToken,
-		)
-
->>>>>>> 8aa4d107
 		return dashboardClient, nil
 	}
 }
