--- conflicted
+++ resolved
@@ -454,13 +454,8 @@
 	// Test 1: `HeadService.Name` is empty.
 	headSvcName, err := GenerateHeadServiceName(RayClusterCRD, rayv1.RayClusterSpec{}, "raycluster-sample")
 	expectedGeneratedSvcName := "raycluster-sample-head-svc"
-<<<<<<< HEAD
-	assert.NoError(t, err)
-	assert.Equal(t, headSvcName, expectedGeneratedSvcName)
-=======
 	require.NoError(t, err)
 	assert.Equal(t, expectedGeneratedSvcName, headSvcName)
->>>>>>> ffa6a300
 
 	// Test 2: `HeadService.Name` is not empty.
 	clusterSpecWithHeadService := rayv1.RayClusterSpec{
@@ -474,31 +469,13 @@
 	}
 
 	headSvcName, err = GenerateHeadServiceName(RayClusterCRD, *clusterSpecWithHeadService.DeepCopy(), "raycluster-sample")
-<<<<<<< HEAD
-	assert.NoError(t, err)
-	assert.Equal(t, headSvcName, "my-head-svc")
-=======
 	require.NoError(t, err)
 	assert.Equal(t, "my-head-svc", headSvcName)
->>>>>>> ffa6a300
 
 	// [RayService]
 	// Test 3: `HeadService.Name` is empty.
 	headSvcName, err = GenerateHeadServiceName(RayServiceCRD, rayv1.RayClusterSpec{}, "rayservice-sample")
 	expectedGeneratedSvcName = "rayservice-sample-head-svc"
-<<<<<<< HEAD
-	assert.NoError(t, err)
-	assert.Equal(t, headSvcName, expectedGeneratedSvcName)
-
-	// Test 4: `HeadService.Name` is not empty.
-	headSvcName, err = GenerateHeadServiceName(RayServiceCRD, *clusterSpecWithHeadService.DeepCopy(), "rayservice-sample")
-	assert.NoError(t, err)
-	assert.Equal(t, headSvcName, expectedGeneratedSvcName)
-
-	// Invalid CRD type
-	_, err = GenerateHeadServiceName(RayJobCRD, rayv1.RayClusterSpec{}, "rayjob-sample")
-	assert.Error(t, err)
-=======
 	require.NoError(t, err)
 	assert.Equal(t, expectedGeneratedSvcName, headSvcName)
 
@@ -510,7 +487,6 @@
 	// Invalid CRD type
 	_, err = GenerateHeadServiceName(RayJobCRD, rayv1.RayClusterSpec{}, "rayjob-sample")
 	require.Error(t, err)
->>>>>>> ffa6a300
 }
 
 func TestGetWorkerGroupDesiredReplicas(t *testing.T) {
@@ -697,15 +673,9 @@
 		t.Run(tc.name, func(t *testing.T) {
 			_, err := UnmarshalRuntimeEnvYAML(tc.runtimeEnvYAML)
 			if tc.isErrorNil {
-<<<<<<< HEAD
-				assert.NoError(t, err)
-			} else {
-				assert.Error(t, err)
-=======
 				require.NoError(t, err)
 			} else {
 				require.Error(t, err)
->>>>>>> ffa6a300
 			}
 		})
 	}
