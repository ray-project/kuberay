package utils

import (
	"bytes"
	"io/ioutil"
	"net/http"

	"k8s.io/apimachinery/pkg/util/yaml"

	rayv1alpha1 "github.com/ray-project/kuberay/ray-operator/apis/ray/v1alpha1"
	"k8s.io/apimachinery/pkg/util/json"
)

var (
	DeployPath = "/api/serve/deployments/"
	StatusPath = "/api/serve/deployments/status"
)

// ServeConfigSpec defines the desired state of RayService, used by Ray Dashboard.
type ServeConfigSpec struct {
	Name                      string                 `json:"name"`
	NumReplicas               *int32                 `json:"num_replicas,omitempty"`
	RoutePrefix               string                 `json:"route_prefix,omitempty"`
	MaxConcurrentQueries      *int32                 `json:"max_concurrent_queries,omitempty"`
	UserConfig                map[string]interface{} `json:"user_config,omitempty"`
	AutoscalingConfig         map[string]interface{} `json:"autoscaling_config,omitempty"`
	GracefulShutdownWaitLoopS *int32                 `json:"graceful_shutdown_wait_loop_s,omitempty"`
	GracefulShutdownTimeoutS  *int32                 `json:"graceful_shutdown_timeout_s,omitempty"`
	HealthCheckPeriodS        *int32                 `json:"health_check_period_s,omitempty"`
	HealthCheckTimeoutS       *int32                 `json:"health_check_timeout_s,omitempty"`
	RayActorOptions           RayActorOptionSpec     `json:"ray_actor_options,omitempty"`
}

// RayActorOptionSpec defines the desired state of RayActor, used by Ray Dashboard.
type RayActorOptionSpec struct {
	RuntimeEnv        map[string]interface{} `json:"runtime_env,omitempty"`
	NumCpus           *float64               `json:"num_cpus,omitempty"`
	NumGpus           *float64               `json:"num_gpus,omitempty"`
	Memory            *int32                 `json:"memory,omitempty"`
	ObjectStoreMemory *int32                 `json:"object_store_memory,omitempty"`
	Resources         map[string]interface{} `json:"resources,omitempty"`
	AcceleratorType   string                 `json:"accelerator_type,omitempty"`
}

// ServeDeploymentStatuses defines the current states of all Serve Deployments.
type ServeDeploymentStatuses struct {
	ApplicationStatus  rayv1alpha1.AppStatus               `json:"app_status,omitempty"`
	DeploymentStatuses []rayv1alpha1.ServeDeploymentStatus `json:"deployment_statuses,omitempty"`
}

// ServeDeploymentStatuses defines the current states of all Serve Deployments.
type ServeDeploymentStatuses struct {
	ApplicationStatus  rayv1alpha1.AppStatus               `json:"app_status,omitempty"`
	DeploymentStatuses []rayv1alpha1.ServeDeploymentStatus `json:"deployment_statuses,omitempty"`
}

// ServingClusterDeployments defines the request sent to the dashboard api server.
type ServingClusterDeployments struct {
	ImportPath  string                 `json:"import_path"`
	RuntimeEnv  map[string]interface{} `json:"runtime_env,omitempty"`
	Deployments []ServeConfigSpec      `json:"deployments,omitempty"`
}

type RayDashboardClientInterface interface {
	InitClient(url string)
	GetDeployments() (string, error)
	UpdateDeployments(specs rayv1alpha1.ServeDeploymentGraphSpec) error
	GetDeploymentsStatus() (*ServeDeploymentStatuses, error)
	ConvertServeConfig(specs []rayv1alpha1.ServeConfigSpec) []ServeConfigSpec
}

// GetRayDashboardClientFunc Used for unit tests.
var GetRayDashboardClientFunc = GetRayDashboardClient

func GetRayDashboardClient() RayDashboardClientInterface {
	return &RayDashboardClient{}
}

type RayDashboardClientInterface interface {
	InitClient(url string)
	GetDeployments() (string, error)
	UpdateDeployments(specs []rayv1alpha1.ServeConfigSpec) error
	GetDeploymentsStatus() (*ServeDeploymentStatuses, error)
	convertServeConfig(specs []rayv1alpha1.ServeConfigSpec) []ServeConfigSpec
}

// GetRayDashboardClientFunc Used for unit tests.
var GetRayDashboardClientFunc = GetRayDashboardClient

func GetRayDashboardClient() RayDashboardClientInterface {
	return &RayDashboardClient{}
}

type RayDashboardClient struct {
	client       http.Client
	dashboardURL string
}

func (r *RayDashboardClient) InitClient(url string) {
	r.client = http.Client{}
	r.dashboardURL = "http://" + url
}

// GetDeployments get the current deployments in the Ray cluster.
func (r *RayDashboardClient) GetDeployments() (string, error) {
	req, err := http.NewRequest("GET", r.dashboardURL+DeployPath, nil)
	if err != nil {
		return "", err
	}

	resp, err := r.client.Do(req)

	if err != nil {
		return "", err
	}
	defer resp.Body.Close()

	body, _ := ioutil.ReadAll(resp.Body)

	return string(body), nil
}

<<<<<<< HEAD
func (r *RayDashboardClient) UpdateDeployments(specs rayv1alpha1.ServeDeploymentGraphSpec) error {
	runtimeEnv := make(map[string]interface{})
	_ = yaml.Unmarshal([]byte(specs.RuntimeEnv), &runtimeEnv)

=======
// UpdateDeployments update the deployments in the Ray cluster.
func (r *RayDashboardClient) UpdateDeployments(specs []rayv1alpha1.ServeConfigSpec) error {
>>>>>>> 0ba6f887
	servingClusterDeployments := ServingClusterDeployments{
		ImportPath:  specs.ImportPath,
		RuntimeEnv:  runtimeEnv,
		Deployments: r.ConvertServeConfig(specs.ServeConfigSpecs),
	}

	deploymentJson, err := json.Marshal(servingClusterDeployments)

	if err != nil {
		return err
	}

	req, err := http.NewRequest("PUT", r.dashboardURL+DeployPath, bytes.NewBuffer(deploymentJson))
	if err != nil {
		return err
	}
	req.Header.Set("Content-Type", "application/json")

	resp, err := r.client.Do(req)

	if err != nil {
		return err
	}
	defer resp.Body.Close()

	return nil
}

<<<<<<< HEAD
=======
// GetDeploymentsStatus get the current deployment statuses in the Ray cluster.
>>>>>>> 0ba6f887
func (r *RayDashboardClient) GetDeploymentsStatus() (*ServeDeploymentStatuses, error) {
	req, err := http.NewRequest("GET", r.dashboardURL+StatusPath, nil)
	if err != nil {
		return nil, err
	}

	resp, err := r.client.Do(req)

	if err != nil {
		return nil, err
	}
	defer resp.Body.Close()

	body, _ := ioutil.ReadAll(resp.Body)

	var serveStatuses ServeDeploymentStatuses
	if err = json.Unmarshal(body, &serveStatuses); err != nil {
		return nil, err
	}

	return &serveStatuses, nil
}

func (r *RayDashboardClient) ConvertServeConfig(specs []rayv1alpha1.ServeConfigSpec) []ServeConfigSpec {
	serveConfigToSend := make([]ServeConfigSpec, len(specs))

	for i, config := range specs {
		userConfig := make(map[string]interface{})
		_ = yaml.Unmarshal([]byte(config.UserConfig), &userConfig)

		autoscalingConfig := make(map[string]interface{})
		_ = yaml.Unmarshal([]byte(config.AutoscalingConfig), &autoscalingConfig)

		runtimeEnv := make(map[string]interface{})
		_ = yaml.Unmarshal([]byte(config.RayActorOptions.RuntimeEnv), &runtimeEnv)

		resources := make(map[string]interface{})
		_ = yaml.Unmarshal([]byte(config.RayActorOptions.Resources), &resources)

		serveConfigToSend[i] = ServeConfigSpec{
			Name:                      config.Name,
			NumReplicas:               config.NumReplicas,
			RoutePrefix:               config.RoutePrefix,
			MaxConcurrentQueries:      config.MaxConcurrentQueries,
			UserConfig:                userConfig,
			AutoscalingConfig:         autoscalingConfig,
			GracefulShutdownWaitLoopS: config.GracefulShutdownWaitLoopS,
			GracefulShutdownTimeoutS:  config.GracefulShutdownTimeoutS,
			HealthCheckPeriodS:        config.HealthCheckPeriodS,
			HealthCheckTimeoutS:       config.GracefulShutdownTimeoutS,
			RayActorOptions: RayActorOptionSpec{
				RuntimeEnv:        runtimeEnv,
				NumCpus:           config.RayActorOptions.NumCpus,
				NumGpus:           config.RayActorOptions.NumGpus,
				Memory:            config.RayActorOptions.Memory,
				ObjectStoreMemory: config.RayActorOptions.ObjectStoreMemory,
				Resources:         resources,
				AcceleratorType:   config.RayActorOptions.AcceleratorType,
			},
		}
	}

	return serveConfigToSend
}<|MERGE_RESOLUTION|>--- conflicted
+++ resolved
@@ -48,12 +48,6 @@
 	DeploymentStatuses []rayv1alpha1.ServeDeploymentStatus `json:"deployment_statuses,omitempty"`
 }
 
-// ServeDeploymentStatuses defines the current states of all Serve Deployments.
-type ServeDeploymentStatuses struct {
-	ApplicationStatus  rayv1alpha1.AppStatus               `json:"app_status,omitempty"`
-	DeploymentStatuses []rayv1alpha1.ServeDeploymentStatus `json:"deployment_statuses,omitempty"`
-}
-
 // ServingClusterDeployments defines the request sent to the dashboard api server.
 type ServingClusterDeployments struct {
 	ImportPath  string                 `json:"import_path"`
@@ -67,21 +61,6 @@
 	UpdateDeployments(specs rayv1alpha1.ServeDeploymentGraphSpec) error
 	GetDeploymentsStatus() (*ServeDeploymentStatuses, error)
 	ConvertServeConfig(specs []rayv1alpha1.ServeConfigSpec) []ServeConfigSpec
-}
-
-// GetRayDashboardClientFunc Used for unit tests.
-var GetRayDashboardClientFunc = GetRayDashboardClient
-
-func GetRayDashboardClient() RayDashboardClientInterface {
-	return &RayDashboardClient{}
-}
-
-type RayDashboardClientInterface interface {
-	InitClient(url string)
-	GetDeployments() (string, error)
-	UpdateDeployments(specs []rayv1alpha1.ServeConfigSpec) error
-	GetDeploymentsStatus() (*ServeDeploymentStatuses, error)
-	convertServeConfig(specs []rayv1alpha1.ServeConfigSpec) []ServeConfigSpec
 }
 
 // GetRayDashboardClientFunc Used for unit tests.
@@ -120,15 +99,11 @@
 	return string(body), nil
 }
 
-<<<<<<< HEAD
+// UpdateDeployments update the deployments in the Ray cluster.
 func (r *RayDashboardClient) UpdateDeployments(specs rayv1alpha1.ServeDeploymentGraphSpec) error {
 	runtimeEnv := make(map[string]interface{})
 	_ = yaml.Unmarshal([]byte(specs.RuntimeEnv), &runtimeEnv)
 
-=======
-// UpdateDeployments update the deployments in the Ray cluster.
-func (r *RayDashboardClient) UpdateDeployments(specs []rayv1alpha1.ServeConfigSpec) error {
->>>>>>> 0ba6f887
 	servingClusterDeployments := ServingClusterDeployments{
 		ImportPath:  specs.ImportPath,
 		RuntimeEnv:  runtimeEnv,
@@ -157,10 +132,7 @@
 	return nil
 }
 
-<<<<<<< HEAD
-=======
 // GetDeploymentsStatus get the current deployment statuses in the Ray cluster.
->>>>>>> 0ba6f887
 func (r *RayDashboardClient) GetDeploymentsStatus() (*ServeDeploymentStatuses, error) {
 	req, err := http.NewRequest("GET", r.dashboardURL+StatusPath, nil)
 	if err != nil {
