--- conflicted
+++ resolved
@@ -1883,137 +1883,6 @@
 	}
 }
 
-<<<<<<< HEAD
-func TestValidateRayCronJobSpec(t *testing.T) {
-	tests := []struct {
-		cronJob     *rayv1.RayCronJob
-		name        string
-		errorMsg    string
-		expectError bool
-	}{
-		{
-			name: "Valid cron schedule and RayJob spec",
-			cronJob: &rayv1.RayCronJob{
-				ObjectMeta: metav1.ObjectMeta{
-					Name:      "test-cronjob",
-					Namespace: "default",
-				},
-				Spec: rayv1.RayCronJobSpec{
-					Schedule: "*/5 * * * *",
-					JobTemplate: rayv1.RayJobSpec{
-						Entrypoint: "python test.py",
-						RayClusterSpec: &rayv1.RayClusterSpec{
-							HeadGroupSpec: rayv1.HeadGroupSpec{
-								Template: corev1.PodTemplateSpec{
-									Spec: corev1.PodSpec{
-										Containers: []corev1.Container{
-											{
-												Name:  "ray-head",
-												Image: "rayproject/ray:2.9.0",
-											},
-										},
-									},
-								},
-							},
-						},
-					},
-				},
-			},
-			expectError: false,
-		},
-		{
-			name: "Invalid cron schedule",
-			cronJob: &rayv1.RayCronJob{
-				ObjectMeta: metav1.ObjectMeta{
-					Name:      "test-cronjob",
-					Namespace: "default",
-				},
-				Spec: rayv1.RayCronJobSpec{
-					Schedule: "invalid cron",
-					JobTemplate: rayv1.RayJobSpec{
-						Entrypoint: "python test.py",
-						RayClusterSpec: &rayv1.RayClusterSpec{
-							HeadGroupSpec: rayv1.HeadGroupSpec{
-								Template: corev1.PodTemplateSpec{
-									Spec: corev1.PodSpec{
-										Containers: []corev1.Container{
-											{
-												Name:  "ray-head",
-												Image: "rayproject/ray:2.9.0",
-											},
-										},
-									},
-								},
-							},
-						},
-					},
-				},
-			},
-			expectError: true,
-			errorMsg:    "invalid cron schedule",
-		},
-		{
-			name: "Empty JobTemplate",
-			cronJob: &rayv1.RayCronJob{
-				ObjectMeta: metav1.ObjectMeta{
-					Name:      "test-cronjob",
-					Namespace: "default",
-				},
-				Spec: rayv1.RayCronJobSpec{
-					Schedule:    "*/5 * * * *",
-					JobTemplate: rayv1.RayJobSpec{},
-				},
-			},
-			expectError: true,
-			// We use ValidateRayJobSpec() for validating JobTemplate, which requires either RayClusterSpec or ClusterSelector to be set
-			errorMsg: "one of RayClusterSpec or ClusterSelector must be set",
-		},
-		{
-			name: "Invalid RayJob spec - no containers",
-			cronJob: &rayv1.RayCronJob{
-				ObjectMeta: metav1.ObjectMeta{
-					Name:      "test-cronjob",
-					Namespace: "default",
-				},
-				Spec: rayv1.RayCronJobSpec{
-					Schedule: "*/5 * * * *",
-					JobTemplate: rayv1.RayJobSpec{
-						Entrypoint: "python test.py",
-						RayClusterSpec: &rayv1.RayClusterSpec{
-							HeadGroupSpec: rayv1.HeadGroupSpec{
-								Template: corev1.PodTemplateSpec{
-									Spec: corev1.PodSpec{
-										Containers: []corev1.Container{},
-									},
-								},
-							},
-						},
-					},
-				},
-			},
-			expectError: true,
-			errorMsg:    "invalid RayJob template",
-		},
-	}
-
-	for _, tc := range tests {
-		t.Run(tc.name, func(t *testing.T) {
-			err := ValidateRayCronJobSpec(tc.cronJob)
-
-			if tc.expectError {
-				require.Error(t, err)
-				if tc.errorMsg != "" {
-					assert.Contains(t, err.Error(), tc.errorMsg)
-				}
-			} else {
-				assert.NoError(t, err)
-			}
-		})
-	}
-}
-
-func TestValidateWorkerGroupIdleTimeout(t *testing.T) {
-=======
 func TestValidateRayClusterSpec_IdleTimeoutSeconds(t *testing.T) {
 	// Util function to create a RayCluster spec.
 	createSpec := func() rayv1.RayClusterSpec {
@@ -2025,7 +1894,6 @@
 		}
 	}
 
->>>>>>> dbe684c4
 	tests := map[string]struct {
 		expectedErr string
 		spec        rayv1.RayClusterSpec
@@ -2242,4 +2110,132 @@
 			}
 		})
 	}
+}
+
+func TestValidateRayCronJobSpec(t *testing.T) {
+	tests := []struct {
+		cronJob     *rayv1.RayCronJob
+		name        string
+		errorMsg    string
+		expectError bool
+	}{
+		{
+			name: "Valid cron schedule and RayJob spec",
+			cronJob: &rayv1.RayCronJob{
+				ObjectMeta: metav1.ObjectMeta{
+					Name:      "test-cronjob",
+					Namespace: "default",
+				},
+				Spec: rayv1.RayCronJobSpec{
+					Schedule: "*/5 * * * *",
+					JobTemplate: rayv1.RayJobSpec{
+						Entrypoint: "python test.py",
+						RayClusterSpec: &rayv1.RayClusterSpec{
+							HeadGroupSpec: rayv1.HeadGroupSpec{
+								Template: corev1.PodTemplateSpec{
+									Spec: corev1.PodSpec{
+										Containers: []corev1.Container{
+											{
+												Name:  "ray-head",
+												Image: "rayproject/ray:2.9.0",
+											},
+										},
+									},
+								},
+							},
+						},
+					},
+				},
+			},
+			expectError: false,
+		},
+		{
+			name: "Invalid cron schedule",
+			cronJob: &rayv1.RayCronJob{
+				ObjectMeta: metav1.ObjectMeta{
+					Name:      "test-cronjob",
+					Namespace: "default",
+				},
+				Spec: rayv1.RayCronJobSpec{
+					Schedule: "invalid cron",
+					JobTemplate: rayv1.RayJobSpec{
+						Entrypoint: "python test.py",
+						RayClusterSpec: &rayv1.RayClusterSpec{
+							HeadGroupSpec: rayv1.HeadGroupSpec{
+								Template: corev1.PodTemplateSpec{
+									Spec: corev1.PodSpec{
+										Containers: []corev1.Container{
+											{
+												Name:  "ray-head",
+												Image: "rayproject/ray:2.9.0",
+											},
+										},
+									},
+								},
+							},
+						},
+					},
+				},
+			},
+			expectError: true,
+			errorMsg:    "invalid cron schedule",
+		},
+		{
+			name: "Empty JobTemplate",
+			cronJob: &rayv1.RayCronJob{
+				ObjectMeta: metav1.ObjectMeta{
+					Name:      "test-cronjob",
+					Namespace: "default",
+				},
+				Spec: rayv1.RayCronJobSpec{
+					Schedule:    "*/5 * * * *",
+					JobTemplate: rayv1.RayJobSpec{},
+				},
+			},
+			expectError: true,
+			// We use ValidateRayJobSpec() for validating JobTemplate, which requires either RayClusterSpec or ClusterSelector to be set
+			errorMsg: "one of RayClusterSpec or ClusterSelector must be set",
+		},
+		{
+			name: "Invalid RayJob spec - no containers",
+			cronJob: &rayv1.RayCronJob{
+				ObjectMeta: metav1.ObjectMeta{
+					Name:      "test-cronjob",
+					Namespace: "default",
+				},
+				Spec: rayv1.RayCronJobSpec{
+					Schedule: "*/5 * * * *",
+					JobTemplate: rayv1.RayJobSpec{
+						Entrypoint: "python test.py",
+						RayClusterSpec: &rayv1.RayClusterSpec{
+							HeadGroupSpec: rayv1.HeadGroupSpec{
+								Template: corev1.PodTemplateSpec{
+									Spec: corev1.PodSpec{
+										Containers: []corev1.Container{},
+									},
+								},
+							},
+						},
+					},
+				},
+			},
+			expectError: true,
+			errorMsg:    "invalid RayJob template",
+		},
+	}
+
+	for _, tc := range tests {
+		t.Run(tc.name, func(t *testing.T) {
+			err := ValidateRayCronJobSpec(tc.cronJob)
+
+			if tc.expectError {
+				require.Error(t, err)
+				if tc.errorMsg != "" {
+					assert.Contains(t, err.Error(), tc.errorMsg)
+				}
+			} else {
+				assert.NoError(t, err)
+			}
+		})
+	}
 }