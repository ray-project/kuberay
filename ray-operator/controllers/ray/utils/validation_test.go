--- conflicted
+++ resolved
@@ -556,13 +556,8 @@
 
 	for _, tt := range tests {
 		t.Run(tt.name, func(t *testing.T) {
-<<<<<<< HEAD
-			defer features.SetFeatureGateDuringTest(t, features.RayJobDeletionPolicy, tt.featureGate)()
-			err := ValidateRayClusterSpec(tt.rayCluster.Name, &tt.rayCluster.Spec, tt.rayCluster.Annotations)
-=======
 			features.SetFeatureGateDuringTest(t, features.RayJobDeletionPolicy, tt.featureGate)
-			err := ValidateRayClusterSpec(&tt.rayCluster.Spec, tt.rayCluster.Annotations)
->>>>>>> 7c6aedff
+			err := ValidateRayClusterSpec("", &tt.rayCluster.Spec, tt.rayCluster.Annotations)
 			if tt.expectError {
 				require.Error(t, err)
 				assert.EqualError(t, err, tt.errorMessage)
