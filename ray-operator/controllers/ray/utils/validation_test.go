package utils

import (
	"fmt"
	"strings"
	"testing"

	"github.com/stretchr/testify/assert"
	"github.com/stretchr/testify/require"
	corev1 "k8s.io/api/core/v1"
	metav1 "k8s.io/apimachinery/pkg/apis/meta/v1"
	"k8s.io/utils/ptr"

	rayv1 "github.com/ray-project/kuberay/ray-operator/apis/ray/v1"
	"github.com/ray-project/kuberay/ray-operator/pkg/features"
)

func TestValidateRayClusterStatus(t *testing.T) {
	tests := []struct {
		name        string
		conditions  []metav1.Condition
		expectError bool
	}{
		{
			name: "Both suspending and suspended are true",
			conditions: []metav1.Condition{
				{
					Type:   string(rayv1.RayClusterSuspending),
					Status: metav1.ConditionTrue,
				},
				{
					Type:   string(rayv1.RayClusterSuspended),
					Status: metav1.ConditionTrue,
				},
			},
			expectError: true,
		},
		{
			name: "Only suspending is true",
			conditions: []metav1.Condition{
				{
					Type:   string(rayv1.RayClusterSuspending),
					Status: metav1.ConditionTrue,
				},
				{
					Type:   string(rayv1.RayClusterSuspended),
					Status: metav1.ConditionFalse,
				},
			},
			expectError: false,
		},
		{
			name: "Only suspended is true",
			conditions: []metav1.Condition{
				{
					Type:   string(rayv1.RayClusterSuspending),
					Status: metav1.ConditionFalse,
				},
				{
					Type:   string(rayv1.RayClusterSuspended),
					Status: metav1.ConditionTrue,
				},
			},
			expectError: false,
		},
		{
			name: "Both suspending and suspended are false",
			conditions: []metav1.Condition{
				{
					Type:   string(rayv1.RayClusterSuspending),
					Status: metav1.ConditionFalse,
				},
				{
					Type:   string(rayv1.RayClusterSuspended),
					Status: metav1.ConditionFalse,
				},
			},
			expectError: false,
		},
	}

	for _, tt := range tests {
		t.Run(tt.name, func(t *testing.T) {
			instance := &rayv1.RayCluster{
				Status: rayv1.RayClusterStatus{
					Conditions: tt.conditions,
				},
			}
			err := ValidateRayClusterStatus(instance)
			if (err != nil) != tt.expectError {
				t.Errorf("ValidateRayClusterStatus() error = %v, wantErr %v", err, tt.expectError)
			}
		})
	}
}

func TestValidateRayClusterSpecGcsFaultToleranceOptions(t *testing.T) {
	errorMessageBothSet := fmt.Sprintf("%s annotation and GcsFaultToleranceOptions are both set. "+
		"Please use only GcsFaultToleranceOptions to configure GCS fault tolerance", RayFTEnabledAnnotationKey)
	errorMessageRedisAddressSet := fmt.Sprintf("%s is set which implicitly enables GCS fault tolerance, "+
		"but GcsFaultToleranceOptions is not set. Please set GcsFaultToleranceOptions "+
		"to enable GCS fault tolerance", RAY_REDIS_ADDRESS)
	errorMessageRedisAddressConflict := fmt.Sprintf("cannot set `%s` env var in head Pod when "+
		"GcsFaultToleranceOptions is enabled - use GcsFaultToleranceOptions.RedisAddress instead", RAY_REDIS_ADDRESS)
	errorMessageExternalStorageNamespaceConflict := fmt.Sprintf("cannot set `%s` annotation when "+
		"GcsFaultToleranceOptions is enabled - use GcsFaultToleranceOptions.ExternalStorageNamespace instead", RayExternalStorageNSAnnotationKey)

	tests := []struct {
		rayStartParams           map[string]string
		gcsFaultToleranceOptions *rayv1.GcsFaultToleranceOptions
		annotations              map[string]string
		name                     string
		errorMessage             string
		envVars                  []corev1.EnvVar
		expectError              bool
	}{
		// GcsFaultToleranceOptions and ray.io/ft-enabled should not be both set.
		{
			name: "ray.io/ft-enabled is set to false and GcsFaultToleranceOptions is set",
			annotations: map[string]string{
				RayFTEnabledAnnotationKey: "false",
			},
			gcsFaultToleranceOptions: &rayv1.GcsFaultToleranceOptions{},
			expectError:              true,
			errorMessage:             errorMessageBothSet,
		},
		{
			name: "ray.io/ft-enabled is set to true and GcsFaultToleranceOptions is set",
			annotations: map[string]string{
				RayFTEnabledAnnotationKey: "true",
			},
			gcsFaultToleranceOptions: &rayv1.GcsFaultToleranceOptions{},
			expectError:              true,
			errorMessage:             errorMessageBothSet,
		},
		{
			name:                     "ray.io/ft-enabled is not set and GcsFaultToleranceOptions is set",
			gcsFaultToleranceOptions: &rayv1.GcsFaultToleranceOptions{},
			expectError:              false,
		},
		{
			name:                     "ray.io/ft-enabled is not set and GcsFaultToleranceOptions is not set",
			gcsFaultToleranceOptions: nil,
			expectError:              false,
		},
		// RAY_REDIS_ADDRESS should not be set if KubeRay is not aware that GCS fault tolerance is enabled.
		{
			name: "ray.io/ft-enabled is set to false and RAY_REDIS_ADDRESS is set",
			annotations: map[string]string{
				RayFTEnabledAnnotationKey: "false",
			},
			envVars: []corev1.EnvVar{
				{
					Name:  RAY_REDIS_ADDRESS,
					Value: "redis:6379",
				},
			},
			expectError:  true,
			errorMessage: errorMessageRedisAddressSet,
		},
		{
			name: "gcsFaultToleranceOptions is set and RAY_REDIS_ADDRESS is set",
			envVars: []corev1.EnvVar{
				{
					Name:  RAY_REDIS_ADDRESS,
					Value: "redis:6379",
				},
			},
			gcsFaultToleranceOptions: &rayv1.GcsFaultToleranceOptions{},
			expectError:              true,
			errorMessage:             errorMessageRedisAddressConflict,
		},
		{
			name: "FT is disabled and RAY_REDIS_ADDRESS is set",
			envVars: []corev1.EnvVar{
				{
					Name:  RAY_REDIS_ADDRESS,
					Value: "redis:6379",
				},
			},
			expectError:  true,
			errorMessage: errorMessageRedisAddressSet,
		},
		{
			name: "ray.io/ft-enabled is set to true and RAY_REDIS_ADDRESS is set",
			annotations: map[string]string{
				RayFTEnabledAnnotationKey: "true",
			},
			envVars: []corev1.EnvVar{
				{
					Name:  RAY_REDIS_ADDRESS,
					Value: "redis:6379",
				},
			},
			expectError: false,
		},
		{
			name: "gcsFaultToleranceOptions is set and ray.io/external-storage-namespace is set",
			annotations: map[string]string{
				RayExternalStorageNSAnnotationKey: "myns",
			},
			gcsFaultToleranceOptions: &rayv1.GcsFaultToleranceOptions{},
			expectError:              true,
			errorMessage:             errorMessageExternalStorageNamespaceConflict,
		},
	}

	for _, tt := range tests {
		t.Run(tt.name, func(t *testing.T) {
			err := ValidateRayClusterSpec(&rayv1.RayClusterSpec{
				GcsFaultToleranceOptions: tt.gcsFaultToleranceOptions,
				HeadGroupSpec: rayv1.HeadGroupSpec{
					RayStartParams: tt.rayStartParams,
					Template:       podTemplateSpec(tt.envVars, nil),
				},
			}, tt.annotations)
			if tt.expectError {
				require.Error(t, err)
				assert.EqualError(t, err, tt.errorMessage)
			} else {
				require.NoError(t, err)
			}
		})
	}
}

func TestValidateRayClusterSpecRedisPassword(t *testing.T) {
	tests := []struct {
		gcsFaultToleranceOptions *rayv1.GcsFaultToleranceOptions
		name                     string
		rayStartParams           map[string]string
		envVars                  []corev1.EnvVar
		expectError              bool
	}{
		{
			name:                     "GcsFaultToleranceOptions is set and `redis-password` is also set in rayStartParams",
			gcsFaultToleranceOptions: &rayv1.GcsFaultToleranceOptions{},
			rayStartParams: map[string]string{
				"redis-password": "password",
			},
			expectError: true,
		},
		{
			name:                     "GcsFaultToleranceOptions is set and `REDIS_PASSWORD` env var is also set in the head Pod",
			gcsFaultToleranceOptions: &rayv1.GcsFaultToleranceOptions{},
			envVars: []corev1.EnvVar{
				{
					Name:  REDIS_PASSWORD,
					Value: "password",
				},
			},
			expectError: true,
		},
		{
			name: "GcsFaultToleranceOptions.RedisPassword is set",
			gcsFaultToleranceOptions: &rayv1.GcsFaultToleranceOptions{
				RedisPassword: &rayv1.RedisCredential{
					Value: "password",
				},
			},
			expectError: false,
		},
	}

	for _, tt := range tests {
		t.Run(tt.name, func(t *testing.T) {
			rayCluster := &rayv1.RayCluster{
				Spec: rayv1.RayClusterSpec{
					GcsFaultToleranceOptions: tt.gcsFaultToleranceOptions,
					HeadGroupSpec: rayv1.HeadGroupSpec{
						RayStartParams: tt.rayStartParams,
						Template:       podTemplateSpec(tt.envVars, nil),
					},
				},
			}
			err := ValidateRayClusterSpec(&rayCluster.Spec, rayCluster.Annotations)
			if tt.expectError {
				require.Error(t, err)
			} else {
				require.NoError(t, err)
			}
		})
	}
}

func TestValidateRayClusterSpecRedisUsername(t *testing.T) {
	errorMessageRedisUsername := "cannot set redis username in rayStartParams or environment variables - use GcsFaultToleranceOptions.RedisUsername instead"

	tests := []struct {
		gcsFaultToleranceOptions *rayv1.GcsFaultToleranceOptions
		name                     string
		errorMessage             string
		rayStartParams           map[string]string
		envVars                  []corev1.EnvVar
		expectError              bool
	}{
		{
			name: "`redis-username` is set in rayStartParams of the Head Pod",
			rayStartParams: map[string]string{
				"redis-username": "username",
			},
			expectError:  true,
			errorMessage: errorMessageRedisUsername,
		},
		{
			name: "`REDIS_USERNAME` env var is set in the Head Pod",
			envVars: []corev1.EnvVar{
				{
					Name:  REDIS_USERNAME,
					Value: "username",
				},
			},
			expectError:  true,
			errorMessage: errorMessageRedisUsername,
		},
		{
			name: "GcsFaultToleranceOptions.RedisUsername is set",
			gcsFaultToleranceOptions: &rayv1.GcsFaultToleranceOptions{
				RedisUsername: &rayv1.RedisCredential{
					Value: "username",
				},
			},
			expectError: false,
		},
	}

	for _, tt := range tests {
		t.Run(tt.name, func(t *testing.T) {
			rayCluster := &rayv1.RayCluster{
				Spec: rayv1.RayClusterSpec{
					GcsFaultToleranceOptions: tt.gcsFaultToleranceOptions,
					HeadGroupSpec: rayv1.HeadGroupSpec{
						RayStartParams: tt.rayStartParams,
						Template:       podTemplateSpec(tt.envVars, nil),
					},
				},
			}
			err := ValidateRayClusterSpec(&rayCluster.Spec, rayCluster.Annotations)
			if tt.expectError {
				require.Error(t, err)
				assert.EqualError(t, err, tt.errorMessage)
			} else {
				require.NoError(t, err)
			}
		})
	}
}

func TestValidateRayClusterSpecNames(t *testing.T) {
	tests := []struct {
		name         string
		errorMessage string
		metadata     metav1.ObjectMeta
		expectError  bool
	}{
		{
			name: "RayCluster name is too long (> MaxRayClusterNameLength characters)",
			metadata: metav1.ObjectMeta{
				Name: strings.Repeat("a", MaxRayClusterNameLength+1),
			},
			expectError:  true,
			errorMessage: fmt.Sprintf("RayCluster name should be no more than %d characters", MaxRayClusterNameLength),
		},
		{
			name: "RayCluster name is ok (== MaxRayClusterNameLength)",
			metadata: metav1.ObjectMeta{
				Name: strings.Repeat("a", MaxRayClusterNameLength),
			},
			expectError: false,
		},
		{
			name: "RayCluster name is not a DNS1035 label",
			metadata: metav1.ObjectMeta{
				Name: strings.Repeat("1", MaxRayClusterNameLength),
			},
			expectError:  true,
			errorMessage: "RayCluster name should be a valid DNS1035 label: [a DNS-1035 label must consist of lower case alphanumeric characters or '-', start with an alphabetic character, and end with an alphanumeric character (e.g. 'my-name',  or 'abc-123', regex used for validation is '[a-z]([-a-z0-9]*[a-z0-9])?')]",
		},
	}
	for _, tt := range tests {
		t.Run(tt.name, func(t *testing.T) {
			err := ValidateRayClusterMetadata(tt.metadata)
			if tt.expectError {
				require.Error(t, err)
				assert.EqualError(t, err, tt.errorMessage)
			} else {
				require.NoError(t, err)
			}
		})
	}
}

func TestValidateRayClusterSpecEmptyContainers(t *testing.T) {
	headGroupSpecWithOneContainer := rayv1.HeadGroupSpec{
		Template: podTemplateSpec(nil, nil),
	}
	workerGroupSpecWithOneContainer := rayv1.WorkerGroupSpec{
		Template: podTemplateSpec(nil, nil),
	}
	headGroupSpecWithNoContainers := *headGroupSpecWithOneContainer.DeepCopy()
	headGroupSpecWithNoContainers.Template.Spec.Containers = []corev1.Container{}
	workerGroupSpecWithNoContainers := *workerGroupSpecWithOneContainer.DeepCopy()
	workerGroupSpecWithNoContainers.Template.Spec.Containers = []corev1.Container{}

	tests := []struct {
		rayCluster   *rayv1.RayCluster
		name         string
		errorMessage string
		expectError  bool
	}{
		{
			name: "headGroupSpec has no containers",
			rayCluster: &rayv1.RayCluster{
				Spec: rayv1.RayClusterSpec{
					HeadGroupSpec: headGroupSpecWithNoContainers,
				},
			},
			expectError:  true,
			errorMessage: "headGroupSpec should have at least one container",
		},
		{
			name: "workerGroupSpec has no containers",
			rayCluster: &rayv1.RayCluster{
				Spec: rayv1.RayClusterSpec{
					HeadGroupSpec:    headGroupSpecWithOneContainer,
					WorkerGroupSpecs: []rayv1.WorkerGroupSpec{workerGroupSpecWithNoContainers},
				},
			},
			expectError:  true,
			errorMessage: "workerGroupSpec should have at least one container",
		},
		{
			name: "valid cluster with containers in both head and worker groups",
			rayCluster: &rayv1.RayCluster{
				Spec: rayv1.RayClusterSpec{
					HeadGroupSpec:    headGroupSpecWithOneContainer,
					WorkerGroupSpecs: []rayv1.WorkerGroupSpec{workerGroupSpecWithOneContainer},
				},
			},
			expectError: false,
		},
	}

	for _, tt := range tests {
		t.Run(tt.name, func(t *testing.T) {
			err := ValidateRayClusterSpec(&tt.rayCluster.Spec, tt.rayCluster.Annotations)
			if tt.expectError {
				require.Error(t, err)
				assert.EqualError(t, err, tt.errorMessage)
			} else {
				require.NoError(t, err)
			}
		})
	}
}

func TestValidateRayClusterSpecSuspendingWorkerGroup(t *testing.T) {
	headGroupSpec := rayv1.HeadGroupSpec{
		Template: podTemplateSpec(nil, nil),
	}
	workerGroupSpecSuspended := rayv1.WorkerGroupSpec{
		GroupName: "worker-group-1",
		Template:  podTemplateSpec(nil, nil),
	}
	workerGroupSpecSuspended.Suspend = ptr.To(true)

	tests := []struct {
		rayCluster   *rayv1.RayCluster
		name         string
		errorMessage string
		expectError  bool
		featureGate  bool
	}{
		{
			name: "suspend without autoscaler and the feature gate",
			rayCluster: &rayv1.RayCluster{
				Spec: rayv1.RayClusterSpec{
					HeadGroupSpec:    headGroupSpec,
					WorkerGroupSpecs: []rayv1.WorkerGroupSpec{workerGroupSpecSuspended},
				},
			},
			featureGate:  false,
			expectError:  true,
			errorMessage: fmt.Sprintf("worker group %s can be suspended only when the RayJobDeletionPolicy feature gate is enabled", workerGroupSpecSuspended.GroupName),
		},
		{
			name: "suspend without autoscaler",
			rayCluster: &rayv1.RayCluster{
				Spec: rayv1.RayClusterSpec{
					HeadGroupSpec:    headGroupSpec,
					WorkerGroupSpecs: []rayv1.WorkerGroupSpec{workerGroupSpecSuspended},
				},
			},
			featureGate: true,
			expectError: false,
		},
		{
			// TODO (rueian): This can be supported in future Ray. We should check the RayVersion once we know the version.
			name: "suspend with autoscaler",
			rayCluster: &rayv1.RayCluster{
				Spec: rayv1.RayClusterSpec{
					HeadGroupSpec:           headGroupSpec,
					WorkerGroupSpecs:        []rayv1.WorkerGroupSpec{workerGroupSpecSuspended},
					EnableInTreeAutoscaling: ptr.To(true),
				},
			},
			featureGate:  true,
			expectError:  true,
			errorMessage: fmt.Sprintf("worker group %s cannot be suspended with Autoscaler enabled", workerGroupSpecSuspended.GroupName),
		},
	}

	for _, tt := range tests {
		t.Run(tt.name, func(t *testing.T) {
			features.SetFeatureGateDuringTest(t, features.RayJobDeletionPolicy, tt.featureGate)
			err := ValidateRayClusterSpec(&tt.rayCluster.Spec, tt.rayCluster.Annotations)
			if tt.expectError {
				require.Error(t, err)
				assert.EqualError(t, err, tt.errorMessage)
			} else {
				require.NoError(t, err)
			}
		})
	}
}

func podTemplateSpec(envVars []corev1.EnvVar, restartPolicy *corev1.RestartPolicy) corev1.PodTemplateSpec {
	spec := corev1.PodTemplateSpec{
		Spec: corev1.PodSpec{
			Containers: []corev1.Container{
				{
					Env: envVars,
				},
			},
		},
	}

	if restartPolicy != nil {
		spec.Spec.RestartPolicy = *restartPolicy
	}

	return spec
}

func TestValidateRayClusterSpecAutoscaler(t *testing.T) {
	tests := map[string]struct {
		expectedErr string
		spec        rayv1.RayClusterSpec
	}{
		"should return error if autoscaler is enabled and any worker group is suspended": {
			spec: rayv1.RayClusterSpec{
				EnableInTreeAutoscaling: ptr.To(true),
				HeadGroupSpec: rayv1.HeadGroupSpec{
					Template: podTemplateSpec(nil, nil),
				},
				WorkerGroupSpecs: []rayv1.WorkerGroupSpec{
					{
						GroupName: "worker-group-1",
						Template:  podTemplateSpec(nil, nil),
						Suspend:   ptr.To(true),
					},
				},
			},
			expectedErr: "worker group worker-group-1 cannot be suspended with Autoscaler enabled",
		},
		fmt.Sprintf("should return error if %s env var is set to '1' when autoscaler is disabled", RAY_ENABLE_AUTOSCALER_V2): {
			spec: rayv1.RayClusterSpec{
				EnableInTreeAutoscaling: ptr.To(false),
				HeadGroupSpec: rayv1.HeadGroupSpec{
					Template: podTemplateSpec([]corev1.EnvVar{
						{
							Name:  RAY_ENABLE_AUTOSCALER_V2,
							Value: "1",
						},
					}, nil),
				},
			},
			expectedErr: fmt.Sprintf("environment variable %s cannot be set to '1' when enableInTreeAutoscaling is false. Please set enableInTreeAutoscaling: true to use autoscaler v2", RAY_ENABLE_AUTOSCALER_V2),
		},
		fmt.Sprintf("should return error if %s env var is set to 'true' when autoscaler is disabled", RAY_ENABLE_AUTOSCALER_V2): {
			spec: rayv1.RayClusterSpec{
				EnableInTreeAutoscaling: ptr.To(false),
				HeadGroupSpec: rayv1.HeadGroupSpec{
					Template: podTemplateSpec([]corev1.EnvVar{
						{
							Name:  RAY_ENABLE_AUTOSCALER_V2,
							Value: "true",
						},
					}, nil),
				},
			},
			expectedErr: fmt.Sprintf("environment variable %s cannot be set to 'true' when enableInTreeAutoscaling is false. Please set enableInTreeAutoscaling: true to use autoscaler v2", RAY_ENABLE_AUTOSCALER_V2),
		},
		fmt.Sprintf("should return error if autoscaler v2 is enabled and head Pod has env var %s", RAY_ENABLE_AUTOSCALER_V2): {
			spec: rayv1.RayClusterSpec{
				EnableInTreeAutoscaling: ptr.To(true),
				AutoscalerOptions: &rayv1.AutoscalerOptions{
					Version: ptr.To(rayv1.AutoscalerVersionV2),
				},
				HeadGroupSpec: rayv1.HeadGroupSpec{
					Template: podTemplateSpec([]corev1.EnvVar{
						{
							Name:  RAY_ENABLE_AUTOSCALER_V2,
							Value: "true",
						},
					}, nil),
				},
			},
			expectedErr: fmt.Sprintf("both .spec.autoscalerOptions.version and head Pod env var %s are set, please only use the former", RAY_ENABLE_AUTOSCALER_V2),
		},
		"should return error if autoscaler v2 is enabled and head Pod has a restartPolicy other than Never or unset": {
			spec: rayv1.RayClusterSpec{
				EnableInTreeAutoscaling: ptr.To(true),
				AutoscalerOptions: &rayv1.AutoscalerOptions{
					Version: ptr.To(rayv1.AutoscalerVersionV2),
				},
				HeadGroupSpec: rayv1.HeadGroupSpec{
					Template: podTemplateSpec(nil, ptr.To(corev1.RestartPolicyAlways)),
				},
			},
			expectedErr: "restartPolicy for head Pod should be Never or unset when using autoscaler V2",
		},
		"should return error if autoscaler v2 is enabled and a worker group has a restartPolicy other than Never or unset": {
			spec: rayv1.RayClusterSpec{
				EnableInTreeAutoscaling: ptr.To(true),
				AutoscalerOptions: &rayv1.AutoscalerOptions{
					Version: ptr.To(rayv1.AutoscalerVersionV2),
				},
				HeadGroupSpec: rayv1.HeadGroupSpec{
					Template: podTemplateSpec(nil, ptr.To(corev1.RestartPolicyNever)),
				},
				WorkerGroupSpecs: []rayv1.WorkerGroupSpec{
					{
						GroupName: "worker-group-1",
						Template:  podTemplateSpec(nil, ptr.To(corev1.RestartPolicyNever)),
					},
					{
						GroupName: "worker-group-2",
						Template:  podTemplateSpec(nil, ptr.To(corev1.RestartPolicyAlways)),
					},
				},
			},
			expectedErr: "restartPolicy for worker group worker-group-2 should be Never or unset when using autoscaler V2",
		},
		"should not return error if autoscaler configs are valid": {
			spec: rayv1.RayClusterSpec{
				EnableInTreeAutoscaling: ptr.To(true),
				AutoscalerOptions: &rayv1.AutoscalerOptions{
					Version: ptr.To(rayv1.AutoscalerVersionV2),
				},
				HeadGroupSpec: rayv1.HeadGroupSpec{
					Template: podTemplateSpec(nil, nil),
				},
				WorkerGroupSpecs: []rayv1.WorkerGroupSpec{
					{
						GroupName: "worker-group-1",
						Template:  podTemplateSpec(nil, nil),
					},
					{
						GroupName: "worker-group-2",
						Template:  podTemplateSpec(nil, ptr.To(corev1.RestartPolicyNever)),
					},
				},
			},
		},
	}

	features.SetFeatureGateDuringTest(t, features.RayJobDeletionPolicy, true)
	defer func() {
		features.SetFeatureGateDuringTest(t, features.RayJobDeletionPolicy, false)
	}()

	for name, tc := range tests {
		t.Run(name, func(t *testing.T) {
			err := ValidateRayClusterSpec(&tc.spec, map[string]string{})
			if tc.expectedErr != "" {
				require.Error(t, err)
				require.EqualError(t, err, tc.expectedErr)
			} else {
				require.NoError(t, err)
			}
		})
	}
}

func TestValidateRayClusterSpec_Resources(t *testing.T) {
	// Util function to create a RayCluster spec.
	createSpec := func() rayv1.RayClusterSpec {
		return rayv1.RayClusterSpec{
			HeadGroupSpec: rayv1.HeadGroupSpec{
				Template: podTemplateSpec(nil, nil),
			},
			WorkerGroupSpecs: []rayv1.WorkerGroupSpec{
				{
					GroupName: "worker-group",
					Template:  podTemplateSpec(nil, nil),
				},
			},
		}
	}

	tests := []struct {
		name         string
		errorMessage string
		spec         rayv1.RayClusterSpec
		expectError  bool
	}{
		{
			name: "Invalid: Head group has resources in both rayStartParams and top-level Resources",
			spec: func() rayv1.RayClusterSpec {
				s := createSpec()
				s.HeadGroupSpec.RayStartParams = map[string]string{"num-cpus": "1"}
				s.HeadGroupSpec.Resources = map[string]string{"CPU": "1"}
				return s
			}(),
			expectError:  true,
			errorMessage: "resource fields should not be set in both rayStartParams and Resources for Head group; please use only one",
		},
		{
			name: "Invalid: Worker group has resources in both rayStartParams and .Resources",
			spec: func() rayv1.RayClusterSpec {
				s := createSpec()
				s.WorkerGroupSpecs[0].RayStartParams = map[string]string{"num-gpus": "1"}
				s.WorkerGroupSpecs[0].Resources = map[string]string{"GPU": "1"}
				return s
			}(),
			expectError:  true,
			errorMessage: "resource fields should not be set in both rayStartParams and Resources for worker-group group; please use only one",
		},
		{
			name: "Valid: Only rayStartParams resources are set for head",
			spec: func() rayv1.RayClusterSpec {
				s := createSpec()
				s.HeadGroupSpec.RayStartParams = map[string]string{
					"num-cpus":  "2",
					"memory":    "4G",
					"resources": "{\"TPU\": \"8\"}",
				}
				return s
			}(),
			expectError: false,
		},
		{
			name: "Valid: Only .Resources field is set for worker",
			spec: func() rayv1.RayClusterSpec {
				s := createSpec()
				s.WorkerGroupSpecs[0].Resources = map[string]string{"CPU": "2", "memory": "4G", "TPU": "8"}
				return s
			}(),
			expectError: false,
		},
	}

	for _, tt := range tests {
		t.Run(tt.name, func(t *testing.T) {
			err := ValidateRayClusterSpec(&tt.spec, nil)
			if tt.expectError {
				require.Error(t, err)
				assert.EqualError(t, err, tt.errorMessage)
			} else {
				require.NoError(t, err)
			}
		})
	}
}

func TestValidateRayClusterSpec_Labels(t *testing.T) {
	// Util function to create a RayCluster spec.
	createSpec := func() rayv1.RayClusterSpec {
		return rayv1.RayClusterSpec{
			HeadGroupSpec: rayv1.HeadGroupSpec{
				Template: podTemplateSpec(nil, nil),
			},
			WorkerGroupSpecs: []rayv1.WorkerGroupSpec{
				{
					GroupName: "worker-group",
					Template:  podTemplateSpec(nil, nil),
				},
			},
		}
	}

	tests := []struct {
		name         string
		errorMessage string
		spec         rayv1.RayClusterSpec
		expectError  bool
	}{
		{
			name: "Invalid: Head group has 'labels' in rayStartParams",
			spec: func() rayv1.RayClusterSpec {
				s := createSpec()
				s.HeadGroupSpec.RayStartParams = map[string]string{"labels": "ray.io/node-group=worker-group-1"}
				return s
			}(),
			expectError:  true,
			errorMessage: "rayStartParams['labels'] is not supported for Head group; please use the top-level Labels field instead",
		},
		{
			name: "Invalid: Worker group has 'labels' in rayStartParams",
			spec: func() rayv1.RayClusterSpec {
				s := createSpec()
				s.WorkerGroupSpecs[0].RayStartParams = map[string]string{"labels": "ray.io/node-group=worker-group-1"}
				return s
			}(),
			expectError:  true,
			errorMessage: "rayStartParams['labels'] is not supported for worker-group group; please use the top-level Labels field instead",
		},
		{
			name: "Valid: Only .Labels field is set",
			spec: func() rayv1.RayClusterSpec {
				s := createSpec()
				s.HeadGroupSpec.Labels = map[string]string{"ray.io/market-type": "on-demand"}
				s.WorkerGroupSpecs[0].Labels = map[string]string{"ray.io/accelerator-type": "TPU-V6E"}
				return s
			}(),
			expectError: false,
		},
		{
			name: "Invalid: Label key does not follow Kubernetes syntax",
			spec: func() rayv1.RayClusterSpec {
				s := createSpec()
				s.WorkerGroupSpecs[0].Labels = map[string]string{"invalid_key!": "value"}
				return s
			}(),
			expectError:  true,
			errorMessage: "invalid label key for worker-group group: 'invalid_key!', error: name part must consist of alphanumeric characters, '-', '_' or '.', and must start and end with an alphanumeric character",
		},
		{
			name: "Invalid: Label value does not follow Kubernetes syntax",
			spec: func() rayv1.RayClusterSpec {
				s := createSpec()
				s.HeadGroupSpec.Labels = map[string]string{"valid-key": "invalid/value"}
				return s
			}(),
			expectError:  true,
			errorMessage: "invalid label value for key 'valid-key' in Head group: 'invalid/value', error: a valid label must be an empty string or consist of alphanumeric characters, '-', '_' or '.', and must start and end with an alphanumeric character",
		},
	}

	for _, tt := range tests {
		t.Run(tt.name, func(t *testing.T) {
			err := ValidateRayClusterSpec(&tt.spec, nil)
			if tt.expectError {
				require.Error(t, err)
				assert.Contains(t, err.Error(), tt.errorMessage)
			} else {
				require.NoError(t, err)
			}
		})
	}
}

func TestValidateRayClusterSpecRayVersionForAuth(t *testing.T) {
	tests := []struct {
		name         string
		rayVersion   string
		errorMessage string
		expectError  bool
	}{
		{
			name:        "Valid Ray version 2.52.0",
			rayVersion:  "2.52.0",
			expectError: false,
		},
		{
			name:        "Valid Ray version 3.0.0",
			rayVersion:  "3.0.0",
			expectError: false,
		},
		{
			name:         "Invalid Ray version 2.50.0",
			rayVersion:   "2.50.0",
			expectError:  true,
			errorMessage: "authOptions.mode is 'token' but minimum Ray version is 2.52.0, got 2.50.0",
		},
		{
			name:         "Invalid Ray version format",
			rayVersion:   "invalid-version",
			expectError:  true,
			errorMessage: "authOptions.mode is 'token' but RayVersion format is invalid: invalid-version, could not parse \"invalid-version\" as version",
		},
		{
			name:         "Empty Ray version",
			rayVersion:   "",
			expectError:  true,
			errorMessage: "authOptions.mode is 'token' but RayVersion was not specified. Ray version 2.52.0 or later is required",
		},
	}

	for _, tt := range tests {
		t.Run(tt.name, func(t *testing.T) {
			spec := &rayv1.RayClusterSpec{
				RayVersion: tt.rayVersion,
				HeadGroupSpec: rayv1.HeadGroupSpec{
					Template: podTemplateSpec(nil, nil),
				},
				AuthOptions: &rayv1.AuthOptions{
					Mode: rayv1.AuthModeToken,
				},
			}
			err := ValidateRayClusterSpec(spec, nil)
			if tt.expectError {
				require.Error(t, err)
				assert.Contains(t, err.Error(), tt.errorMessage)
			} else {
				require.NoError(t, err)
			}
		})
	}
}

func TestValidateRayJobStatus(t *testing.T) {
	tests := []struct {
		name        string
		jobSpec     rayv1.RayJobSpec
		jobStatus   rayv1.RayJobStatus
		expectError bool
	}{
		{
			name: "JobDeploymentStatus is Waiting and SubmissionMode is not InteractiveMode",
			jobStatus: rayv1.RayJobStatus{
				JobDeploymentStatus: rayv1.JobDeploymentStatusWaiting,
			},
			jobSpec: rayv1.RayJobSpec{
				SubmissionMode: rayv1.K8sJobMode,
			},
			expectError: true,
		},
		{
			name: "JobDeploymentStatus is Waiting and SubmissionMode is InteractiveMode",
			jobStatus: rayv1.RayJobStatus{
				JobDeploymentStatus: rayv1.JobDeploymentStatusWaiting,
			},
			jobSpec: rayv1.RayJobSpec{
				SubmissionMode: rayv1.InteractiveMode,
			},
			expectError: false,
		},
		{
			name: "JobDeploymentStatus is not Waiting and SubmissionMode is not InteractiveMode",
			jobStatus: rayv1.RayJobStatus{
				JobDeploymentStatus: rayv1.JobDeploymentStatusRunning,
			},
			jobSpec: rayv1.RayJobSpec{
				SubmissionMode: rayv1.HTTPMode,
			},
			expectError: false,
		},
	}

	for _, tt := range tests {
		t.Run(tt.name, func(t *testing.T) {
			rayJob := &rayv1.RayJob{
				Status: tt.jobStatus,
				Spec:   tt.jobSpec,
			}
			err := ValidateRayJobStatus(rayJob)
			if (err != nil) != tt.expectError {
				t.Errorf("ValidateRayJobStatus() error = %v, wantErr %v", err, tt.expectError)
			}
		})
	}
}

func TestValidateRayJobSpec(t *testing.T) {
	tests := []struct {
		name        string
		spec        rayv1.RayJobSpec
		expectError bool
	}{
		{
			name:        "one of RayClusterSpec or ClusterSelector must be set",
			spec:        rayv1.RayJobSpec{},
			expectError: true,
		},
		{
			name: "a RayJob with shutdownAfterJobFinishes set to false is not allowed to be suspended",
			spec: rayv1.RayJobSpec{
				Suspend:                  true,
				ShutdownAfterJobFinishes: false,
			},
			expectError: true,
		},
		{
			name: "valid RayJob",
			spec: rayv1.RayJobSpec{
				Suspend:                  true,
				ShutdownAfterJobFinishes: true,
				RayClusterSpec:           createBasicRayClusterSpec(),
			},
			expectError: false,
		},
		{
			name: "the ClusterSelector mode doesn't support the suspend operation",
			spec: rayv1.RayJobSpec{
				Suspend:                  true,
				ShutdownAfterJobFinishes: true,
				ClusterSelector: map[string]string{
					"key": "value",
				},
			},
			expectError: true,
		},
		{
			name: "failed to unmarshal RuntimeEnvYAML",
			spec: rayv1.RayJobSpec{
				RuntimeEnvYAML: "invalid_yaml_str",
				RayClusterSpec: createBasicRayClusterSpec(),
			},
			expectError: true,
		},
		{
			name: "backoffLimit must be a positive integer",
			spec: rayv1.RayJobSpec{
				BackoffLimit:   ptr.To[int32](-1),
				RayClusterSpec: createBasicRayClusterSpec(),
			},
			expectError: true,
		},
		{
			name: "RayJobDeletionPolicy feature gate must be enabled to use the DeletionStrategy feature",
			spec: rayv1.RayJobSpec{
				DeletionStrategy: &rayv1.DeletionStrategy{
					OnSuccess: &rayv1.DeletionPolicy{
						Policy: ptr.To(rayv1.DeleteCluster),
					},
					OnFailure: &rayv1.DeletionPolicy{
						Policy: ptr.To(rayv1.DeleteCluster),
					},
				},
				ShutdownAfterJobFinishes: true,
				RayClusterSpec:           createBasicRayClusterSpec(),
			},
			expectError: true,
		},
		{
			name: "BackoffLimit is incompatible with InteractiveMode",
			spec: rayv1.RayJobSpec{
				BackoffLimit:   ptr.To[int32](1),
				SubmissionMode: rayv1.InteractiveMode,
				RayClusterSpec: createBasicRayClusterSpec(),
			},
			expectError: true,
		},
		{
			name: "BackoffLimit is 0 and SubmissionMode is InteractiveMode",
			spec: rayv1.RayJobSpec{
				BackoffLimit:   ptr.To[int32](0),
				SubmissionMode: rayv1.InteractiveMode,
				RayClusterSpec: createBasicRayClusterSpec(),
			},
			expectError: false,
		},
		{
			name: "BackoffLimit is nil and SubmissionMode is InteractiveMode",
			spec: rayv1.RayJobSpec{
				BackoffLimit:   nil,
				SubmissionMode: rayv1.InteractiveMode,
				RayClusterSpec: createBasicRayClusterSpec(),
			},
			expectError: false,
		},
		{
			name: "ShutdownAfterJobFinishes is false and TTLSecondsAfterFinished is not zero",
			spec: rayv1.RayJobSpec{
				ShutdownAfterJobFinishes: false,
				TTLSecondsAfterFinished:  5,
				RayClusterSpec:           createBasicRayClusterSpec(),
			},
			expectError: true,
		},
		{
			name: "ShutdownAfterJobFinishes is true and TTLSecondsAfterFinished is not zero",
			spec: rayv1.RayJobSpec{
				ShutdownAfterJobFinishes: true,
				TTLSecondsAfterFinished:  5,
				RayClusterSpec:           createBasicRayClusterSpec(),
			},
			expectError: false,
		},
		{
			name: "ShutdownAfterJobFinishes is true and TTLSecondsAfterFinished is negative",
			spec: rayv1.RayJobSpec{
				ShutdownAfterJobFinishes: true,
				TTLSecondsAfterFinished:  -5,
				RayClusterSpec:           createBasicRayClusterSpec(),
			},
			expectError: true,
		},
		{
			name: "SidecarMode",
			spec: rayv1.RayJobSpec{
				SubmissionMode: rayv1.SidecarMode,
				RayClusterSpec: createBasicRayClusterSpec(),
			},
			expectError: false,
		},
		{
			name: "SidecarMode doesn't support SubmitterPodTemplate",
			spec: rayv1.RayJobSpec{
				SubmissionMode: rayv1.SidecarMode,
				SubmitterPodTemplate: &corev1.PodTemplateSpec{
					Spec: corev1.PodSpec{},
				},
			},
			expectError: true,
		},
		{
			name: "SidecarMode doesn't support SubmitterConfig",
			spec: rayv1.RayJobSpec{
				SubmissionMode: rayv1.SidecarMode,
				SubmitterConfig: &rayv1.SubmitterConfig{
					BackoffLimit: ptr.To[int32](1),
				},
			},
			expectError: true,
		},
		{
			name: "SidecarMode RayCluster head pod should only be Never or unset",
			spec: rayv1.RayJobSpec{
				SubmissionMode: rayv1.SidecarMode,
				RayClusterSpec: &rayv1.RayClusterSpec{
					HeadGroupSpec: rayv1.HeadGroupSpec{
						Template: podTemplateSpec(nil, ptr.To(corev1.RestartPolicyAlways)),
					},
				},
			},
			expectError: true,
		},
		{
			name: "SidecarMode doesn't support ClusterSelector",
			spec: rayv1.RayJobSpec{
				SubmissionMode:  rayv1.SidecarMode,
				ClusterSelector: map[string]string{"ray.io/cluster": "ray-cluster"},
			},
			expectError: true,
		},
		{
			name: "failed to get cluster name in ClusterSelector map",
			spec: rayv1.RayJobSpec{
				ClusterSelector: map[string]string{},
			},
			expectError: true,
		},
		{
			name: "cluster name in ClusterSelector is empty",
			spec: rayv1.RayJobSpec{
				ClusterSelector: map[string]string{"ray.io/cluster": ""},
			},
			expectError: true,
		},
		{
			name: "cluster name in ClusterSelector is not empty",
			spec: rayv1.RayJobSpec{
				ClusterSelector: map[string]string{"ray.io/cluster": "ray-cluster"},
			},
			expectError: false,
		},
	}

	for _, tt := range tests {
		t.Run(tt.name, func(t *testing.T) {
			err := ValidateRayJobSpec(&rayv1.RayJob{
				Spec: tt.spec,
			})
			if tt.expectError {
				require.Error(t, err, tt.name)
			} else {
				require.NoError(t, err, tt.name)
			}
		})
	}
}

func TestValidateRayJobSpecWithFeatureGate(t *testing.T) {
	headGroupSpecWithOneContainer := rayv1.HeadGroupSpec{
		Template: podTemplateSpec(nil, nil),
	}

	tests := []struct {
		name        string
		spec        rayv1.RayJobSpec
		expectError bool
	}{
		// Legacy DeletionStrategy tests
		{
			name: "the ClusterSelector mode doesn't support DeletionStrategy=DeleteCluster",
			spec: rayv1.RayJobSpec{
				DeletionStrategy: &rayv1.DeletionStrategy{
					OnSuccess: &rayv1.DeletionPolicy{
						Policy: ptr.To(rayv1.DeleteCluster),
					},
					OnFailure: &rayv1.DeletionPolicy{
						Policy: ptr.To(rayv1.DeleteCluster),
					},
				}, ClusterSelector: map[string]string{"key": "value"},
			},
			expectError: true,
		},
		{
			name: "the ClusterSelector mode doesn't support DeletionStrategy=DeleteWorkers",
			spec: rayv1.RayJobSpec{
				DeletionStrategy: &rayv1.DeletionStrategy{
					OnSuccess: &rayv1.DeletionPolicy{
						Policy: ptr.To(rayv1.DeleteWorkers),
					},
					OnFailure: &rayv1.DeletionPolicy{
						Policy: ptr.To(rayv1.DeleteWorkers),
					},
				}, ClusterSelector: map[string]string{"key": "value"},
			},
			expectError: true,
		},
		{
			name: "DeletionStrategy=DeleteWorkers currently does not support RayCluster with autoscaling enabled",
			spec: rayv1.RayJobSpec{
				DeletionStrategy: &rayv1.DeletionStrategy{
					OnSuccess: &rayv1.DeletionPolicy{
						Policy: ptr.To(rayv1.DeleteWorkers),
					},
					OnFailure: &rayv1.DeletionPolicy{
						Policy: ptr.To(rayv1.DeleteWorkers),
					},
				}, RayClusterSpec: &rayv1.RayClusterSpec{
					EnableInTreeAutoscaling: ptr.To(true),
					HeadGroupSpec:           headGroupSpecWithOneContainer,
				},
			},
			expectError: true,
		},
		{
			name: "valid RayJob with DeletionStrategy=DeleteCluster",
			spec: rayv1.RayJobSpec{
				DeletionStrategy: &rayv1.DeletionStrategy{
					OnSuccess: &rayv1.DeletionPolicy{
						Policy: ptr.To(rayv1.DeleteCluster),
					},
					OnFailure: &rayv1.DeletionPolicy{
						Policy: ptr.To(rayv1.DeleteCluster),
					},
				}, ShutdownAfterJobFinishes: true,
				RayClusterSpec: createBasicRayClusterSpec(),
			},
			expectError: false,
		},
		{
			name: "valid RayJob without DeletionStrategy",
			spec: rayv1.RayJobSpec{
				DeletionStrategy:         nil,
				ShutdownAfterJobFinishes: true,
				RayClusterSpec:           createBasicRayClusterSpec(),
			},
			expectError: false,
		},
		{
			name: "shutdownAfterJobFinshes is set to 'true' while deletion policy is 'DeleteNone'",
			spec: rayv1.RayJobSpec{
				DeletionStrategy: &rayv1.DeletionStrategy{
					OnSuccess: &rayv1.DeletionPolicy{
						Policy: ptr.To(rayv1.DeleteNone),
					},
					OnFailure: &rayv1.DeletionPolicy{
						Policy: ptr.To(rayv1.DeleteNone),
					},
				}, ShutdownAfterJobFinishes: true,
				RayClusterSpec: createBasicRayClusterSpec(),
			},
			expectError: true,
		},
		{
			name: "OnSuccess unset",
			spec: rayv1.RayJobSpec{
				DeletionStrategy: &rayv1.DeletionStrategy{
					OnFailure: &rayv1.DeletionPolicy{
						Policy: ptr.To(rayv1.DeleteNone),
					},
				}, ShutdownAfterJobFinishes: true,
				RayClusterSpec: createBasicRayClusterSpec(),
			},
			expectError: true,
		},
		{
			name: "OnSuccess.DeletionPolicyType unset",
			spec: rayv1.RayJobSpec{
				DeletionStrategy: &rayv1.DeletionStrategy{
					OnFailure: &rayv1.DeletionPolicy{
						Policy: ptr.To(rayv1.DeleteNone),
					},
				}, ShutdownAfterJobFinishes: true,
				RayClusterSpec: createBasicRayClusterSpec(),
			},
			expectError: true,
		},
		{
			name: "OnFailure unset",
			spec: rayv1.RayJobSpec{
				DeletionStrategy: &rayv1.DeletionStrategy{
					OnSuccess: &rayv1.DeletionPolicy{
						Policy: ptr.To(rayv1.DeleteNone),
					},
				}, ShutdownAfterJobFinishes: true,
				RayClusterSpec: createBasicRayClusterSpec(),
			},
			expectError: true,
		},
		{
			name: "OnFailure.DeletionPolicyType unset",
			spec: rayv1.RayJobSpec{
				DeletionStrategy: &rayv1.DeletionStrategy{
					OnSuccess: &rayv1.DeletionPolicy{
						Policy: ptr.To(rayv1.DeleteNone),
					},
					OnFailure: &rayv1.DeletionPolicy{},
				}, ShutdownAfterJobFinishes: true,
				RayClusterSpec: createBasicRayClusterSpec(),
			},
			expectError: true,
		},
		{
			name: "headGroupSpec should have at least one container",
			spec: rayv1.RayJobSpec{
				RayClusterSpec: &rayv1.RayClusterSpec{
					HeadGroupSpec: rayv1.HeadGroupSpec{},
				},
			},
			expectError: true,
		},
		// New Deletion Rules tests
		{
			name: "valid deletionRules",
			spec: rayv1.RayJobSpec{
				DeletionStrategy: &rayv1.DeletionStrategy{
					DeletionRules: []rayv1.DeletionRule{
						{
							Policy: rayv1.DeleteSelf,
							Condition: rayv1.DeletionCondition{
								JobStatus:  rayv1.JobStatusSucceeded,
								TTLSeconds: 10,
							},
						},
					},
				},
				RayClusterSpec: createBasicRayClusterSpec(),
			},
			expectError: false,
		},
		{
			name: "deletionRules and ShutdownAfterJobFinishes both set",
			spec: rayv1.RayJobSpec{
				ShutdownAfterJobFinishes: true,
				DeletionStrategy: &rayv1.DeletionStrategy{
					DeletionRules: []rayv1.DeletionRule{
						{
							Policy: rayv1.DeleteSelf,
							Condition: rayv1.DeletionCondition{
								JobStatus:  rayv1.JobStatusSucceeded,
								TTLSeconds: 10,
							},
						},
					},
				},
				RayClusterSpec: createBasicRayClusterSpec(),
			},
			expectError: true,
		},
		{
			name: "deletionRules and legacy onSuccess both set",
			spec: rayv1.RayJobSpec{
				DeletionStrategy: &rayv1.DeletionStrategy{
					OnSuccess: &rayv1.DeletionPolicy{
						Policy: ptr.To(rayv1.DeleteCluster),
					},
					DeletionRules: []rayv1.DeletionRule{
						{
							Policy: rayv1.DeleteSelf,
							Condition: rayv1.DeletionCondition{
								JobStatus:  rayv1.JobStatusSucceeded,
								TTLSeconds: 10,
							},
						},
					},
				},
				RayClusterSpec: createBasicRayClusterSpec(),
			},
			expectError: true,
		},
		{
			name: "nil DeletionStrategy",
			spec: rayv1.RayJobSpec{
				DeletionStrategy: &rayv1.DeletionStrategy{},
				RayClusterSpec:   createBasicRayClusterSpec(),
			},
			expectError: true,
		},
		{
			name: "empty DeletionStrategy",
			spec: rayv1.RayJobSpec{
				DeletionStrategy: &rayv1.DeletionStrategy{
					DeletionRules: []rayv1.DeletionRule{},
				},
				RayClusterSpec: createBasicRayClusterSpec(),
			},
			expectError: true,
		},
		{
			name: "duplicate rule in deletionRules",
			spec: rayv1.RayJobSpec{
				DeletionStrategy: &rayv1.DeletionStrategy{
					DeletionRules: []rayv1.DeletionRule{
						{
							Policy: rayv1.DeleteSelf,
							Condition: rayv1.DeletionCondition{
								JobStatus:  rayv1.JobStatusSucceeded,
								TTLSeconds: 10,
							},
						},
						{
							Policy: rayv1.DeleteSelf,
							Condition: rayv1.DeletionCondition{
								JobStatus:  rayv1.JobStatusSucceeded,
								TTLSeconds: 20,
							},
						},
					},
				},
				RayClusterSpec: createBasicRayClusterSpec(),
			},
			expectError: true,
		},
		{
			name: "negative TTLSeconds in deletionRules",
			spec: rayv1.RayJobSpec{
				DeletionStrategy: &rayv1.DeletionStrategy{
					DeletionRules: []rayv1.DeletionRule{
						{
							Policy: rayv1.DeleteSelf,
							Condition: rayv1.DeletionCondition{
								JobStatus:  rayv1.JobStatusSucceeded,
								TTLSeconds: -10,
							},
						},
					},
				},
				RayClusterSpec: createBasicRayClusterSpec(),
			},
			expectError: true,
		},
		{
			name: "deletionRules with ClusterSelector and DeleteWorkers policy",
			spec: rayv1.RayJobSpec{
				ClusterSelector: map[string]string{"key": "value"},
				DeletionStrategy: &rayv1.DeletionStrategy{
					DeletionRules: []rayv1.DeletionRule{
						{
							Policy: rayv1.DeleteWorkers,
							Condition: rayv1.DeletionCondition{
								JobStatus:  rayv1.JobStatusSucceeded,
								TTLSeconds: 10,
							},
						},
					},
				},
			},
			expectError: true,
		},
		{
			name: "deletionRules with ClusterSelector and DeleteCluster policy",
			spec: rayv1.RayJobSpec{
				ClusterSelector: map[string]string{"key": "value"},
				DeletionStrategy: &rayv1.DeletionStrategy{
					DeletionRules: []rayv1.DeletionRule{
						{
							Policy: rayv1.DeleteCluster,
							Condition: rayv1.DeletionCondition{
								JobStatus:  rayv1.JobStatusSucceeded,
								TTLSeconds: 10,
							},
						},
					},
				},
			},
			expectError: true,
		},
		{
			name: "deletionRules with autoscaling and DeleteWorkers policy",
			spec: rayv1.RayJobSpec{
				DeletionStrategy: &rayv1.DeletionStrategy{
					DeletionRules: []rayv1.DeletionRule{
						{
							Policy: rayv1.DeleteWorkers,
							Condition: rayv1.DeletionCondition{
								JobStatus:  rayv1.JobStatusSucceeded,
								TTLSeconds: 10,
							},
						},
					},
				},
				RayClusterSpec: &rayv1.RayClusterSpec{
					EnableInTreeAutoscaling: ptr.To(true),
					HeadGroupSpec:           headGroupSpecWithOneContainer,
				},
			},
			expectError: true,
		},
		{
			name: "inconsistent TTLs in deletionRules (DeleteCluster < DeleteWorkers)",
			spec: rayv1.RayJobSpec{
				DeletionStrategy: &rayv1.DeletionStrategy{
					DeletionRules: []rayv1.DeletionRule{
						{
							Policy: rayv1.DeleteWorkers,
							Condition: rayv1.DeletionCondition{
								JobStatus:  rayv1.JobStatusSucceeded,
								TTLSeconds: 20,
							},
						},
						{
							Policy: rayv1.DeleteCluster,
							Condition: rayv1.DeletionCondition{
								JobStatus:  rayv1.JobStatusSucceeded,
								TTLSeconds: 10,
							},
						},
					},
				},
				RayClusterSpec: createBasicRayClusterSpec(),
			},
			expectError: true,
		},
		{
			name: "inconsistent TTLs in deletionRules (DeleteSelf < DeleteCluster)",
			spec: rayv1.RayJobSpec{
				DeletionStrategy: &rayv1.DeletionStrategy{
					DeletionRules: []rayv1.DeletionRule{
						{
							Policy: rayv1.DeleteCluster,
							Condition: rayv1.DeletionCondition{
								JobStatus:  rayv1.JobStatusSucceeded,
								TTLSeconds: 20,
							},
						},
						{
							Policy: rayv1.DeleteSelf,
							Condition: rayv1.DeletionCondition{
								JobStatus:  rayv1.JobStatusSucceeded,
								TTLSeconds: 10,
							},
						},
					},
				},
				RayClusterSpec: createBasicRayClusterSpec(),
			},
			expectError: true,
		},
		{
			name: "valid complex deletionRules",
			spec: rayv1.RayJobSpec{
				DeletionStrategy: &rayv1.DeletionStrategy{
					DeletionRules: []rayv1.DeletionRule{
						{
							Policy: rayv1.DeleteWorkers,
							Condition: rayv1.DeletionCondition{
								JobStatus:  rayv1.JobStatusSucceeded,
								TTLSeconds: 10,
							},
						},
						{
							Policy: rayv1.DeleteCluster,
							Condition: rayv1.DeletionCondition{
								JobStatus:  rayv1.JobStatusSucceeded,
								TTLSeconds: 20,
							},
						},
						{
							Policy: rayv1.DeleteSelf,
							Condition: rayv1.DeletionCondition{
								JobStatus:  rayv1.JobStatusSucceeded,
								TTLSeconds: 30,
							},
						},
						{
							Policy: rayv1.DeleteSelf,
							Condition: rayv1.DeletionCondition{
								JobStatus:  rayv1.JobStatusFailed,
								TTLSeconds: 0,
							},
						},
					},
				},
				RayClusterSpec: createBasicRayClusterSpec(),
			},
			expectError: false,
		},
	}

	features.SetFeatureGateDuringTest(t, features.RayJobDeletionPolicy, true)
	defer func() {
		features.SetFeatureGateDuringTest(t, features.RayJobDeletionPolicy, false)
	}()
	for _, tt := range tests {
		t.Run(tt.name, func(t *testing.T) {
			err := ValidateRayJobSpec(&rayv1.RayJob{
				Spec: tt.spec,
			})
			if tt.expectError {
				require.Error(t, err, tt.name)
			} else {
				require.NoError(t, err, tt.name)
			}
		})
	}
}

func TestValidateRayJobMetadata(t *testing.T) {
	err := ValidateRayJobMetadata(metav1.ObjectMeta{
		Name: strings.Repeat("j", MaxRayJobNameLength+1),
	})
	require.ErrorContains(t, err, fmt.Sprintf("RayJob name should be no more than %d characters", MaxRayJobNameLength))

	err = ValidateRayJobMetadata(metav1.ObjectMeta{
		Name: strings.Repeat("1", MaxRayJobNameLength),
	})
	require.ErrorContains(t, err, "RayJob name should be a valid DNS1035 label: [a DNS-1035 label must consist of lower case alphanumeric characters or '-', start with an alphabetic character, and end with an alphanumeric character (e.g. 'my-name',  or 'abc-123', regex used for validation is '[a-z]([-a-z0-9]*[a-z0-9])?')]")

	err = ValidateRayJobMetadata(metav1.ObjectMeta{
		Name: strings.Repeat("j", MaxRayJobNameLength),
	})
	require.NoError(t, err)
}

func TestValidateRayServiceSpec(t *testing.T) {
	upgradeStrat := rayv1.RayServiceUpgradeType("invalidStrategy")

	tests := []struct {
		name              string
		unexpectedMessage string
		spec              rayv1.RayServiceSpec
		expectError       bool
	}{
		{
			name: "spec.rayClusterConfig.headGroupSpec.headService.metadata.name should not be set",
			spec: rayv1.RayServiceSpec{
				RayClusterSpec: rayv1.RayClusterSpec{
					HeadGroupSpec: rayv1.HeadGroupSpec{
						HeadService: &corev1.Service{
							ObjectMeta: metav1.ObjectMeta{
								Name: "my-head-service",
							},
						},
					},
				},
			},
			expectError: true,
		},
		{
			name: "The RayService spec is valid.",
			spec: rayv1.RayServiceSpec{
				RayClusterSpec: *createBasicRayClusterSpec(),
			},
			expectError: false,
		},
		{
			name: "spec.UpgradeSpec.Type is invalid",
			spec: rayv1.RayServiceSpec{
				UpgradeStrategy: &rayv1.RayServiceUpgradeStrategy{
					Type: &upgradeStrat,
				},
				RayClusterSpec: *createBasicRayClusterSpec(),
			},
			expectError: true,
		},
		{
			name:        "headGroupSpec should have at least one container",
			spec:        rayv1.RayServiceSpec{},
			expectError: true,
		},
		{
			name: "Spec.RayClusterDeletionDelaySeconds is negative",
			spec: rayv1.RayServiceSpec{
				RayClusterSpec:                 *createBasicRayClusterSpec(),
				RayClusterDeletionDelaySeconds: ptr.To[int32](-1),
			},
			expectError: true,
		},
	}

	for _, tt := range tests {
		t.Run(tt.name, func(t *testing.T) {
			err := ValidateRayServiceSpec(&rayv1.RayService{
				Spec: tt.spec,
			})
			if tt.expectError {
				require.Error(t, err, tt.name)
			} else {
				require.NoError(t, err, tt.name)
			}
		})
	}
}

func TestValidateRayServiceMetadata(t *testing.T) {
	err := ValidateRayServiceMetadata(metav1.ObjectMeta{
		Name: strings.Repeat("j", MaxRayServiceNameLength+1),
	})
	require.ErrorContains(t, err, fmt.Sprintf("RayService name should be no more than %d characters", MaxRayServiceNameLength))

	err = ValidateRayServiceMetadata(metav1.ObjectMeta{
		Name: strings.Repeat("1", MaxRayServiceNameLength),
	})
	require.ErrorContains(t, err, "RayService name should be a valid DNS1035 label: [a DNS-1035 label must consist of lower case alphanumeric characters or '-', start with an alphabetic character, and end with an alphanumeric character (e.g. 'my-name',  or 'abc-123', regex used for validation is '[a-z]([-a-z0-9]*[a-z0-9])?')]")

	err = ValidateRayServiceMetadata(metav1.ObjectMeta{
		Name: strings.Repeat("j", MaxRayServiceNameLength),
	})
	require.NoError(t, err)

	// Test valid initializing timeout annotations
	err = ValidateRayServiceMetadata(metav1.ObjectMeta{
		Name: "valid-service",
		Annotations: map[string]string{
			RayServiceInitializingTimeoutAnnotation: "5m",
		},
	})
	require.NoError(t, err)

	err = ValidateRayServiceMetadata(metav1.ObjectMeta{
		Name: "valid-service",
		Annotations: map[string]string{
			RayServiceInitializingTimeoutAnnotation: "300",
		},
	})
	require.NoError(t, err)

	// Test invalid initializing timeout annotations
	err = ValidateRayServiceMetadata(metav1.ObjectMeta{
		Name: "invalid-service",
		Annotations: map[string]string{
			RayServiceInitializingTimeoutAnnotation: "0",
		},
	})
	require.ErrorContains(t, err, "must be a positive")

	err = ValidateRayServiceMetadata(metav1.ObjectMeta{
		Name: "invalid-service",
		Annotations: map[string]string{
			RayServiceInitializingTimeoutAnnotation: "-100",
		},
	})
	require.ErrorContains(t, err, "must be a positive")

	err = ValidateRayServiceMetadata(metav1.ObjectMeta{
		Name: "invalid-service",
		Annotations: map[string]string{
			RayServiceInitializingTimeoutAnnotation: "-5m",
		},
	})
	require.ErrorContains(t, err, "must be a positive duration")

	err = ValidateRayServiceMetadata(metav1.ObjectMeta{
		Name: "invalid-service",
		Annotations: map[string]string{
			RayServiceInitializingTimeoutAnnotation: "invalid",
		},
	})
	require.ErrorContains(t, err, "invalid format")
}

func createBasicRayClusterSpec() *rayv1.RayClusterSpec {
	return &rayv1.RayClusterSpec{
		HeadGroupSpec: rayv1.HeadGroupSpec{
			Template: podTemplateSpec(nil, nil),
		},
	}
}

func TestValidateClusterUpgradeOptions(t *testing.T) {
	tests := []struct {
		maxSurgePercent   *int32
		stepSizePercent   *int32
		intervalSeconds   *int32
		name              string
		gatewayClassName  string
		spec              rayv1.RayServiceSpec
		enableAutoscaling bool
		expectError       bool
	}{
		{
			name:              "valid config",
			maxSurgePercent:   ptr.To(int32(50)),
			stepSizePercent:   ptr.To(int32(50)),
			intervalSeconds:   ptr.To(int32(10)),
			gatewayClassName:  "istio",
			enableAutoscaling: true,
			expectError:       false,
		},
		{
			name:              "missing autoscaler",
			maxSurgePercent:   ptr.To(int32(50)),
			stepSizePercent:   ptr.To(int32(50)),
			intervalSeconds:   ptr.To(int32(10)),
			gatewayClassName:  "istio",
			enableAutoscaling: false,
			expectError:       true,
		},
		{
			name:              "missing options",
			enableAutoscaling: true,
			expectError:       true,
		},
		{
			name:              "invalid MaxSurgePercent",
			maxSurgePercent:   ptr.To(int32(200)),
			stepSizePercent:   ptr.To(int32(50)),
			intervalSeconds:   ptr.To(int32(10)),
			gatewayClassName:  "istio",
			enableAutoscaling: true,
			expectError:       true,
		},
		{
			name:              "missing StepSizePercent",
			maxSurgePercent:   ptr.To(int32(50)),
			intervalSeconds:   ptr.To(int32(10)),
			gatewayClassName:  "istio",
			enableAutoscaling: true,
			expectError:       true,
		},
		{
			name:              "invalid IntervalSeconds",
			maxSurgePercent:   ptr.To(int32(50)),
			stepSizePercent:   ptr.To(int32(50)),
			intervalSeconds:   ptr.To(int32(0)),
			gatewayClassName:  "istio",
			enableAutoscaling: true,
			expectError:       true,
		},
		{
			name:              "missing GatewayClassName",
			maxSurgePercent:   ptr.To(int32(50)),
			stepSizePercent:   ptr.To(int32(50)),
			intervalSeconds:   ptr.To(int32(10)),
			enableAutoscaling: true,
			expectError:       true,
		},
	}

	for _, tt := range tests {
		t.Run(tt.name, func(t *testing.T) {
			var upgradeStrategy *rayv1.RayServiceUpgradeStrategy
			if tt.maxSurgePercent != nil || tt.stepSizePercent != nil || tt.intervalSeconds != nil || tt.gatewayClassName != "" {
				upgradeStrategy = &rayv1.RayServiceUpgradeStrategy{
					Type: ptr.To(rayv1.NewClusterWithIncrementalUpgrade),
					ClusterUpgradeOptions: &rayv1.ClusterUpgradeOptions{
						MaxSurgePercent:  tt.maxSurgePercent,
						StepSizePercent:  tt.stepSizePercent,
						IntervalSeconds:  tt.intervalSeconds,
						GatewayClassName: tt.gatewayClassName,
					},
				}
			} else if tt.expectError {
				upgradeStrategy = &rayv1.RayServiceUpgradeStrategy{
					Type: ptr.To(rayv1.NewClusterWithIncrementalUpgrade),
				}
			}

			rayClusterSpec := *createBasicRayClusterSpec()
			rayClusterSpec.EnableInTreeAutoscaling = ptr.To(tt.enableAutoscaling)

			rayService := &rayv1.RayService{
				Spec: rayv1.RayServiceSpec{
					RayClusterSpec:  rayClusterSpec,
					UpgradeStrategy: upgradeStrategy,
				},
			}

			err := ValidateClusterUpgradeOptions(rayService)
			if tt.expectError {
				require.Error(t, err, tt.name)
			} else {
				require.NoError(t, err, tt.name)
			}
		})
	}
}

<<<<<<< HEAD
func TestValidateRayCronJobSpec(t *testing.T) {
	tests := []struct {
		cronJob     *rayv1.RayCronJob
		name        string
		errorMsg    string
		expectError bool
	}{
		{
			name: "Valid cron schedule and RayJob spec",
			cronJob: &rayv1.RayCronJob{
				ObjectMeta: metav1.ObjectMeta{
					Name:      "test-cronjob",
					Namespace: "default",
				},
				Spec: rayv1.RayCronJobSpec{
					Schedule: "*/5 * * * *",
					JobTemplate: rayv1.RayJobSpec{
						Entrypoint: "python test.py",
						RayClusterSpec: &rayv1.RayClusterSpec{
							HeadGroupSpec: rayv1.HeadGroupSpec{
								Template: corev1.PodTemplateSpec{
									Spec: corev1.PodSpec{
										Containers: []corev1.Container{
											{
												Name:  "ray-head",
												Image: "rayproject/ray:2.9.0",
											},
										},
									},
								},
							},
						},
					},
				},
			},
			expectError: false,
		},
		{
			name: "Invalid cron schedule",
			cronJob: &rayv1.RayCronJob{
				ObjectMeta: metav1.ObjectMeta{
					Name:      "test-cronjob",
					Namespace: "default",
				},
				Spec: rayv1.RayCronJobSpec{
					Schedule: "invalid cron",
					JobTemplate: rayv1.RayJobSpec{
						Entrypoint: "python test.py",
						RayClusterSpec: &rayv1.RayClusterSpec{
							HeadGroupSpec: rayv1.HeadGroupSpec{
								Template: corev1.PodTemplateSpec{
									Spec: corev1.PodSpec{
										Containers: []corev1.Container{
											{
												Name:  "ray-head",
												Image: "rayproject/ray:2.9.0",
											},
										},
									},
								},
							},
						},
					},
				},
			},
			expectError: true,
			errorMsg:    "invalid cron schedule",
		},
		{
			name: "Empty JobTemplate",
			cronJob: &rayv1.RayCronJob{
				ObjectMeta: metav1.ObjectMeta{
					Name:      "test-cronjob",
					Namespace: "default",
				},
				Spec: rayv1.RayCronJobSpec{
					Schedule:    "*/5 * * * *",
					JobTemplate: rayv1.RayJobSpec{},
				},
			},
			expectError: true,
			// We use ValidateRayJobSpec() for validating JobTemplate, which requires either RayClusterSpec or ClusterSelector to be set
			errorMsg: "one of RayClusterSpec or ClusterSelector must be set",
		},
		{
			name: "Invalid RayJob spec - no containers",
			cronJob: &rayv1.RayCronJob{
				ObjectMeta: metav1.ObjectMeta{
					Name:      "test-cronjob",
					Namespace: "default",
				},
				Spec: rayv1.RayCronJobSpec{
					Schedule: "*/5 * * * *",
					JobTemplate: rayv1.RayJobSpec{
						Entrypoint: "python test.py",
						RayClusterSpec: &rayv1.RayClusterSpec{
							HeadGroupSpec: rayv1.HeadGroupSpec{
								Template: corev1.PodTemplateSpec{
									Spec: corev1.PodSpec{
										Containers: []corev1.Container{},
									},
								},
							},
						},
					},
				},
			},
			expectError: true,
			errorMsg:    "invalid RayJob template",
		},
	}

	for _, tc := range tests {
		t.Run(tc.name, func(t *testing.T) {
			err := ValidateRayCronJobSpec(tc.cronJob)

			if tc.expectError {
				require.Error(t, err)
				if tc.errorMsg != "" {
					assert.Contains(t, err.Error(), tc.errorMsg)
				}
			} else {
				assert.NoError(t, err)
=======
func TestValidateWorkerGroupIdleTimeout(t *testing.T) {
	tests := map[string]struct {
		expectedErr string
		spec        rayv1.RayClusterSpec
	}{
		"should accept worker group with valid idleTimeoutSeconds": {
			spec: rayv1.RayClusterSpec{
				EnableInTreeAutoscaling: ptr.To(true),
				HeadGroupSpec: rayv1.HeadGroupSpec{
					Template: podTemplateSpec([]corev1.EnvVar{
						{Name: RAY_ENABLE_AUTOSCALER_V2, Value: "1"},
					}, nil),
				},
				WorkerGroupSpecs: []rayv1.WorkerGroupSpec{
					{
						GroupName:          "worker-group-1",
						Template:           podTemplateSpec(nil, nil),
						IdleTimeoutSeconds: ptr.To(int32(60)),
						MinReplicas:        ptr.To(int32(0)),
						MaxReplicas:        ptr.To(int32(10)),
					},
				},
			},
			expectedErr: "",
		},
		"should reject negative idleTimeoutSeconds": {
			spec: rayv1.RayClusterSpec{
				EnableInTreeAutoscaling: ptr.To(true),
				HeadGroupSpec: rayv1.HeadGroupSpec{
					Template: podTemplateSpec([]corev1.EnvVar{
						{Name: RAY_ENABLE_AUTOSCALER_V2, Value: "1"},
					}, nil),
				},
				WorkerGroupSpecs: []rayv1.WorkerGroupSpec{
					{
						GroupName:          "worker-group-1",
						Template:           podTemplateSpec(nil, nil),
						IdleTimeoutSeconds: ptr.To(int32(-10)),
						MinReplicas:        ptr.To(int32(0)),
						MaxReplicas:        ptr.To(int32(10)),
					},
				},
			},
			expectedErr: "idleTimeoutSeconds must be non-negative, got -10",
		},
		"should accept zero idleTimeoutSeconds": {
			spec: rayv1.RayClusterSpec{
				EnableInTreeAutoscaling: ptr.To(true),
				HeadGroupSpec: rayv1.HeadGroupSpec{
					Template: podTemplateSpec([]corev1.EnvVar{
						{Name: RAY_ENABLE_AUTOSCALER_V2, Value: "1"},
					}, nil),
				},
				WorkerGroupSpecs: []rayv1.WorkerGroupSpec{
					{
						GroupName:          "worker-group-1",
						Template:           podTemplateSpec(nil, nil),
						IdleTimeoutSeconds: ptr.To(int32(0)),
						MinReplicas:        ptr.To(int32(0)),
						MaxReplicas:        ptr.To(int32(10)),
					},
				},
			},
			expectedErr: "",
		},
		"should reject idleTimeoutSeconds when autoscaler version is not v2": {
			spec: rayv1.RayClusterSpec{
				EnableInTreeAutoscaling: ptr.To(true),
				HeadGroupSpec: rayv1.HeadGroupSpec{
					Template: podTemplateSpec(nil, nil),
				},
				WorkerGroupSpecs: []rayv1.WorkerGroupSpec{
					{
						GroupName:          "worker-group-1",
						Template:           podTemplateSpec(nil, nil),
						IdleTimeoutSeconds: ptr.To(int32(60)),
						MinReplicas:        ptr.To(int32(0)),
						MaxReplicas:        ptr.To(int32(10)),
					},
				},
			},
			expectedErr: fmt.Sprintf("worker group worker-group-1 has idleTimeoutSeconds set, but autoscaler v2 is not enabled. Please set .spec.autoscalerOptions.version to 'v2' (or set %s environment variable to 'true' in the head pod if using KubeRay < 1.4.0)", RAY_ENABLE_AUTOSCALER_V2),
		},
		"should reject idleTimeoutSeconds when autoscaler version is not set": {
			spec: rayv1.RayClusterSpec{
				EnableInTreeAutoscaling: ptr.To(true),
				HeadGroupSpec: rayv1.HeadGroupSpec{
					Template: podTemplateSpec(nil, nil),
				},
				WorkerGroupSpecs: []rayv1.WorkerGroupSpec{
					{
						GroupName:          "worker-group-1",
						Template:           podTemplateSpec(nil, nil),
						IdleTimeoutSeconds: ptr.To(int32(60)),
						MinReplicas:        ptr.To(int32(0)),
						MaxReplicas:        ptr.To(int32(10)),
					},
				},
			},
			expectedErr: fmt.Sprintf("worker group worker-group-1 has idleTimeoutSeconds set, but autoscaler v2 is not enabled. Please set .spec.autoscalerOptions.version to 'v2' (or set %s environment variable to 'true' in the head pod if using KubeRay < 1.4.0)", RAY_ENABLE_AUTOSCALER_V2),
		},
		"should reject idleTimeoutSeconds when AutoscalerOptions is nil": {
			spec: rayv1.RayClusterSpec{
				EnableInTreeAutoscaling: ptr.To(true),
				HeadGroupSpec: rayv1.HeadGroupSpec{
					Template: podTemplateSpec(nil, nil),
				},
				WorkerGroupSpecs: []rayv1.WorkerGroupSpec{
					{
						GroupName:          "worker-group-1",
						Template:           podTemplateSpec(nil, nil),
						IdleTimeoutSeconds: ptr.To(int32(60)),
						MinReplicas:        ptr.To(int32(0)),
						MaxReplicas:        ptr.To(int32(10)),
					},
				},
			},
			expectedErr: fmt.Sprintf("worker group worker-group-1 has idleTimeoutSeconds set, but autoscaler v2 is not enabled. Please set .spec.autoscalerOptions.version to 'v2' (or set %s environment variable to 'true' in the head pod if using KubeRay < 1.4.0)", RAY_ENABLE_AUTOSCALER_V2),
		},
		"should reject idleTimeoutSeconds when env var is set to invalid value": {
			spec: rayv1.RayClusterSpec{
				EnableInTreeAutoscaling: ptr.To(true),
				HeadGroupSpec: rayv1.HeadGroupSpec{
					Template: podTemplateSpec([]corev1.EnvVar{
						{Name: RAY_ENABLE_AUTOSCALER_V2, Value: "false"},
					}, nil),
				},
				WorkerGroupSpecs: []rayv1.WorkerGroupSpec{
					{
						GroupName:          "worker-group-1",
						Template:           podTemplateSpec(nil, nil),
						IdleTimeoutSeconds: ptr.To(int32(60)),
						MinReplicas:        ptr.To(int32(0)),
						MaxReplicas:        ptr.To(int32(10)),
					},
				},
			},
			expectedErr: fmt.Sprintf("worker group worker-group-1 has idleTimeoutSeconds set, but autoscaler v2 is not enabled. Please set .spec.autoscalerOptions.version to 'v2' (or set %s environment variable to 'true' in the head pod if using KubeRay < 1.4.0)", RAY_ENABLE_AUTOSCALER_V2),
		},
		"should accept worker group with idleTimeoutSeconds when env var is set to true": {
			spec: rayv1.RayClusterSpec{
				EnableInTreeAutoscaling: ptr.To(true),
				HeadGroupSpec: rayv1.HeadGroupSpec{
					Template: podTemplateSpec([]corev1.EnvVar{
						{Name: RAY_ENABLE_AUTOSCALER_V2, Value: "true"},
					}, nil),
				},
				WorkerGroupSpecs: []rayv1.WorkerGroupSpec{
					{
						GroupName:          "worker-group-1",
						Template:           podTemplateSpec(nil, nil),
						IdleTimeoutSeconds: ptr.To(int32(60)),
						MinReplicas:        ptr.To(int32(0)),
						MaxReplicas:        ptr.To(int32(10)),
					},
				},
			},
			expectedErr: "",
		},
		"should accept worker group without idleTimeoutSeconds and without autoscaler v2": {
			spec: rayv1.RayClusterSpec{
				EnableInTreeAutoscaling: ptr.To(true),
				HeadGroupSpec: rayv1.HeadGroupSpec{
					Template: podTemplateSpec(nil, nil),
				},
				WorkerGroupSpecs: []rayv1.WorkerGroupSpec{
					{
						GroupName:   "worker-group-1",
						Template:    podTemplateSpec(nil, nil),
						MinReplicas: ptr.To(int32(0)),
						MaxReplicas: ptr.To(int32(10)),
					},
				},
			},
			expectedErr: "",
		},
	}

	for name, tc := range tests {
		t.Run(name, func(t *testing.T) {
			err := ValidateRayClusterSpec(&tc.spec, nil)
			if tc.expectedErr != "" {
				require.Error(t, err)
				require.EqualError(t, err, tc.expectedErr)
			} else {
				require.NoError(t, err)
>>>>>>> 2b2f2c91
			}
		})
	}
}<|MERGE_RESOLUTION|>--- conflicted
+++ resolved
@@ -1883,7 +1883,6 @@
 	}
 }
 
-<<<<<<< HEAD
 func TestValidateRayCronJobSpec(t *testing.T) {
 	tests := []struct {
 		cronJob     *rayv1.RayCronJob
@@ -2007,7 +2006,11 @@
 				}
 			} else {
 				assert.NoError(t, err)
-=======
+			}
+		})
+	}
+}
+
 func TestValidateWorkerGroupIdleTimeout(t *testing.T) {
 	tests := map[string]struct {
 		expectedErr string
@@ -2194,7 +2197,6 @@
 				require.EqualError(t, err, tc.expectedErr)
 			} else {
 				require.NoError(t, err)
->>>>>>> 2b2f2c91
 			}
 		})
 	}
