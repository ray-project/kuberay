--- conflicted
+++ resolved
@@ -122,50 +122,6 @@
 	return applicationStatuses, nil
 }
 
-<<<<<<< HEAD
-// RayJobInfo is the response of "ray job status" api.
-// Reference to https://docs.ray.io/en/latest/cluster/running-applications/job-submission/rest.html#ray-job-rest-api-spec
-// Reference to https://github.com/ray-project/ray/blob/cfbf98c315cfb2710c56039a3c96477d196de049/dashboard/modules/job/pydantic_models.py#L38-L107
-type RayJobInfo struct {
-	ErrorType    *string                  `json:"error_type,omitempty"`
-	Metadata     map[string]string        `json:"metadata,omitempty"`
-	RuntimeEnv   utiltypes.RuntimeEnvType `json:"runtime_env,omitempty"`
-	JobStatus    rayv1.JobStatus          `json:"status,omitempty"`
-	Entrypoint   string                   `json:"entrypoint,omitempty"`
-	JobId        string                   `json:"job_id,omitempty"`
-	SubmissionId string                   `json:"submission_id,omitempty"`
-	Message      string                   `json:"message,omitempty"`
-	StartTime    uint64                   `json:"start_time,omitempty"`
-	EndTime      uint64                   `json:"end_time,omitempty"`
-}
-
-// RayJobRequest is the request body to submit.
-// Reference to https://docs.ray.io/en/latest/cluster/running-applications/job-submission/rest.html#ray-job-rest-api-spec
-// Reference to https://github.com/ray-project/ray/blob/cfbf98c315cfb2710c56039a3c96477d196de049/dashboard/modules/job/common.py#L325-L353
-type RayJobRequest struct {
-	RuntimeEnv   utiltypes.RuntimeEnvType `json:"runtime_env,omitempty"`
-	Metadata     map[string]string        `json:"metadata,omitempty"`
-	Resources    map[string]float32       `json:"entrypoint_resources,omitempty"`
-	Entrypoint   string                   `json:"entrypoint"`
-	SubmissionId string                   `json:"submission_id,omitempty"`
-	NumCpus      float32                  `json:"entrypoint_num_cpus,omitempty"`
-	NumGpus      float32                  `json:"entrypoint_num_gpus,omitempty"`
-}
-
-type RayJobResponse struct {
-	JobId string `json:"job_id"`
-}
-
-type RayJobStopResponse struct {
-	Stopped bool `json:"stopped"`
-}
-
-type RayJobLogsResponse struct {
-	Logs string `json:"logs,omitempty"`
-}
-
-=======
->>>>>>> 3d5c9e62
 // Note that RayJobInfo and error can't be nil at the same time.
 // Please make sure if the Ray job with JobId can't be found. Return a BadRequest error.
 func (r *RayDashboardClient) GetJobInfo(ctx context.Context, jobId string) (*utiltypes.RayJobInfo, error) {
@@ -377,15 +333,4 @@
 		}
 	}
 	return req, nil
-<<<<<<< HEAD
-=======
-}
-
-func UnmarshalRuntimeEnvYAML(runtimeEnvYAML string) (utiltypes.RuntimeEnvType, error) {
-	var runtimeEnv utiltypes.RuntimeEnvType
-	if err := yaml.Unmarshal([]byte(runtimeEnvYAML), &runtimeEnv); err != nil {
-		return nil, fmt.Errorf("failed to unmarshal RuntimeEnvYAML: %v: %w", runtimeEnvYAML, err)
-	}
-	return runtimeEnv, nil
->>>>>>> 3d5c9e62
 }