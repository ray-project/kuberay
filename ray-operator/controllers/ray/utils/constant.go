--- conflicted
+++ resolved
@@ -26,12 +26,9 @@
 	HashWithoutReplicasAndWorkersToDeleteKey = "ray.io/hash-without-replicas-and-workers-to-delete"
 	NumWorkerGroupsKey                       = "ray.io/num-worker-groups"
 	KubeRayVersion                           = "ray.io/kuberay-version"
-<<<<<<< HEAD
-	PodTemplateHashKey                       = "ray.io/pod-template-hash"
-=======
 	RayCronJobNameLabelKey                   = "ray.io/cronjob-name"
 	RayCronJobTimestampAnnotationKey         = "ray.io/cronjob-scheduled-timestamp"
->>>>>>> 21a7348d
+	PodTemplateHashKey                       = "ray.io/pod-template-hash"
 
 	// Labels for feature RayMultihostIndexing
 	//
