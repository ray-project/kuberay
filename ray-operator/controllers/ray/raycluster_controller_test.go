/*

Licensed under the Apache License, Version 2.0 (the "License");
you may not use this file except in compliance with the License.
You may obtain a copy of the License at

    http://www.apache.org/licenses/LICENSE-2.0

Unless required by applicable law or agreed to in writing, software
distributed under the License is distributed on an "AS IS" BASIS,
WITHOUT WARRANTIES OR CONDITIONS OF ANY KIND, either express or implied.
See the License for the specific language governing permissions and
limitations under the License.
*/

package ray

import (
	"context"
	"fmt"
	"reflect"
	"time"

	"github.com/ray-project/kuberay/ray-operator/controllers/ray/common"
	"github.com/ray-project/kuberay/ray-operator/controllers/ray/utils"

	. "github.com/onsi/ginkgo"
	. "github.com/onsi/gomega"
	rayiov1alpha1 "github.com/ray-project/kuberay/ray-operator/apis/ray/v1alpha1"

	corev1 "k8s.io/api/core/v1"
	v1 "k8s.io/api/core/v1"
	"k8s.io/utils/pointer"

	"k8s.io/apimachinery/pkg/api/errors"
	metav1 "k8s.io/apimachinery/pkg/apis/meta/v1"
	"sigs.k8s.io/controller-runtime/pkg/client"
	// +kubebuilder:scaffold:imports
)

const (
	DefaultAttempts               = 16
	DefaultSleepDurationInSeconds = 3
)

var _ = Context("Inside the default namespace", func() {
	ctx := context.TODO()
	var workerPods corev1.PodList
	var enableInTreeAutoscaling = true

	myRayCluster := &rayiov1alpha1.RayCluster{
		ObjectMeta: metav1.ObjectMeta{
			Name:      "raycluster-sample",
			Namespace: "default",
		},
		Spec: rayiov1alpha1.RayClusterSpec{
			RayVersion:              "1.0",
			EnableInTreeAutoscaling: &enableInTreeAutoscaling,
			HeadGroupSpec: rayiov1alpha1.HeadGroupSpec{
				ServiceType: "ClusterIP",
				Replicas:    pointer.Int32Ptr(1),
				RayStartParams: map[string]string{
					"port":                "6379",
					"object-manager-port": "12345",
					"node-manager-port":   "12346",
					"object-store-memory": "100000000",
					"redis-password":      "LetMeInRay",
					"num-cpus":            "1",
				},
				Template: corev1.PodTemplateSpec{
					Spec: corev1.PodSpec{
						ServiceAccountName: "head-service-account",
						Containers: []corev1.Container{
							{
								Name:    "ray-head",
								Image:   "rayproject/autoscaler",
								Command: []string{"python"},
								Args:    []string{"/opt/code.py"},
								Env: []corev1.EnvVar{
									{
										Name: "MY_POD_IP",
										ValueFrom: &corev1.EnvVarSource{
											FieldRef: &corev1.ObjectFieldSelector{
												FieldPath: "status.podIP",
											},
										},
									},
								},
							},
						},
					},
				},
			},
			WorkerGroupSpecs: []rayiov1alpha1.WorkerGroupSpec{
				{
					Replicas:    pointer.Int32Ptr(3),
					MinReplicas: pointer.Int32Ptr(0),
					MaxReplicas: pointer.Int32Ptr(10000),
					GroupName:   "small-group",
					RayStartParams: map[string]string{
						"port":           "6379",
						"redis-password": "LetMeInRay",
						"num-cpus":       "1",
					},
					Template: corev1.PodTemplateSpec{
						Spec: corev1.PodSpec{
							Containers: []corev1.Container{
								{
									Name:    "ray-worker",
									Image:   "rayproject/autoscaler",
									Command: []string{"echo"},
									Args:    []string{"Hello Ray"},
									Env: []corev1.EnvVar{
										{
											Name: "MY_POD_IP",
											ValueFrom: &corev1.EnvVarSource{
												FieldRef: &corev1.ObjectFieldSelector{
													FieldPath: "status.podIP",
												},
											},
										},
									},
								},
							},
						},
					},
				},
			},
		},
	}

	filterLabels := client.MatchingLabels{common.RayClusterLabelKey: myRayCluster.Name, common.RayNodeGroupLabelKey: "small-group"}

	Describe("When creating a raycluster", func() {
		It("should create a raycluster object", func() {
			err := k8sClient.Create(ctx, myRayCluster)
			Expect(err).NotTo(HaveOccurred(), "failed to create test RayCluster resource")
		})

		It("should see a raycluster object", func() {
			Eventually(
				getResourceFunc(ctx, client.ObjectKey{Name: myRayCluster.Name, Namespace: "default"}, myRayCluster),
				time.Second*3, time.Millisecond*500).Should(BeNil(), "My myRayCluster  = %v", myRayCluster.Name)
		})

		It("should create a new head service resource", func() {
			svc := &corev1.Service{}
			Eventually(
				getResourceFunc(ctx, client.ObjectKey{Name: "raycluster-sample-head-svc", Namespace: "default"}, svc),
				time.Second*15, time.Millisecond*500).Should(BeNil(), "My head service = %v", svc)
			Expect(svc.Spec.Selector[common.RayIDLabelKey]).Should(Equal(utils.GenerateIdentifier(myRayCluster.Name, rayiov1alpha1.HeadNode)))
		})

		It("should create more than 1 worker", func() {
			Eventually(
				listResourceFunc(ctx, &workerPods, filterLabels, &client.ListOptions{Namespace: "default"}),
				time.Second*15, time.Millisecond*500).Should(Equal(3), fmt.Sprintf("workerGroup %v", workerPods.Items))
			if len(workerPods.Items) > 0 {
				Expect(workerPods.Items[0].Status.Phase).Should(Or(Equal(v1.PodRunning), Equal(v1.PodPending)))
			}
		})

		It("should create a head pod resource", func() {
			var headPods corev1.PodList
			filterLabels := client.MatchingLabels{common.RayClusterLabelKey: myRayCluster.Name, common.RayNodeGroupLabelKey: "headgroup"}
			err := k8sClient.List(ctx, &headPods, filterLabels, &client.ListOptions{Namespace: "default"}, client.InNamespace(myRayCluster.Namespace))
			Expect(err).NotTo(HaveOccurred(), "failed list head pods")
			Expect(len(headPods.Items)).Should(BeNumerically("==", 1), "My head pod list= %v", headPods.Items)

			pod := &corev1.Pod{}
			if len(headPods.Items) > 0 {
				pod = &headPods.Items[0]
			}
			Eventually(
				getResourceFunc(ctx, client.ObjectKey{Name: pod.Name, Namespace: "default"}, pod),
				time.Second*3, time.Millisecond*500).Should(BeNil(), "My head pod = %v", pod)
			Expect(pod.Status.Phase).Should(Or(Equal(v1.PodPending), Equal(v1.PodRunning)))
		})

		It("should create the head group's specified K8s ServiceAccount if it doesn't exist", func() {
			saName := utils.GetHeadGroupServiceAccountName(myRayCluster)
			sa := &corev1.ServiceAccount{}
			Eventually(
				getResourceFunc(ctx, client.ObjectKey{Name: saName, Namespace: "default"}, sa),
				time.Second*15, time.Millisecond*500).Should(BeNil(), "My head group ServiceAccount = %v", saName)
		})

		It("should re-create a deleted worker", func() {
			Eventually(
				listResourceFunc(ctx, &workerPods, filterLabels, &client.ListOptions{Namespace: "default"}),
				time.Second*15, time.Millisecond*500).Should(Equal(3), fmt.Sprintf("workerGroup %v", workerPods.Items))

			pod := workerPods.Items[0]
			err := k8sClient.Delete(ctx, &pod,
				&client.DeleteOptions{GracePeriodSeconds: pointer.Int64Ptr(0)})

			Expect(err).NotTo(HaveOccurred(), "failed delete a pod")

			// at least 3 pods should be in none-failed phase
			Eventually(
				listResourceFunc(ctx, &workerPods, filterLabels, &client.ListOptions{Namespace: "default"}),
				time.Second*15, time.Millisecond*500).Should(Equal(3), fmt.Sprintf("workerGroup %v", workerPods.Items))
		})

		It("should update a raycluster object deleting a random pod", func() {
			// adding a scale down
			Eventually(
				getResourceFunc(ctx, client.ObjectKey{Name: myRayCluster.Name, Namespace: "default"}, myRayCluster),
<<<<<<< HEAD
				time.Second*5, time.Millisecond*500).Should(BeNil(), "My raycluster = %v", myRayCluster)
=======
				time.Second*9, time.Millisecond*500).Should(BeNil(), "My raycluster = %v", myRayCluster)
>>>>>>> d37a7fbd
			rep := new(int32)
			*rep = 2
			myRayCluster.Spec.WorkerGroupSpecs[0].Replicas = rep

			// Operator may update revision after we get cluster earlier. Update may result in 409 conflict error.
			// We need to handle conflict error and retry the update.
			err := retryOnOldRevision(DefaultAttempts, DefaultSleepDurationInSeconds, func() error {
				return k8sClient.Update(ctx, myRayCluster)
			})

			Expect(err).NotTo(HaveOccurred(), "failed to update test RayCluster resource")
		})

		It("should have only 2 running worker", func() {
			// retry listing pods, given that last update may not immediately happen.
			Eventually(
				listResourceFunc(ctx, &workerPods, filterLabels, &client.ListOptions{Namespace: "default"}),
				time.Second*15, time.Millisecond*500).Should(Equal(2), fmt.Sprintf("workerGroup %v", workerPods.Items))
		})

		It("should update a raycluster object", func() {
			// adding a scale strategy
			Eventually(
				getResourceFunc(ctx, client.ObjectKey{Name: myRayCluster.Name, Namespace: "default"}, myRayCluster),
				time.Second*3, time.Millisecond*500).Should(BeNil(), "My raycluster = %v", myRayCluster)

			podToDelete1 := workerPods.Items[0]
			rep := new(int32)
			*rep = 1
			myRayCluster.Spec.WorkerGroupSpecs[0].Replicas = rep
			myRayCluster.Spec.WorkerGroupSpecs[0].ScaleStrategy.WorkersToDelete = []string{podToDelete1.Name}

			Expect(k8sClient.Update(ctx, myRayCluster)).Should(Succeed(), "failed to update test RayCluster resource")
		})

		It("should have only 1 running worker", func() {
			// retry listing pods, given that last update may not immediately happen.
			Eventually(
				listResourceFunc(ctx, &workerPods, filterLabels, &client.ListOptions{Namespace: "default"}),
				time.Second*15, time.Millisecond*500).Should(Equal(1), fmt.Sprintf("workerGroup %v", workerPods.Items))
		})
	})
})

func getResourceFunc(ctx context.Context, key client.ObjectKey, obj client.Object) func() error {
	return func() error {
		return k8sClient.Get(ctx, key, obj)
	}
}

func listResourceFunc(ctx context.Context, workerPods *corev1.PodList, opt ...client.ListOption) func() (int, error) {
	return func() (int, error) {
		if err := k8sClient.List(ctx, workerPods, opt...); err != nil {
			return -1, err
		}

		count := 0
		for _, aPod := range workerPods.Items {
			if (reflect.DeepEqual(aPod.Status.Phase, v1.PodRunning) || reflect.DeepEqual(aPod.Status.Phase, v1.PodPending)) && aPod.DeletionTimestamp == nil {
				count++
			}
		}

		return count, nil
	}
}

func retryOnOldRevision(attempts int, sleep time.Duration, f func() error) error {
	var err error
	for i := 0; i < attempts; i++ {
		if i > 0 {
			fmt.Printf("retrying after error: %v", err)
			time.Sleep(sleep)
			sleep *= 2
		}
		err = f()
		if err == nil {
			return nil
		}

		if !errors.IsConflict(err) {
			return nil
		}
	}
	return fmt.Errorf("after %d attempts, last error: %s", attempts, err)
}<|MERGE_RESOLUTION|>--- conflicted
+++ resolved
@@ -206,11 +206,7 @@
 			// adding a scale down
 			Eventually(
 				getResourceFunc(ctx, client.ObjectKey{Name: myRayCluster.Name, Namespace: "default"}, myRayCluster),
-<<<<<<< HEAD
-				time.Second*5, time.Millisecond*500).Should(BeNil(), "My raycluster = %v", myRayCluster)
-=======
 				time.Second*9, time.Millisecond*500).Should(BeNil(), "My raycluster = %v", myRayCluster)
->>>>>>> d37a7fbd
 			rep := new(int32)
 			*rep = 2
 			myRayCluster.Spec.WorkerGroupSpecs[0].Replicas = rep
