/*

Licensed under the Apache License, Version 2.0 (the "License");
you may not use this file except in compliance with the License.
You may obtain a copy of the License at

    http://www.apache.org/licenses/LICENSE-2.0

Unless required by applicable law or agreed to in writing, software
distributed under the License is distributed on an "AS IS" BASIS,
WITHOUT WARRANTIES OR CONDITIONS OF ANY KIND, either express or implied.
See the License for the specific language governing permissions and
limitations under the License.
*/

package ray

import (
	"context"
	"fmt"
	"math/rand/v2"
	"strconv"
	"time"

	"github.com/ray-project/kuberay/ray-operator/controllers/ray/utils"
	"github.com/ray-project/kuberay/ray-operator/test/support"

	. "github.com/onsi/ginkgo/v2"
	. "github.com/onsi/gomega"

	rayv1 "github.com/ray-project/kuberay/ray-operator/apis/ray/v1"

	corev1 "k8s.io/api/core/v1"
	"k8s.io/client-go/util/retry"
	"k8s.io/utils/ptr"

	"k8s.io/apimachinery/pkg/api/meta"
	metav1 "k8s.io/apimachinery/pkg/apis/meta/v1"
	"sigs.k8s.io/controller-runtime/pkg/client"
	// +kubebuilder:scaffold:imports
)

func serveConfigV2Template(serveAppName string) string {
	return fmt.Sprintf(`
    applications:
    - name: %s
      import_path: fruit.deployment_graph
      route_prefix: /fruit
      runtime_env:
        working_dir: "https://github.com/ray-project/test_dag/archive/41d09119cbdf8450599f993f51318e9e27c59098.zip"
      deployments:
        - name: MangoStand
          num_replicas: 1
          user_config:
            price: 3
          ray_actor_options:
            num_cpus: 0.1
        - name: OrangeStand
          num_replicas: 1
          user_config:
            price: 2
          ray_actor_options:
            num_cpus: 0.1
        - name: PearStand
          num_replicas: 1
          user_config:
            price: 1
          ray_actor_options:
            num_cpus: 0.1`, serveAppName)
}

func rayServiceTemplate(name string, namespace string, serveAppName string) *rayv1.RayService {
	serveConfigV2 := serveConfigV2Template(serveAppName)
	return &rayv1.RayService{
		ObjectMeta: metav1.ObjectMeta{
			Name:      name,
			Namespace: namespace,
		},
		Spec: rayv1.RayServiceSpec{
			ServeConfigV2: serveConfigV2,
			UpgradeStrategy: &rayv1.RayServiceUpgradeStrategy{
				Type: ptr.To(rayv1.NewCluster),
			},
			RayClusterSpec: rayv1.RayClusterSpec{
				RayVersion: support.GetRayVersion(),
				HeadGroupSpec: rayv1.HeadGroupSpec{
					RayStartParams: map[string]string{},
					Template: corev1.PodTemplateSpec{
						Spec: corev1.PodSpec{
							Containers: []corev1.Container{
								{
									Name:  "ray-head",
									Image: support.GetRayImage(),
								},
							},
						},
					},
				},
				WorkerGroupSpecs: []rayv1.WorkerGroupSpec{
					{
						Replicas:       ptr.To[int32](3),
						MinReplicas:    ptr.To[int32](0),
						MaxReplicas:    ptr.To[int32](10000),
						GroupName:      "small-group",
						RayStartParams: map[string]string{},
						Template: corev1.PodTemplateSpec{
							Spec: corev1.PodSpec{
								Containers: []corev1.Container{
									{
										Name:  "ray-worker",
										Image: support.GetRayImage(),
									},
								},
							},
						},
					},
				},
			},
		},
	}
}

func endpointsTemplate(name string, namespace string) *corev1.Endpoints {
	return &corev1.Endpoints{
		ObjectMeta: metav1.ObjectMeta{
			Name:      name,
			Namespace: namespace,
		},
		Subsets: []corev1.EndpointSubset{
			{
				Addresses: []corev1.EndpointAddress{
					{
						IP: "10.9.8.7",
					},
				},
			},
		},
	}
}

func appendNewWorkerGroup(workerGroupSpecs []rayv1.WorkerGroupSpec, newGroupName string) []rayv1.WorkerGroupSpec {
	newWorkerGroupSpec := workerGroupSpecs[0].DeepCopy()
	newWorkerGroupSpec.GroupName = newGroupName
	return append(workerGroupSpecs, *newWorkerGroupSpec)
}

var _ = Context("RayService env tests", func() {
	Describe("Autoscaler updates RayCluster should not trigger zero downtime upgrade", Ordered, func() {
		// If Autoscaler scales up the pending or active RayCluster, zero downtime upgrade should not be triggered.
		ctx := context.Background()
		namespace := "default"
		serveAppName := "app1"
		rayService := rayServiceTemplate("test-autoscaler", namespace, serveAppName)
		rayCluster := &rayv1.RayCluster{}

		It("Create a RayService custom resource", func() {
			err := k8sClient.Create(ctx, rayService)
			Expect(err).NotTo(HaveOccurred(), "failed to create RayService resource")
			Eventually(
				getResourceFunc(ctx, client.ObjectKey{Name: rayService.Name, Namespace: namespace}, rayService),
				time.Second*3, time.Millisecond*500).Should(BeNil(), "RayService: %v", rayService.Name)
		})

		It("Should create a pending RayCluster", func() {
			Eventually(
				getPreparingRayClusterNameFunc(ctx, rayService),
				time.Second*15, time.Millisecond*500).Should(Not(BeEmpty()), "Pending RayCluster name: %v", rayService.Status.PendingServiceStatus.RayClusterName)
		})

		It("Autoscaler updates the pending RayCluster and should not switch to a new RayCluster", func() {
			// Simulate autoscaler by updating the pending RayCluster directly. Note that the autoscaler
			// will not update the RayService directly.
			clusterName, _ := getPreparingRayClusterNameFunc(ctx, rayService)()
			err := retry.RetryOnConflict(retry.DefaultRetry, func() error {
				Eventually(
					getResourceFunc(ctx, client.ObjectKey{Name: clusterName, Namespace: namespace}, rayCluster),
					time.Second*3, time.Millisecond*500).Should(BeNil(), "Pending RayCluster: %v", rayCluster.Name)
				*rayCluster.Spec.WorkerGroupSpecs[0].Replicas++
				return k8sClient.Update(ctx, rayCluster)
			})
			Expect(err).NotTo(HaveOccurred(), "Failed to update the pending RayCluster.")

			// Confirm not switch to a new RayCluster
			Consistently(
				getPreparingRayClusterNameFunc(ctx, rayService),
				time.Second*5, time.Millisecond*500).Should(Equal(clusterName), "Pending RayCluster: %v", rayService.Status.PendingServiceStatus.RayClusterName)
		})

		It("Promote the pending RayCluster to the active RayCluster", func() {
			// Update the status of the head Pod to Running. Note that the default fake dashboard client
			// will return a healthy serve application status.
			pendingRayClusterName := rayService.Status.PendingServiceStatus.RayClusterName
			updateHeadPodToRunningAndReady(ctx, pendingRayClusterName, namespace)

			// Make sure the pending RayCluster becomes the active RayCluster.
			Eventually(
				getRayClusterNameFunc(ctx, rayService),
				time.Second*15, time.Millisecond*500).Should(Equal(pendingRayClusterName), "Active RayCluster name: %v", rayService.Status.ActiveServiceStatus.RayClusterName)

			// Initialize RayCluster for the following tests.
			Eventually(
				getResourceFunc(ctx, client.ObjectKey{Name: rayService.Status.ActiveServiceStatus.RayClusterName, Namespace: namespace}, rayCluster),
				time.Second*3, time.Millisecond*500).Should(BeNil(), "RayCluster: %v", rayCluster.Name)
		})

		It("Autoscaler updates the active RayCluster and should not switch to a new RayCluster", func() {
			// Simulate autoscaler by updating the active RayCluster directly. Note that the autoscaler
			// will not update the RayService directly.
			clusterName, _ := getRayClusterNameFunc(ctx, rayService)()
			err := retry.RetryOnConflict(retry.DefaultRetry, func() error {
				Eventually(
					getResourceFunc(ctx, client.ObjectKey{Name: clusterName, Namespace: namespace}, rayCluster),
					time.Second*3, time.Millisecond*500).Should(BeNil(), "Active RayCluster: %v", rayCluster.Name)
				*rayCluster.Spec.WorkerGroupSpecs[0].Replicas++
				return k8sClient.Update(ctx, rayCluster)
			})
			Expect(err).NotTo(HaveOccurred(), "Failed to update the active RayCluster.")

			// Confirm not switch to a new RayCluster
			Consistently(
				getRayClusterNameFunc(ctx, rayService),
				time.Second*5, time.Millisecond*500).Should(Equal(clusterName), "Active RayCluster: %v", rayService.Status.ActiveServiceStatus.RayClusterName)
		})
	})

	Describe("After a RayService is running", func() {
		ctx := context.Background()
		var rayService *rayv1.RayService
		var rayCluster *rayv1.RayCluster
<<<<<<< HEAD
=======
		var endpoints *corev1.Endpoints
>>>>>>> ffa6a300
		serveAppName := "app1"
		namespace := "default"

		BeforeEach(OncePerOrdered, func() {
			// This simulates the most common scenario in the RayService code path:
			// (1) Create a RayService custom resource
			// (2) The RayService controller creates a pending RayCluster
			// (3) The serve application becomes ready on the pending RayCluster
			// (4) The Kubernetes head and serve services are created
			// (5) The pending RayCluster transitions to become the active RayCluster
			rayService = rayServiceTemplate("test-base-path-"+strconv.Itoa(rand.IntN(1000)), namespace, serveAppName) //nolint:gosec // no need for cryptographically secure random number
			rayCluster = &rayv1.RayCluster{}

			By("Create a RayService custom resource")
			err := k8sClient.Create(ctx, rayService)
			Expect(err).NotTo(HaveOccurred(), "failed to create RayService resource")
			Eventually(
				getResourceFunc(ctx, client.ObjectKey{Name: rayService.Name, Namespace: namespace}, rayService),
				time.Second*3, time.Millisecond*500).Should(BeNil(), "RayService: %v", rayService.Name)

			By("Conditions should be initialized correctly")
			Eventually(
				func() bool {
					return meta.IsStatusConditionTrue(rayService.Status.Conditions, string(rayv1.UpgradeInProgress))
				},
				time.Second*3, time.Millisecond*500).Should(BeFalse(), "UpgradeInProgress condition: %v", rayService.Status.Conditions)
			Eventually(
				func() bool {
					return meta.IsStatusConditionTrue(rayService.Status.Conditions, string(rayv1.RayServiceReady))
				},
				time.Second*3, time.Millisecond*500).Should(BeFalse(), "RayServiceReady condition: %v", rayService.Status.Conditions)

			By("Should create a pending RayCluster")
			Eventually(
				getPreparingRayClusterNameFunc(ctx, rayService),
				time.Second*15, time.Millisecond*500).Should(Not(BeEmpty()), "Pending RayCluster name: %v", rayService.Status.PendingServiceStatus.RayClusterName)

			By("Promote the pending RayCluster to the active RayCluster")
			// Update the status of the head Pod to Running. Note that the default fake dashboard client
			// will return a healthy serve application status.
			pendingRayClusterName := rayService.Status.PendingServiceStatus.RayClusterName
			updateHeadPodToRunningAndReady(ctx, pendingRayClusterName, namespace)

			// Make sure the pending RayCluster becomes the active RayCluster.
			Eventually(
				getRayClusterNameFunc(ctx, rayService),
				time.Second*15, time.Millisecond*500).Should(Equal(pendingRayClusterName), "Active RayCluster name: %v", rayService.Status.ActiveServiceStatus.RayClusterName)

			// Initialize RayCluster for the following tests.
			Eventually(
				getResourceFunc(ctx, client.ObjectKey{Name: rayService.Status.ActiveServiceStatus.RayClusterName, Namespace: namespace}, rayCluster),
				time.Second*3, time.Millisecond*500).Should(BeNil(), "RayCluster: %v", rayCluster.Name)

			By("Check the serve application status in the RayService status")
			// Check the serve application status in the RayService status.
			// The serve application should be healthy.
			Eventually(
				checkServiceHealth(ctx, rayService),
				time.Second*3, time.Millisecond*500).Should(BeTrue(), "RayService status: %v", rayService.Status)

			By("Should create a new head service resource")
			svc := &corev1.Service{}
			headSvcName, err := utils.GenerateHeadServiceName(utils.RayServiceCRD, rayService.Spec.RayClusterSpec, rayService.Name)
			Expect(err).ToNot(HaveOccurred())
			Eventually(
				getResourceFunc(ctx, client.ObjectKey{Name: headSvcName, Namespace: namespace}, svc),
				time.Second*3, time.Millisecond*500).Should(BeNil(), "Head service: %v", svc)
			// TODO: Verify the head service by checking labels and annotations.

			By("Should create a new serve service resource")
			svc = &corev1.Service{}
			Eventually(
				getResourceFunc(ctx, client.ObjectKey{Name: utils.GenerateServeServiceName(rayService.Name), Namespace: namespace}, svc),
				time.Second*3, time.Millisecond*500).Should(BeNil(), "Serve service: %v", svc)
			// TODO: Verify the serve service by checking labels and annotations.

			By("The RayServiceReady condition should be true when the number of endpoints is greater than 0")
<<<<<<< HEAD
			endpoints := endpointsTemplate(utils.GenerateServeServiceName(rayService.Name), namespace)
=======
			endpoints = endpointsTemplate(utils.GenerateServeServiceName(rayService.Name), namespace)
>>>>>>> ffa6a300
			err = k8sClient.Create(ctx, endpoints)
			Expect(err).NotTo(HaveOccurred(), "failed to create Endpoints resource")
			Eventually(func() int32 {
				if err := k8sClient.Get(ctx, client.ObjectKey{Name: rayService.Name, Namespace: namespace}, rayService); err != nil {
					return 0
				}
				return rayService.Status.NumServeEndpoints
			}, time.Second*3, time.Millisecond*500).Should(BeNumerically(">", 0), "RayService status: %v", rayService.Status)
			Expect(meta.IsStatusConditionTrue(rayService.Status.Conditions, string(rayv1.RayServiceReady))).Should(BeTrue())
		})

		AfterEach(OncePerOrdered, func() {
			By(fmt.Sprintf("Delete the RayService custom resource %v", rayService.Name))
			err := k8sClient.Delete(ctx, rayService)
			Expect(err).NotTo(HaveOccurred(), "failed to delete the test RayService resource")
<<<<<<< HEAD
=======
			By(fmt.Sprintf("Delete the Endpoints %v", endpoints.Name))
			err = k8sClient.Delete(ctx, endpoints)
			Expect(err).NotTo(HaveOccurred(), "failed to delete the test Endpoints resource")
>>>>>>> ffa6a300
		})

		When("Testing in-place update: updating the serveConfigV2", Ordered, func() {
			// Update serveConfigV2 to trigger an in-place update. The new serve application should appear in the RayService status,
			// and a zero-downtime upgrade should not be triggered.
			var newConfigV2 string
			newServeAppName := "newAppName"

			BeforeAll(func() {
				newConfigV2 = serveConfigV2Template(newServeAppName)

				// Update the serveConfigV2 to trigger an in-place update.
				err := retry.RetryOnConflict(retry.DefaultRetry, func() error {
					Eventually(
						getResourceFunc(ctx, client.ObjectKey{Name: rayService.Name, Namespace: namespace}, rayService),
						time.Second*3, time.Millisecond*500).Should(BeNil(), "RayService: %v", rayService.Name)
					rayService.Spec.ServeConfigV2 = newConfigV2
					return k8sClient.Update(ctx, rayService)
				})

				Expect(err).NotTo(HaveOccurred(), "failed to update RayService resource")

				// Update the fake Ray dashboard client to return serve application statuses with the new serve application.
				healthyStatus := generateServeStatus(rayv1.DeploymentStatusEnum.HEALTHY, rayv1.ApplicationStatusEnum.RUNNING)
				fakeRayDashboardClient.SetMultiApplicationStatuses(map[string]*utils.ServeApplicationStatus{newServeAppName: &healthyStatus})
			})

			It("New serve application should be shown in the RayService status", func() {
				Eventually(checkServeApplicationExists(ctx, rayService, "newAppName"), time.Second*10, time.Millisecond*500).Should(BeTrue())
			})

			It("Should create an UpdatedServeApplications event", func() {
				var eventList corev1.EventList
				listOpts := []client.ListOption{
					client.InNamespace(rayService.Namespace),
					client.MatchingFields{
						"involvedObject.uid": string(rayService.UID),
						"reason":             string(utils.UpdatedServeApplications),
					},
				}
				err := k8sClient.List(ctx, &eventList, listOpts...)
				Expect(err).NotTo(HaveOccurred(), "failed to list events")
				Expect(eventList.Items).To(HaveLen(1))
			})

			It("Refresh RayService", func() {
				err := k8sClient.Get(ctx, client.ObjectKey{Name: rayService.Name, Namespace: rayService.Namespace}, rayService)
				Expect(err).NotTo(HaveOccurred(), "failed to get RayService resource")
			})

			It("Should not create a new pending cluster", func() {
				Expect(rayService.Status.PendingServiceStatus.RayClusterName).To(BeEmpty())
			})

			It("Should not switch to a new active cluster", func() {
				Expect(rayService.Status.ActiveServiceStatus.RayClusterName).To(Equal(rayCluster.Name))
			})
		})

		When("Testing appending a new worker group to the active RayCluster", Ordered, func() {
			// When a RayService has only an active RayCluster and no pending RayCluster, appending a new worker group
			// to the RayService spec will update the active RayCluster CR instead of triggering a zero-downtime upgrade.
			BeforeAll(func() {
				// Verify RayService has only one worker group.
				Expect(rayService.Spec.RayClusterSpec.WorkerGroupSpecs).To(HaveLen(1))

				// Append a new worker group to the active RayCluster.
				workerGroupSpecs := appendNewWorkerGroup(rayService.Spec.RayClusterSpec.WorkerGroupSpecs, "worker-group-to-active-cluster")
				err := retry.RetryOnConflict(retry.DefaultRetry, func() error {
					Eventually(
						getResourceFunc(ctx, client.ObjectKey{Name: rayService.Name, Namespace: namespace}, rayService),
						time.Second*3, time.Millisecond*500).Should(BeNil(), "RayService: %v", rayService.Name)
					rayService.Spec.RayClusterSpec.WorkerGroupSpecs = workerGroupSpecs
					return k8sClient.Update(ctx, rayService)
				})
				Expect(err).NotTo(HaveOccurred(), "failed to update test RayService resource")
			})

			It("Should reflect the changes in the active cluster's WorkerGroupSpecs", func() {
				Eventually(
					getActiveRayClusterWorkerGroupSpecsFunc(ctx, rayService),
					time.Second*10, time.Millisecond*500).Should(HaveLen(2))
			})

			It("Should not create a new pending cluster", func() {
				Expect(rayService.Status.PendingServiceStatus.RayClusterName).To(BeEmpty())
			})

			It("Should not switch to a new active cluster", func() {
				clusterName := rayCluster.Name
				Consistently(
					getRayClusterNameFunc(ctx, rayService),
					time.Second*3, time.Millisecond*500).Should(Equal(clusterName), "Active RayCluster: %v", rayService.Status.ActiveServiceStatus.RayClusterName)
			})
		})

		When("During the zero-downtime upgrade process", func() {
			var pendingClusterName string

			BeforeEach(OncePerOrdered, func() {
				mockRayVersion := "mock-ray-version-1"
				err := retry.RetryOnConflict(retry.DefaultRetry, func() error {
					Eventually(
						getResourceFunc(ctx, client.ObjectKey{Name: rayService.Name, Namespace: namespace}, rayService),
						time.Second*3, time.Millisecond*500).Should(BeNil(), "RayService: %v", rayService.Name)
					Expect(rayService.Spec.RayClusterSpec.RayVersion).NotTo(Equal(mockRayVersion))
					rayService.Spec.RayClusterSpec.RayVersion = mockRayVersion
					return k8sClient.Update(ctx, rayService)
				})
				Expect(err).NotTo(HaveOccurred(), "failed to update test RayService resource")

				Eventually(
					getPreparingRayClusterNameFunc(ctx, rayService),
					time.Second*15, time.Millisecond*500).Should(Not(BeEmpty()), "Pending RayCluster name: %v", rayService.Status.PendingServiceStatus.RayClusterName)
				pendingClusterName = rayService.Status.PendingServiceStatus.RayClusterName

				// Wait until the pending RayCluster is created. If we update the RayService again before the cluster is created,
				// the RayCluster will be constructed based on the new RayService spec and zero-downtime upgrade will not be triggered.
				By(fmt.Sprintf("Waiting until the pending RayCluster %v is created", pendingClusterName))
				pendingCluster := &rayv1.RayCluster{}
				Eventually(
					getResourceFunc(ctx, client.ObjectKey{Name: pendingClusterName, Namespace: namespace}, pendingCluster),
					time.Second*15, time.Millisecond*500).Should(BeNil(), "Pending RayCluster: %v", pendingCluster.Name)
			})

			When("Promote the pending RayCluster to the active RayCluster", Ordered, func() {
				It("Update the head pod to Running and Ready", func() {
					updateHeadPodToRunningAndReady(ctx, pendingClusterName, namespace)
					Eventually(
						getRayClusterNameFunc(ctx, rayService),
						time.Second*60, time.Millisecond*500).Should(Equal(pendingClusterName), "Active RayCluster: %v", rayService.Status.ActiveServiceStatus.RayClusterName)
				})
			})

			When("Updating the RayVersion again to prepare a new pending cluster", Ordered, func() {
				BeforeAll(func() {
					mockRayVersion := "mock-ray-version-2"
					err := retry.RetryOnConflict(retry.DefaultRetry, func() error {
						Eventually(
							getResourceFunc(ctx, client.ObjectKey{Name: rayService.Name, Namespace: namespace}, rayService),
							time.Second*3, time.Millisecond*500).Should(BeNil(), "RayService: %v", rayService.Name)
						Expect(rayService.Spec.RayClusterSpec.RayVersion).NotTo(Equal(mockRayVersion))
						rayService.Spec.RayClusterSpec.RayVersion = mockRayVersion
						return k8sClient.Update(ctx, rayService)
					})
					Expect(err).NotTo(HaveOccurred(), "failed to update RayService resource")
				})

				It("Should prepare a new pending cluster", func() {
					Eventually(
						getPreparingRayClusterNameFunc(ctx, rayService),
						time.Second*10, time.Millisecond*500).ShouldNot(Equal(pendingClusterName), "Pending RayCluster name  = %v", rayService.Status.PendingServiceStatus.RayClusterName)
				})
			})

			When("Testing appending a new worker group to the pending RayCluster", Ordered, func() {
				BeforeAll(func() {
					// Verify RayService has only one worker group.
					Expect(rayService.Spec.RayClusterSpec.WorkerGroupSpecs).To(HaveLen(1))

					// Append a new worker group to the pending RayCluster.
					workerGroupSpecs := appendNewWorkerGroup(rayService.Spec.RayClusterSpec.WorkerGroupSpecs, "worker-group-to-active-cluster")
					err := retry.RetryOnConflict(retry.DefaultRetry, func() error {
						Eventually(
							getResourceFunc(ctx, client.ObjectKey{Name: rayService.Name, Namespace: namespace}, rayService),
							time.Second*3, time.Millisecond*500).Should(BeNil(), "RayService: %v", rayService.Name)
						rayService.Spec.RayClusterSpec.WorkerGroupSpecs = workerGroupSpecs
						return k8sClient.Update(ctx, rayService)
					})
					Expect(err).NotTo(HaveOccurred(), "failed to update test RayService resource")
				})

				It("Should reflect the changes in the pending cluster's WorkerGroupSpecs", func() {
					Eventually(
						getPendingRayClusterWorkerGroupSpecsFunc(ctx, rayService),
						time.Second*15, time.Millisecond*500).Should(HaveLen(2))
				})

				It("Should not prepare a new pending cluster", func() {
					pendingClusterName := rayService.Status.PendingServiceStatus.RayClusterName
					Consistently(
						getPreparingRayClusterNameFunc(ctx, rayService),
						time.Second*3, time.Millisecond*500).Should(Equal(pendingClusterName), "Pending RayCluster: %v", rayService.Status.PendingServiceStatus.RayClusterName)
				})
			})
		})
	})
})<|MERGE_RESOLUTION|>--- conflicted
+++ resolved
@@ -227,10 +227,7 @@
 		ctx := context.Background()
 		var rayService *rayv1.RayService
 		var rayCluster *rayv1.RayCluster
-<<<<<<< HEAD
-=======
 		var endpoints *corev1.Endpoints
->>>>>>> ffa6a300
 		serveAppName := "app1"
 		namespace := "default"
 
@@ -308,11 +305,7 @@
 			// TODO: Verify the serve service by checking labels and annotations.
 
 			By("The RayServiceReady condition should be true when the number of endpoints is greater than 0")
-<<<<<<< HEAD
-			endpoints := endpointsTemplate(utils.GenerateServeServiceName(rayService.Name), namespace)
-=======
 			endpoints = endpointsTemplate(utils.GenerateServeServiceName(rayService.Name), namespace)
->>>>>>> ffa6a300
 			err = k8sClient.Create(ctx, endpoints)
 			Expect(err).NotTo(HaveOccurred(), "failed to create Endpoints resource")
 			Eventually(func() int32 {
@@ -328,12 +321,9 @@
 			By(fmt.Sprintf("Delete the RayService custom resource %v", rayService.Name))
 			err := k8sClient.Delete(ctx, rayService)
 			Expect(err).NotTo(HaveOccurred(), "failed to delete the test RayService resource")
-<<<<<<< HEAD
-=======
 			By(fmt.Sprintf("Delete the Endpoints %v", endpoints.Name))
 			err = k8sClient.Delete(ctx, endpoints)
 			Expect(err).NotTo(HaveOccurred(), "failed to delete the test Endpoints resource")
->>>>>>> ffa6a300
 		})
 
 		When("Testing in-place update: updating the serveConfigV2", Ordered, func() {
