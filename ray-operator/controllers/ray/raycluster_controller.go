package ray

import (
	"context"
	"crypto/rand"
	"encoding/base64"
	errstd "errors"
	"fmt"
	"os"
	"reflect"
	"runtime"
	"strconv"
	"strings"
	"time"

	"github.com/go-logr/logr"
	routev1 "github.com/openshift/api/route/v1"
	batchv1 "k8s.io/api/batch/v1"
	corev1 "k8s.io/api/core/v1"
	networkingv1 "k8s.io/api/networking/v1"
	rbacv1 "k8s.io/api/rbac/v1"
	"k8s.io/apimachinery/pkg/api/errors"
	"k8s.io/apimachinery/pkg/api/meta"
	"k8s.io/apimachinery/pkg/api/resource"
	metav1 "k8s.io/apimachinery/pkg/apis/meta/v1"
	k8sruntime "k8s.io/apimachinery/pkg/runtime"
	"k8s.io/apimachinery/pkg/types"
	"k8s.io/client-go/tools/record"
	"k8s.io/utils/ptr"
	ctrl "sigs.k8s.io/controller-runtime"
	"sigs.k8s.io/controller-runtime/pkg/builder"
	"sigs.k8s.io/controller-runtime/pkg/client"
	"sigs.k8s.io/controller-runtime/pkg/controller"
	"sigs.k8s.io/controller-runtime/pkg/controller/controllerutil"
	"sigs.k8s.io/controller-runtime/pkg/manager"
	"sigs.k8s.io/controller-runtime/pkg/predicate"
	"sigs.k8s.io/controller-runtime/pkg/reconcile"

	rayv1 "github.com/ray-project/kuberay/ray-operator/apis/ray/v1"
	"github.com/ray-project/kuberay/ray-operator/controllers/ray/batchscheduler"
	"github.com/ray-project/kuberay/ray-operator/controllers/ray/common"
	"github.com/ray-project/kuberay/ray-operator/controllers/ray/expectations"
	"github.com/ray-project/kuberay/ray-operator/controllers/ray/metrics"
	"github.com/ray-project/kuberay/ray-operator/controllers/ray/utils"
	"github.com/ray-project/kuberay/ray-operator/pkg/features"
)

type reconcileFunc func(context.Context, *rayv1.RayCluster) error

var (
	DefaultRequeueDuration = 2 * time.Second

	// Definition of a index field for pod name
	podUIDIndexField = "metadata.uid"
)

// NewReconciler returns a new reconcile.Reconciler
func NewReconciler(ctx context.Context, mgr manager.Manager, options RayClusterReconcilerOptions) *RayClusterReconciler {
	if err := mgr.GetFieldIndexer().IndexField(ctx, &corev1.Pod{}, podUIDIndexField, func(rawObj client.Object) []string {
		pod := rawObj.(*corev1.Pod)
		return []string{string(pod.UID)}
	}); err != nil {
		panic(err)
	}

	return &RayClusterReconciler{
		Client:                     mgr.GetClient(),
		Scheme:                     mgr.GetScheme(),
		Recorder:                   mgr.GetEventRecorderFor("raycluster-controller"),
		rayClusterScaleExpectation: expectations.NewRayClusterScaleExpectation(mgr.GetClient()),
		options:                    options,
	}
}

// RayClusterReconciler reconciles a RayCluster object
type RayClusterReconciler struct {
	client.Client
	Scheme                     *k8sruntime.Scheme
	Recorder                   record.EventRecorder
	rayClusterScaleExpectation expectations.RayClusterScaleExpectation
	options                    RayClusterReconcilerOptions
}

type RayClusterReconcilerOptions struct {
	RayClusterMetricsManager *metrics.RayClusterMetricsManager
	BatchSchedulerManager    *batchscheduler.SchedulerManager
	HeadSidecarContainers    []corev1.Container
	WorkerSidecarContainers  []corev1.Container
	DefaultContainerEnvs     []corev1.EnvVar
	IsOpenShift              bool
}

// Reconcile reads that state of the cluster for a RayCluster object and makes changes based on it
// and what is in the RayCluster.Spec
// Automatically generate RBAC rules to allow the Controller to read and write workloads
// +kubebuilder:rbac:groups=ray.io,resources=rayclusters,verbs=get;list;watch;create;update;patch;delete
// +kubebuilder:rbac:groups=ray.io,resources=rayclusters/status,verbs=get;update;patch
// +kubebuilder:rbac:groups=ray.io,resources=rayclusters/finalizers,verbs=update
// +kubebuilder:rbac:groups=core,resources=events,verbs=get;list;watch;create;update;patch;delete
// +kubebuilder:rbac:groups=core,resources=pods,verbs=get;list;watch;create;update;patch;delete;deletecollection
// +kubebuilder:rbac:groups=core,resources=pods/status,verbs=get;list;watch;create;update;patch;delete
// +kubebuilder:rbac:groups=core,resources=pods/resize,verbs=patch
// +kubebuilder:rbac:groups=core,resources=secrets,verbs=get;list;watch;create;
// +kubebuilder:rbac:groups=core,resources=services,verbs=get;list;watch;create;update;patch;delete
// +kubebuilder:rbac:groups=core,resources=services/status,verbs=get;update;patch
// +kubebuilder:rbac:groups=coordination.k8s.io,resources=leases,verbs=get;list;create;update
// +kubebuilder:rbac:groups=networking.k8s.io,resources=ingressclasses,verbs=get;list;watch
// +kubebuilder:rbac:groups=networking.k8s.io,resources=ingresses,verbs=get;list;watch;create;update;delete;patch
// +kubebuilder:rbac:groups=route.openshift.io,resources=routes,verbs=get;list;watch;create;update;patch;delete
// +kubebuilder:rbac:groups=extensions,resources=ingresses,verbs=get;list;watch;create;update;delete;patch
// +kubebuilder:rbac:groups=core,resources=serviceaccounts,verbs=get;list;watch;create;delete
// +kubebuilder:rbac:groups="rbac.authorization.k8s.io",resources=roles,verbs=get;list;watch;create;delete;update
// +kubebuilder:rbac:groups="rbac.authorization.k8s.io",resources=rolebindings,verbs=get;list;watch;create;delete

// [WARNING]: There MUST be a newline after kubebuilder markers.

// Reconcile used to bridge the desired state with the current state
func (r *RayClusterReconciler) Reconcile(ctx context.Context, request ctrl.Request) (ctrl.Result, error) {
	logger := ctrl.LoggerFrom(ctx)
	var err error

	// Try to fetch the RayCluster instance
	instance := &rayv1.RayCluster{}
	if err = r.Get(ctx, request.NamespacedName, instance); err == nil {
		return r.rayClusterReconcile(ctx, instance)
	}

	// No match found
	if errors.IsNotFound(err) {
		// Clear all related expectations
		r.rayClusterScaleExpectation.Delete(request.Name, request.Namespace)
		cleanUpRayClusterMetrics(r.options.RayClusterMetricsManager, request.Name, request.Namespace)
	} else {
		logger.Error(err, "Read request instance error!")
	}
	// Error reading the object - requeue the request.
	return ctrl.Result{}, client.IgnoreNotFound(err)
}

func (r *RayClusterReconciler) deleteAllPods(ctx context.Context, filters common.AssociationOptions) (pods corev1.PodList, err error) {
	logger := ctrl.LoggerFrom(ctx)
	if err = r.List(ctx, &pods, filters.ToListOptions()...); err != nil {
		return pods, err
	}
	active := 0
	for _, pod := range pods.Items {
		if pod.DeletionTimestamp.IsZero() {
			active++
		}
	}
	if active > 0 {
		logger.Info("Deleting all Pods with labels", "filters", filters, "Number of active Pods", active)
		return pods, r.DeleteAllOf(ctx, &corev1.Pod{}, filters.ToDeleteOptions()...)
	}
	return pods, nil
}

func (r *RayClusterReconciler) rayClusterReconcile(ctx context.Context, instance *rayv1.RayCluster) (ctrl.Result, error) {
	var reconcileErr error
	logger := ctrl.LoggerFrom(ctx)

	if manager := utils.ManagedByExternalController(instance.Spec.ManagedBy); manager != nil {
		logger.Info("Skipping RayCluster managed by a custom controller", "managed-by", manager)
		return ctrl.Result{}, nil
	}

	setDefaults(instance)

	if err := utils.ValidateRayClusterMetadata(instance.ObjectMeta); err != nil {
		logger.Error(err, "The RayCluster metadata is invalid")
		r.Recorder.Eventf(instance, corev1.EventTypeWarning, string(utils.InvalidRayClusterMetadata),
			"The RayCluster metadata is invalid %s/%s: %v", instance.Namespace, instance.Name, err)
		return ctrl.Result{}, nil
	}

	if err := utils.ValidateRayClusterSpec(&instance.Spec, instance.Annotations); err != nil {
		logger.Error(err, "The RayCluster spec is invalid")
		r.Recorder.Eventf(instance, corev1.EventTypeWarning, string(utils.InvalidRayClusterSpec),
			"The RayCluster spec is invalid %s/%s: %v", instance.Namespace, instance.Name, err)
		return ctrl.Result{}, nil
	}

	if err := utils.ValidateRayClusterStatus(instance); err != nil {
		logger.Error(err, "The RayCluster status is invalid")
		r.Recorder.Eventf(instance, corev1.EventTypeWarning, string(utils.InvalidRayClusterStatus),
			"The RayCluster status is invalid %s/%s, %v", instance.Namespace, instance.Name, err)
		return ctrl.Result{RequeueAfter: DefaultRequeueDuration}, err
	}

	// Please do NOT modify `originalRayClusterInstance` in the following code.
	originalRayClusterInstance := instance.DeepCopy()

	// The `enableGCSFTRedisCleanup` is a feature flag introduced in KubeRay v1.0.0. It determines whether
	// the Redis cleanup job should be activated. Users can disable the feature by setting the environment
	// variable `ENABLE_GCS_FT_REDIS_CLEANUP` to `false`, and undertake the Redis storage namespace cleanup
	// manually after the RayCluster CR deletion.
	enableGCSFTRedisCleanup := strings.ToLower(os.Getenv(utils.ENABLE_GCS_FT_REDIS_CLEANUP)) != "false"

	if enableGCSFTRedisCleanup && utils.IsGCSFaultToleranceEnabled(&instance.Spec, instance.Annotations) {
		if instance.DeletionTimestamp.IsZero() {
			if !controllerutil.ContainsFinalizer(instance, utils.GCSFaultToleranceRedisCleanupFinalizer) {
				logger.Info(
					"GCS fault tolerance has been enabled. Implementing a finalizer to ensure that Redis is properly cleaned up once the RayCluster custom resource (CR) is deleted.",
					"finalizer", utils.GCSFaultToleranceRedisCleanupFinalizer)
				controllerutil.AddFinalizer(instance, utils.GCSFaultToleranceRedisCleanupFinalizer)
				if err := r.Update(ctx, instance); err != nil {
					err = fmt.Errorf("failed to add the finalizer %s to the RayCluster: %w", utils.GCSFaultToleranceRedisCleanupFinalizer, err)
					return ctrl.Result{RequeueAfter: DefaultRequeueDuration}, err
				}
				// Only start the RayCluster reconciliation after the finalizer is added.
				return ctrl.Result{RequeueAfter: DefaultRequeueDuration}, nil
			}
		} else {
			logger.Info(
				"The RayCluster with GCS enabled is being deleted. Start to handle the Redis cleanup finalizer.",
				"redisCleanupFinalizer", utils.GCSFaultToleranceRedisCleanupFinalizer,
				"deletionTimestamp", instance.ObjectMeta.DeletionTimestamp,
			)

			// Delete the head Pod if it exists.
			headPods, err := r.deleteAllPods(ctx, common.RayClusterHeadPodsAssociationOptions(instance))
			if err != nil {
				return ctrl.Result{RequeueAfter: DefaultRequeueDuration}, err
			}
			// Delete all worker Pods if they exist.
			if _, err = r.deleteAllPods(ctx, common.RayClusterWorkerPodsAssociationOptions(instance)); err != nil {
				return ctrl.Result{RequeueAfter: DefaultRequeueDuration}, err
			}
			if len(headPods.Items) > 0 {
				logger.Info(
					"Wait for the head Pod to be terminated before initiating the Redis cleanup process. "+"The storage namespace in Redis cannot be fully deleted if the GCS process on the head Pod is still writing to it.",
					"headPodName", headPods.Items[0].Name,
					"redisStorageNamespace", headPods.Items[0].Annotations[utils.RayExternalStorageNSAnnotationKey],
				)
				// Requeue after 10 seconds because it takes much longer than DefaultRequeueDuration (2 seconds) for the head Pod to be terminated.
				return ctrl.Result{RequeueAfter: 10 * time.Second}, nil
			}

			filterLabels := common.RayClusterRedisCleanupJobAssociationOptions(instance).ToListOptions()
			redisCleanupJobs := batchv1.JobList{}
			if err := r.List(ctx, &redisCleanupJobs, filterLabels...); err != nil {
				return ctrl.Result{RequeueAfter: DefaultRequeueDuration}, err
			}

			if len(redisCleanupJobs.Items) != 0 {
				// Check whether the Redis cleanup Job has been completed.
				redisCleanupJob := redisCleanupJobs.Items[0]
				logger.Info("Redis cleanup Job status", "Job name", redisCleanupJob.Name,
					"Active", redisCleanupJob.Status.Active, "Succeeded", redisCleanupJob.Status.Succeeded, "Failed", redisCleanupJob.Status.Failed)
				if condition, finished := utils.IsJobFinished(&redisCleanupJob); finished {
					controllerutil.RemoveFinalizer(instance, utils.GCSFaultToleranceRedisCleanupFinalizer)
					if err := r.Update(ctx, instance); err != nil {
						return ctrl.Result{RequeueAfter: DefaultRequeueDuration}, err
					}
					switch condition {
					case batchv1.JobComplete:
						logger.Info(
							"The Redis cleanup Job has been completed. "+
								"The storage namespace in Redis has been fully deleted.",
							"redisCleanupJobName", redisCleanupJob.Name,
							"redisStorageNamespace", redisCleanupJob.Annotations[utils.RayExternalStorageNSAnnotationKey],
						)
					case batchv1.JobFailed:
						logger.Info(
							"The Redis cleanup Job has failed, requeue the RayCluster CR after 5 minute. "+
								"You should manually delete the storage namespace in Redis and remove the RayCluster's finalizer. "+
								"Please check https://docs.ray.io/en/master/cluster/kubernetes/user-guides/kuberay-gcs-ft.html for more details.",
							"redisCleanupJobName", redisCleanupJob.Name,
							"redisStorageNamespace", redisCleanupJob.Annotations[utils.RayExternalStorageNSAnnotationKey],
						)
					}
					return ctrl.Result{}, nil
				}
				// the redisCleanupJob is still running
				return ctrl.Result{RequeueAfter: DefaultRequeueDuration}, nil
			}
			redisCleanupJob := r.buildRedisCleanupJob(ctx, *instance)
			if err := r.Create(ctx, &redisCleanupJob); err != nil {
				if errors.IsAlreadyExists(err) {
					logger.Info("Redis cleanup Job already exists. Requeue the RayCluster CR.")
					return ctrl.Result{RequeueAfter: DefaultRequeueDuration}, nil
				}
				r.Recorder.Eventf(instance, corev1.EventTypeWarning, string(utils.FailedToCreateRedisCleanupJob),
					"Failed to create Redis cleanup Job %s/%s, %v", redisCleanupJob.Namespace, redisCleanupJob.Name, err)
				return ctrl.Result{RequeueAfter: DefaultRequeueDuration}, err
			}
			logger.Info("Created Redis cleanup Job", "name", redisCleanupJob.Name)
			r.Recorder.Eventf(instance, corev1.EventTypeNormal, string(utils.CreatedRedisCleanupJob),
				"Created Redis cleanup Job %s/%s", redisCleanupJob.Namespace, redisCleanupJob.Name)
			return ctrl.Result{RequeueAfter: DefaultRequeueDuration}, nil
		}
	}

	if instance.DeletionTimestamp != nil && !instance.DeletionTimestamp.IsZero() {
		logger.Info("RayCluster is being deleted, just ignore")
		return ctrl.Result{}, nil
	}

	reconcileFuncs := []reconcileFunc{
		r.reconcileAutoscalerServiceAccount,
		r.reconcileAutoscalerRole,
		r.reconcileAutoscalerRoleBinding,
		r.reconcileIngress,
		r.reconcileAuthSecret,
		r.reconcileHeadService,
		r.reconcileHeadlessService,
		r.reconcileServeService,
		r.reconcilePods,
	}

	for _, fn := range reconcileFuncs {
		if reconcileErr = fn(ctx, instance); reconcileErr != nil {
			funcName := runtime.FuncForPC(reflect.ValueOf(fn).Pointer()).Name()
			logger.Error(reconcileErr, "Error reconcile resources", "function name", funcName)
			break
		}
	}

	// Calculate the new status for the RayCluster. Note that the function will deep copy `instance` instead of mutating it.
	newInstance, calculateErr := r.calculateStatus(ctx, instance, reconcileErr)
	var updateErr error
	var inconsistent bool
	if calculateErr != nil {
		logger.Info("Got error when calculating new status", "error", calculateErr)
	} else {
		inconsistent, updateErr = r.updateRayClusterStatus(ctx, originalRayClusterInstance, newInstance)
	}

	// Return error based on order.
	var err error
	if reconcileErr != nil {
		err = reconcileErr
	} else if calculateErr != nil {
		err = calculateErr
	} else {
		err = updateErr
	}
	// If the custom resource's status is updated, requeue the reconcile key.
	// Without this behavior, atomic operations such as the suspend operation would need to wait for `RAYCLUSTER_DEFAULT_REQUEUE_SECONDS` to delete Pods
	// after the condition rayv1.RayClusterSuspending is set to true.
	if err != nil || inconsistent {
		return ctrl.Result{RequeueAfter: DefaultRequeueDuration}, err
	}

	// Unconditionally requeue after the number of seconds specified in the
	// environment variable RAYCLUSTER_DEFAULT_REQUEUE_SECONDS_ENV. If the
	// environment variable is not set, requeue after the default value.
	requeueAfterSeconds, err := strconv.Atoi(os.Getenv(utils.RAYCLUSTER_DEFAULT_REQUEUE_SECONDS_ENV))
	if err != nil {
		logger.Info(
			"Environment variable is not set, using default value of seconds",
			"environmentVariable", utils.RAYCLUSTER_DEFAULT_REQUEUE_SECONDS_ENV,
			"defaultValue", utils.RAYCLUSTER_DEFAULT_REQUEUE_SECONDS,
		)
		requeueAfterSeconds = utils.RAYCLUSTER_DEFAULT_REQUEUE_SECONDS
	}
	logger.Info("Unconditional requeue after", "seconds", requeueAfterSeconds)
	return ctrl.Result{RequeueAfter: time.Duration(requeueAfterSeconds) * time.Second}, nil
}

func (r *RayClusterReconciler) reconcileAuthSecret(ctx context.Context, instance *rayv1.RayCluster) error {
	logger := ctrl.LoggerFrom(ctx)
	logger.Info("Reconciling Auth")

	if instance.Spec.AuthOptions == nil || instance.Spec.AuthOptions.Mode == rayv1.AuthModeDisabled {
		return nil
	}

	secret := &corev1.Secret{}
	secretName := utils.CheckName(instance.Name)
	err := r.Get(ctx, types.NamespacedName{Name: secretName, Namespace: instance.Namespace}, secret)
	if err != nil {
		if errors.IsNotFound(err) {
			return r.createAuthSecret(ctx, instance, secretName)
		}
		return err
	}

	return nil
}

// createAuthSecret generates a new secret with a random token.
func (r *RayClusterReconciler) createAuthSecret(ctx context.Context, rayCluster *rayv1.RayCluster, secretName string) error {
	token, err := generateRandomToken(32)
	if err != nil {
		return err
	}

	secret := &corev1.Secret{
		ObjectMeta: metav1.ObjectMeta{
			Name:      secretName,
			Namespace: rayCluster.Namespace,
			Labels: map[string]string{
				utils.RayClusterLabelKey: rayCluster.Name,
			},
			OwnerReferences: []metav1.OwnerReference{
				*metav1.NewControllerRef(rayCluster, rayv1.SchemeGroupVersion.WithKind("RayCluster")),
			},
		},
		StringData: map[string]string{
			"auth_token": token,
		},
	}

	return r.Create(ctx, secret)
}

// generateRandomToken creates a random base64 encoded string.
func generateRandomToken(length int) (string, error) {
	bytes := make([]byte, length)
	if _, err := rand.Read(bytes); err != nil {
		return "", err
	}
	return base64.StdEncoding.EncodeToString(bytes), nil
}

func (r *RayClusterReconciler) reconcileIngress(ctx context.Context, instance *rayv1.RayCluster) error {
	logger := ctrl.LoggerFrom(ctx)
	logger.Info("Reconciling Ingress")
	if instance.Spec.HeadGroupSpec.EnableIngress == nil || !*instance.Spec.HeadGroupSpec.EnableIngress {
		return nil
	}

	if r.options.IsOpenShift {
		// This is open shift - create route
		return r.reconcileRouteOpenShift(ctx, instance)
	}
	// plain vanilla kubernetes - create ingress
	return r.reconcileIngressKubernetes(ctx, instance)
}

func (r *RayClusterReconciler) reconcileRouteOpenShift(ctx context.Context, instance *rayv1.RayCluster) error {
	logger := ctrl.LoggerFrom(ctx)
	headRoutes := routev1.RouteList{}
	filterLabels := common.RayClusterNetworkResourcesOptions(instance).ToListOptions()
	if err := r.List(ctx, &headRoutes, filterLabels...); err != nil {
		return err
	}

	if len(headRoutes.Items) == 1 {
		logger.Info("reconcileIngresses", "head service route found", headRoutes.Items[0].Name)
		return nil
	}

	if len(headRoutes.Items) == 0 {
		route, err := common.BuildRouteForHeadService(*instance)
		if err != nil {
			return err
		}

		if err := ctrl.SetControllerReference(instance, route, r.Scheme); err != nil {
			return err
		}

		if err := r.createHeadRoute(ctx, route, instance); err != nil {
			return err
		}
	}

	return nil
}

func (r *RayClusterReconciler) reconcileIngressKubernetes(ctx context.Context, instance *rayv1.RayCluster) error {
	logger := ctrl.LoggerFrom(ctx)
	headIngresses := networkingv1.IngressList{}
	filterLabels := common.RayClusterNetworkResourcesOptions(instance).ToListOptions()
	if err := r.List(ctx, &headIngresses, filterLabels...); err != nil {
		return err
	}

	if len(headIngresses.Items) == 1 {
		logger.Info("reconcileIngresses", "head service ingress found", headIngresses.Items[0].Name)
		return nil
	}

	if len(headIngresses.Items) == 0 {
		ingress, err := common.BuildIngressForHeadService(ctx, *instance)
		if err != nil {
			return err
		}

		if err := ctrl.SetControllerReference(instance, ingress, r.Scheme); err != nil {
			return err
		}

		if err := r.createHeadIngress(ctx, ingress, instance); err != nil {
			return err
		}
	}

	return nil
}

// Return nil only when the head service successfully created or already exists.
func (r *RayClusterReconciler) reconcileHeadService(ctx context.Context, instance *rayv1.RayCluster) error {
	logger := ctrl.LoggerFrom(ctx)
	services := corev1.ServiceList{}
	filterLabels := common.RayClusterHeadServiceListOptions(instance)

	if err := r.List(ctx, &services, filterLabels...); err != nil {
		return err
	}

	// Check if there's existing head service in the cluster.
	if len(services.Items) != 0 {
		if len(services.Items) == 1 {
			logger.Info("reconcileHeadService", "1 head service found", services.Items[0].Name)
			return nil
		}
		// This should never happen. This protects against the case that users manually create service with the same label.
		if len(services.Items) > 1 {
			logger.Info("reconcileHeadService", "Duplicate head service found", services.Items)
			return fmt.Errorf("%d head service found %v", len(services.Items), services.Items)
		}
	} else {
		// Create head service if there's no existing one in the cluster.
		labels := make(map[string]string)
		if val, ok := instance.Spec.HeadGroupSpec.Template.ObjectMeta.Labels[utils.KubernetesApplicationNameLabelKey]; ok {
			labels[utils.KubernetesApplicationNameLabelKey] = val
		}
		annotations := make(map[string]string)
		// TODO (kevin85421): KubeRay has already exposed the entire head service (#1040) to users.
		// We may consider deprecating this field when we bump the CRD version.
		for k, v := range instance.Spec.HeadServiceAnnotations {
			annotations[k] = v
		}
		headSvc, err := common.BuildServiceForHeadPod(ctx, *instance, labels, annotations)
		// TODO (kevin85421): Provide a detailed and actionable error message. For example, which port is missing?
		if len(headSvc.Spec.Ports) == 0 {
			logger.Info("Ray head service does not have any ports set up.", "serviceSpecification", headSvc.Spec)
			return fmt.Errorf("ray head service does not have any ports set up. Service specification: %v", headSvc.Spec)
		}

		if err != nil {
			return err
		}

		if err := r.createService(ctx, headSvc, instance); err != nil {
			return err
		}
	}

	return nil
}

// Return nil only when the serve service successfully created or already exists.
func (r *RayClusterReconciler) reconcileServeService(ctx context.Context, instance *rayv1.RayCluster) error {
	// Only reconcile the K8s service for Ray Serve when the "ray.io/enable-serve-service" annotation is set to true.
	if enableServeServiceValue, exist := instance.Annotations[utils.EnableServeServiceKey]; !exist || enableServeServiceValue != utils.EnableServeServiceTrue {
		return nil
	}

	// Retrieve the Service from the Kubernetes cluster with the name and namespace.
	svc := &corev1.Service{}
	err := r.Get(ctx, common.RayClusterServeServiceNamespacedName(instance), svc)
	if err == nil {
		// service exists, do nothing
		return nil
	} else if errors.IsNotFound(err) {
		// Service does not exist, create it
		svc, err = common.BuildServeServiceForRayCluster(ctx, *instance)
		if err != nil {
			return err
		}
		// Set the ownwer reference
		if err := ctrl.SetControllerReference(instance, svc, r.Scheme); err != nil {
			return err
		}
		// create service
		return r.Create(ctx, svc)
	}
	return err
}

// Return nil only when the headless service for multi-host worker groups is successfully created or already exists.
func (r *RayClusterReconciler) reconcileHeadlessService(ctx context.Context, instance *rayv1.RayCluster) error {
	// Check if there are worker groups with NumOfHosts > 1 in the cluster
	isMultiHost := false
	for _, workerGroup := range instance.Spec.WorkerGroupSpecs {
		if workerGroup.NumOfHosts > 1 {
			isMultiHost = true
			break
		}
	}

	if isMultiHost {
		services := corev1.ServiceList{}
		options := common.RayClusterHeadlessServiceListOptions(instance)

		if err := r.List(ctx, &services, options...); err != nil {
			return err
		}
		// Check if there's an existing headless service in the cluster.
		if len(services.Items) != 0 {
			// service exists, do nothing
			return nil
		}
		// Create headless tpu worker service if there's no existing one in the cluster.
		headlessSvc := common.BuildHeadlessServiceForRayCluster(*instance)

		if err := r.createService(ctx, headlessSvc, instance); err != nil {
			return err
		}
	}

	return nil
}

func (r *RayClusterReconciler) reconcilePods(ctx context.Context, instance *rayv1.RayCluster) error {
	logger := ctrl.LoggerFrom(ctx)

	// if RayCluster is suspending, delete all pods and skip reconcile
	suspendStatus := utils.FindRayClusterSuspendStatus(instance)
	statusConditionGateEnabled := features.Enabled(features.RayClusterStatusConditions)
	if suspendStatus == rayv1.RayClusterSuspending ||
		(!statusConditionGateEnabled && instance.Spec.Suspend != nil && *instance.Spec.Suspend) {
		if _, err := r.deleteAllPods(ctx, common.RayClusterAllPodsAssociationOptions(instance)); err != nil {
			r.Recorder.Eventf(instance, corev1.EventTypeWarning, string(utils.FailedToDeletePodCollection),
				"Failed deleting Pods due to suspension for RayCluster %s/%s, %v",
				instance.Namespace, instance.Name, err)
			return errstd.Join(utils.ErrFailedDeleteAllPods, err)
		}

		r.Recorder.Eventf(instance, corev1.EventTypeNormal, string(utils.DeletedPod),
			"Deleted Pods for RayCluster %s/%s due to suspension",
			instance.Namespace, instance.Name)
		return nil
	}

	if statusConditionGateEnabled {
		if suspendStatus == rayv1.RayClusterSuspended {
			return nil // stop reconcilePods because the cluster is suspended.
		}
		// (suspendStatus != rayv1.RayClusterSuspending) is always true here because it has been checked above.
		if instance.Spec.Suspend != nil && *instance.Spec.Suspend {
			return nil // stop reconcilePods because the cluster is going to suspend.
		}
	}

	// check if all the pods exist
	headPods := corev1.PodList{}
	if err := r.List(ctx, &headPods, common.RayClusterHeadPodsAssociationOptions(instance).ToListOptions()...); err != nil {
		return err
	}
	// check if the batch scheduler integration is enabled
	// call the scheduler plugin if so
	if r.options.BatchSchedulerManager != nil {
		if scheduler, err := r.options.BatchSchedulerManager.GetScheduler(); err == nil {
			if err := scheduler.DoBatchSchedulingOnSubmission(ctx, instance); err != nil {
				return err
			}
		} else {
			return err
		}
	}
	// Reconcile head Pod
	if !r.rayClusterScaleExpectation.IsSatisfied(ctx, instance.Namespace, instance.Name, expectations.HeadGroup) {
		logger.Info("reconcilePods", "Expectation", "NotSatisfiedHeadExpectations, reconcile head later")
	} else if len(headPods.Items) == 1 {
		headPod := headPods.Items[0]
		logger.Info("reconcilePods", "Found 1 head Pod", headPod.Name, "Pod status", headPod.Status.Phase,
			"Pod status reason", headPod.Status.Reason,
			"Pod restart policy", headPod.Spec.RestartPolicy,
			"Ray container terminated status", getRayContainerStateTerminated(headPod))

		shouldDelete, reason := shouldDeletePod(headPod, rayv1.HeadNode)
		logger.Info("reconcilePods", "head Pod", headPod.Name, "shouldDelete", shouldDelete, "reason", reason)
		if shouldDelete {
			if err := r.Delete(ctx, &headPod); err != nil {
				r.Recorder.Eventf(instance, corev1.EventTypeWarning, string(utils.FailedToDeleteHeadPod),
					"Failed deleting head Pod %s/%s; Pod status: %s; Pod restart policy: %s; Ray container terminated status: %v, %v",
					headPod.Namespace, headPod.Name, headPod.Status.Phase, headPod.Spec.RestartPolicy, getRayContainerStateTerminated(headPod), err)
				return errstd.Join(utils.ErrFailedDeleteHeadPod, err)
			}
			r.rayClusterScaleExpectation.ExpectScalePod(headPod.Namespace, instance.Name, expectations.HeadGroup, headPod.Name, expectations.Delete)
			r.Recorder.Eventf(instance, corev1.EventTypeNormal, string(utils.DeletedHeadPod),
				"Deleted head Pod %s/%s; Pod status: %s; Pod restart policy: %s; Ray container terminated status: %v",
				headPod.Namespace, headPod.Name, headPod.Status.Phase, headPod.Spec.RestartPolicy, getRayContainerStateTerminated(headPod))
			return errstd.New(reason)
		}
	} else if len(headPods.Items) == 0 {
		originatedFrom := utils.GetCRDType(instance.Labels[utils.RayOriginatedFromCRDLabelKey])
		if originatedFrom == utils.RayJobCRD {
<<<<<<< HEAD
=======
			// Recreating the head Pod if the RayCluster created by RayJob is provisioned doesn't help RayJob.
			//
			// Case 1: GCS fault tolerance is disabled
			//
			// In this case, the worker Pods will be killed by the new head Pod when it is created, so the new Ray job will not be running in
			// a "provisioned" cluster.
			//
			// Case 2: GCS fault tolerance is enabled
			//
			// In this case, the worker Pods will not be killed by the new head Pod when it is created, but the submission ID has already been
			// used by the old Ray job, so the new Ray job will fail.
>>>>>>> 1c846b3b
			if meta.IsStatusConditionTrue(instance.Status.Conditions, string(rayv1.RayClusterProvisioned)) {
				logger.Info(
					"reconcilePods: Found 0 head Pods for a RayJob-managed RayCluster; skipping head creation to let RayJob controller handle the failure",
					"rayCluster", instance.Name,
				)
				return nil
			}
		}
		// Create head Pod if it does not exist.
		logger.Info("reconcilePods: Found 0 head Pods; creating a head Pod for the RayCluster.")
		if err := r.createHeadPod(ctx, *instance); err != nil {
			return errstd.Join(utils.ErrFailedCreateHeadPod, err)
		}
	} else if len(headPods.Items) > 1 { // This should never happen. This protects against the case that users manually create headpod.
		headPodNames := make([]string, len(headPods.Items))
		for i, pod := range headPods.Items {
			headPodNames[i] = pod.Name
		}

		logger.Info("Multiple head pods found, it should only exist one head pod. Please delete extra head pods.",
			"found pods", headPodNames,
		)
		return fmt.Errorf("%d head pods found %v. Please delete extra head pods", len(headPods.Items), headPodNames)
	}

	// Reconcile worker pods now
	for _, worker := range instance.Spec.WorkerGroupSpecs {
		if !r.rayClusterScaleExpectation.IsSatisfied(ctx, instance.Namespace, instance.Name, worker.GroupName) {
			logger.Info("reconcilePods", "worker group", worker.GroupName, "Expectation", "NotSatisfiedGroupExpectations, reconcile the group later")
			continue
		}
		// workerReplicas will store the target number of pods for this worker group.
		numExpectedWorkerPods := int(utils.GetWorkerGroupDesiredReplicas(ctx, worker))
		logger.Info("reconcilePods", "desired workerReplicas (always adhering to minReplicas/maxReplica)", numExpectedWorkerPods, "worker group", worker.GroupName, "maxReplicas", worker.MaxReplicas, "minReplicas", worker.MinReplicas, "replicas", worker.Replicas)

		workerPods := corev1.PodList{}
		if err := r.List(ctx, &workerPods, common.RayClusterGroupPodsAssociationOptions(instance, worker.GroupName).ToListOptions()...); err != nil {
			return err
		}

		// Delete all workers if worker group is suspended and skip reconcile
		if worker.Suspend != nil && *worker.Suspend {
			if _, err := r.deleteAllPods(ctx, common.RayClusterGroupPodsAssociationOptions(instance, worker.GroupName)); err != nil {
				r.Recorder.Eventf(instance, corev1.EventTypeWarning, string(utils.FailedToDeleteWorkerPodCollection),
					"Failed deleting worker Pods for suspended group %s in RayCluster %s/%s, %v", worker.GroupName, instance.Namespace, instance.Name, err)
				return errstd.Join(utils.ErrFailedDeleteWorkerPod, err)
			}
			r.Recorder.Eventf(instance, corev1.EventTypeNormal, string(utils.DeletedWorkerPod),
				"Deleted all pods for suspended worker group %s in RayCluster %s/%s", worker.GroupName, instance.Namespace, instance.Name)
			continue
		}

		isRayMultiHostIndexing := worker.NumOfHosts > 1 && features.Enabled(features.RayMultiHostIndexing)
		if isRayMultiHostIndexing {
			if err := r.reconcileMultiHostWorkerGroup(ctx, instance, &worker, workerPods.Items); err != nil {
				return err
			}
			// Skip to the next worker as we've already handled multi-host reconciliation.
			continue
		}

		// Delete unhealthy worker Pods.
		deletedWorkers := make(map[string]struct{})
		deleted := struct{}{}
		numDeletedUnhealthyWorkerPods := 0
		for _, workerPod := range workerPods.Items {
			shouldDelete, reason := shouldDeletePod(workerPod, rayv1.WorkerNode)
			logger.Info("reconcilePods", "worker Pod", workerPod.Name, "shouldDelete", shouldDelete, "reason", reason)
			if shouldDelete {
				numDeletedUnhealthyWorkerPods++
				deletedWorkers[workerPod.Name] = deleted
				if err := r.Delete(ctx, &workerPod); err != nil {
					r.Recorder.Eventf(instance, corev1.EventTypeWarning, string(utils.FailedToDeleteWorkerPod),
						"Failed deleting worker Pod %s/%s; Pod status: %s; Pod restart policy: %s; Ray container terminated status: %v, %v",
						workerPod.Namespace, workerPod.Name, workerPod.Status.Phase, workerPod.Spec.RestartPolicy, getRayContainerStateTerminated(workerPod), err)
					return errstd.Join(utils.ErrFailedDeleteWorkerPod, err)
				}
				r.rayClusterScaleExpectation.ExpectScalePod(workerPod.Namespace, instance.Name, worker.GroupName, workerPod.Name, expectations.Delete)
				r.Recorder.Eventf(instance, corev1.EventTypeNormal, string(utils.DeletedWorkerPod),
					"Deleted worker Pod %s/%s; Pod status: %s; Pod restart policy: %s; Ray container terminated status: %v",
					workerPod.Namespace, workerPod.Name, workerPod.Status.Phase, workerPod.Spec.RestartPolicy, getRayContainerStateTerminated(workerPod))
			}
		}

		// If we delete unhealthy Pods, we will not create new Pods in this reconciliation.
		if numDeletedUnhealthyWorkerPods > 0 {
			return fmt.Errorf("delete %d unhealthy worker Pods", numDeletedUnhealthyWorkerPods)
		}

		// Always remove the specified WorkersToDelete - regardless of the value of Replicas.
		// Essentially WorkersToDelete has to be deleted to meet the expectations of the Autoscaler.
		logger.Info("reconcilePods", "removing the pods in the scaleStrategy of", worker.GroupName)
		for _, podsToDelete := range worker.ScaleStrategy.WorkersToDelete {
			pod := corev1.Pod{}
			pod.Name = podsToDelete
			pod.Namespace = utils.GetNamespace(instance.ObjectMeta)
			logger.Info("Deleting pod", "namespace", pod.Namespace, "name", pod.Name)
			if err := r.Delete(ctx, &pod); err != nil {
				if !errors.IsNotFound(err) {
					logger.Info("reconcilePods", "Fail to delete Pod", pod.Name, "error", err)
					r.Recorder.Eventf(instance, corev1.EventTypeWarning, string(utils.FailedToDeleteWorkerPod), "Failed deleting pod %s/%s, %v", pod.Namespace, pod.Name, err)
					return errstd.Join(utils.ErrFailedDeleteWorkerPod, err)
				}
				logger.Info("reconcilePods", "The worker Pod has already been deleted", pod.Name)
			} else {
				r.rayClusterScaleExpectation.ExpectScalePod(pod.Namespace, instance.Name, worker.GroupName, pod.Name, expectations.Delete)
				deletedWorkers[pod.Name] = deleted
				r.Recorder.Eventf(instance, corev1.EventTypeNormal, string(utils.DeletedWorkerPod), "Deleted pod %s/%s", pod.Namespace, pod.Name)
			}
		}
		worker.ScaleStrategy.WorkersToDelete = []string{}

		runningPods := corev1.PodList{}
		for _, pod := range workerPods.Items {
			if _, ok := deletedWorkers[pod.Name]; !ok {
				runningPods.Items = append(runningPods.Items, pod)
			}
		}
		// A replica can contain multiple hosts, so we need to calculate this based on the number of hosts per replica.
		// If the user doesn't install the CRD with `NumOfHosts`, the zero value of `NumOfHosts`, which is 0, will be used.
		// Hence, all workers will be deleted. Here, we set `NumOfHosts` to max(1, `NumOfHosts`) to avoid this situation.
		if worker.NumOfHosts <= 0 {
			worker.NumOfHosts = 1
		}
		diff := numExpectedWorkerPods - len(runningPods.Items)

		logger.Info("reconcilePods", "workerReplicas", numExpectedWorkerPods, "NumOfHosts", worker.NumOfHosts, "runningPods", len(runningPods.Items), "diff", diff)

		// Support replica indices for single-host, multi-slice environments.
		validReplicaIndices := make(map[int]bool)
		if features.Enabled(features.RayMultiHostIndexing) {
			for _, pod := range runningPods.Items {
				if indexStr, ok := pod.Labels[utils.RayWorkerReplicaIndexKey]; ok {
					if index, err := strconv.Atoi(indexStr); err == nil {
						validReplicaIndices[index] = true
					}
				}
			}
			logger.Info("reconcilePods", "found existing replica indices", "group", worker.GroupName, "indices", validReplicaIndices)
		}
		if diff > 0 {
			// pods need to be added
			logger.Info("reconcilePods", "Number workers to add", diff, "Worker group", worker.GroupName)
			if features.Enabled(features.RayMultiHostIndexing) {
				newReplicaIndex := 0
				// create all workers of this group
				for i := 0; i < diff; i++ {
					// Find the next available replica index.
					for validReplicaIndices[newReplicaIndex] {
						newReplicaIndex++
					}
					validReplicaIndices[newReplicaIndex] = true
					logger.Info("reconcilePods", "creating worker for group", worker.GroupName, "index", i, "total", diff, "replicaIndex", newReplicaIndex)
					if err := r.createWorkerPodWithIndex(ctx, *instance, *worker.DeepCopy(), "", newReplicaIndex, 0); err != nil {
						return errstd.Join(utils.ErrFailedCreateWorkerPod, err)
					}
				}
			} else {
				// create all workers of this group
				for i := 0; i < diff; i++ {
					logger.Info("reconcilePods", "creating worker for group", worker.GroupName, "index", i, "total", diff)
					if err := r.createWorkerPod(ctx, *instance, *worker.DeepCopy()); err != nil {
						return errstd.Join(utils.ErrFailedCreateWorkerPod, err)
					}
				}
			}
		} else if diff == 0 {
			logger.Info("reconcilePods", "all workers already exist for group", worker.GroupName)
			continue
		} else {
			// diff < 0 indicates the need to delete some Pods to match the desired number of replicas. However,
			// randomly deleting Pods is certainly not ideal. So, if autoscaling is enabled for the cluster, we
			// will disable random Pod deletion, making Autoscaler the sole decision-maker for Pod deletions.
			enableInTreeAutoscaling := utils.IsAutoscalingEnabled(&instance.Spec)

			// TODO (kevin85421): `enableRandomPodDelete` is a feature flag for KubeRay v0.6.0. If users want to use
			// the old behavior, they can set the environment variable `ENABLE_RANDOM_POD_DELETE` to `true`. When the
			// default behavior is stable enough, we can remove this feature flag.
			enableRandomPodDelete := false
			if enableInTreeAutoscaling {
				if s := os.Getenv(utils.ENABLE_RANDOM_POD_DELETE); strings.ToLower(s) == "true" {
					enableRandomPodDelete = true
				}
			}
			// Case 1: If Autoscaler is disabled, we will always enable random Pod deletion no matter the value of the feature flag.
			// Case 2: If Autoscaler is enabled, we will respect the value of the feature flag. If the feature flag environment variable
			// is not set, we will disable random Pod deletion by default.
			if !enableInTreeAutoscaling || enableRandomPodDelete {
				// diff < 0 means that we need to delete some Pods to meet the desired number of replicas.
				randomlyRemovedWorkers := -diff
				logger.Info("reconcilePods", "Number workers to delete randomly", randomlyRemovedWorkers, "Worker group", worker.GroupName)
				for i := 0; i < randomlyRemovedWorkers; i++ {
					randomPodToDelete := runningPods.Items[i]
					logger.Info("Randomly deleting Pod", "progress", fmt.Sprintf("%d / %d", i+1, randomlyRemovedWorkers), "with name", randomPodToDelete.Name)
					if err := r.Delete(ctx, &randomPodToDelete); err != nil {
						if !errors.IsNotFound(err) {
							r.Recorder.Eventf(instance, corev1.EventTypeWarning, string(utils.FailedToDeleteWorkerPod), "Failed deleting Pod %s/%s, %v", randomPodToDelete.Namespace, randomPodToDelete.Name, err)
							return errstd.Join(utils.ErrFailedDeleteWorkerPod, err)
						}
						logger.Info("reconcilePods", "The worker Pod has already been deleted", randomPodToDelete.Name)
					}
					r.rayClusterScaleExpectation.ExpectScalePod(randomPodToDelete.Namespace, instance.Name, worker.GroupName, randomPodToDelete.Name, expectations.Delete)
					r.Recorder.Eventf(instance, corev1.EventTypeNormal, string(utils.DeletedWorkerPod), "Deleted Pod %s/%s", randomPodToDelete.Namespace, randomPodToDelete.Name)
				}
			} else {
				logger.Info("Random Pod deletion is disabled for the cluster. The only decision-maker for Pod deletions is Autoscaler.")
			}
		}
	}
	return nil
}

// deletePods is a helper function to handle the deletion of a list of Pods, setting scale expectations
// and recording events.
func (r *RayClusterReconciler) deletePods(ctx context.Context, instance *rayv1.RayCluster, podsToDelete []corev1.Pod, groupName string, reason string) error {
	for i := range podsToDelete {
		pod := podsToDelete[i]
		if err := r.Delete(ctx, &pod); err != nil {
			if errors.IsNotFound(err) {
				continue
			}
			r.Recorder.Eventf(instance, corev1.EventTypeWarning, string(utils.FailedToDeleteWorkerPod),
				"Failed deleting worker Pod %s/%s for group %s; Pod status: %s; Pod restart policy: %s; Ray container terminated status: %v, %v",
				pod.Namespace, pod.Name, groupName, pod.Status.Phase, pod.Spec.RestartPolicy, getRayContainerStateTerminated(pod), err)
			return errstd.Join(utils.ErrFailedDeleteWorkerPod, err)
		}
		r.rayClusterScaleExpectation.ExpectScalePod(pod.Namespace, instance.Name, groupName, pod.Name, expectations.Delete)
		r.Recorder.Eventf(instance, corev1.EventTypeNormal, string(utils.DeletedWorkerPod),
			"Deleted worker Pod %s/%s for group %s: %s", pod.Namespace, pod.Name, groupName, reason)
	}
	return nil
}

// reconcileMultiHostWorkerGroup handles reconciliation and Pod deletion for worker groups with NumOfHosts > 1 when
// the RayMultihostIndexing feature is enabled. This function is responsible for:
// 1. Deleting incomplete or unhealthy multi-host groups atomically.
// 2. Explicit deletes of entire multi-host groups for the autoscaler.
// 3. Scale up/down of multi-host groups.
func (r *RayClusterReconciler) reconcileMultiHostWorkerGroup(ctx context.Context, instance *rayv1.RayCluster, worker *rayv1.WorkerGroupSpec, workerPods []corev1.Pod) error {
	logger := ctrl.LoggerFrom(ctx)

	// 1. Group existing pods by ray.io/worker-group-replica-index.
	replicaMap := make(map[string][]corev1.Pod)
	for _, pod := range workerPods {
		if replicaName, ok := pod.Labels[utils.RayWorkerReplicaNameKey]; ok {
			replicaMap[replicaName] = append(replicaMap[replicaName], pod)
		}
	}

	// 2. Clean up incomplete replica groups with deleted Pods caused by external deletion.
	for replicaName, podList := range replicaMap {
		if len(podList) < int(worker.NumOfHosts) {
			logger.Info("Found incomplete multi-host replica group, deleting all remaining pods to maintain atomicity.", "group", worker.GroupName, "replica", replicaName, "found", len(podList), "expected", worker.NumOfHosts)
			if err := r.deletePods(ctx, instance, podList, worker.GroupName, "cleanup of incomplete multi-host group"); err != nil {
				return err
			}
			// Requeue to avoid creating new Pods on this reconciliation.
			return fmt.Errorf("cleaned up incomplete replica group %s, requeueing", replicaName)
		}
	}

	// 3. Delete unhealthy replica groups.
	deletedPods := make(map[string]struct{})
	for _, pod := range workerPods {
		if _, alreadyDeleted := deletedPods[pod.Name]; alreadyDeleted {
			continue
		}
		if shouldDelete, reason := shouldDeletePod(pod, rayv1.WorkerNode); shouldDelete {
			replicaName := pod.Labels[utils.RayWorkerReplicaNameKey]
			podsToDelete, ok := replicaMap[replicaName]
			if !ok {
				continue
			}
			logger.Info("Deleting unhealthy replica group.", "group", worker.GroupName, "replica", replicaName, "reason", reason)
			if err := r.deletePods(ctx, instance, podsToDelete, worker.GroupName, reason); err != nil {
				return err
			}
			// All Pods in the group have been deleted.
			for _, p := range podsToDelete {
				deletedPods[p.Name] = struct{}{}
			}
		}
	}

	// 4. Handle explicit deletions from the autoscaler.
	if len(worker.ScaleStrategy.WorkersToDelete) > 0 {
		podsToDeleteFromStrategy := make(map[string]corev1.Pod)
		for _, podName := range worker.ScaleStrategy.WorkersToDelete {
			for _, pod := range workerPods {
				if pod.Name == podName {
					replicaName := pod.Labels[utils.RayWorkerReplicaNameKey]
					for _, p := range replicaMap[replicaName] {
						podsToDeleteFromStrategy[p.Name] = p
					}
					break
				}
			}
		}

		if len(podsToDeleteFromStrategy) > 0 {
			logger.Info("removing the pods in the scaleStrategy of", "group", worker.GroupName, "podsToDelete", len(podsToDeleteFromStrategy))
			var podsToDel []corev1.Pod
			for _, p := range podsToDeleteFromStrategy {
				podsToDel = append(podsToDel, p)
			}
			if err := r.deletePods(ctx, instance, podsToDel, worker.GroupName, "autoscaler scale-down request"); err != nil {
				return err
			}
			worker.ScaleStrategy.WorkersToDelete = []string{}
			return fmt.Errorf("deleted %d worker Pods based on ScaleStrategy, requeueing", len(podsToDel))
		}
		// Clear WorkersToDelete after deletion.
		worker.ScaleStrategy.WorkersToDelete = []string{}
	}

	// 5. Calculate Pod diff for scaling up or down by NumOfHosts.

	validReplicaGroups := make(map[string]struct{})
	for replicaName, podList := range replicaMap {
		isHealthyAndComplete := true
		for _, pod := range podList {
			if _, isDeleted := deletedPods[pod.Name]; isDeleted {
				isHealthyAndComplete = false
				break
			}
		}
		if isHealthyAndComplete {
			validReplicaGroups[replicaName] = struct{}{}
		}
	}
	numRunningReplicas := len(validReplicaGroups)
	numExpectedWorkerPods := int(utils.GetWorkerGroupDesiredReplicas(ctx, *worker))

	// Ensure that if numExpectedWorkerPods is not a multiple of NumOfHosts, we log an error.
	if numExpectedWorkerPods%int(worker.NumOfHosts) != 0 {
		return fmt.Errorf("desired worker pods (%d) is not a multiple of NumOfHosts (%d) for group %s",
			numExpectedWorkerPods, worker.NumOfHosts, worker.GroupName)
	}
	numExpectedReplicas := numExpectedWorkerPods / int(worker.NumOfHosts)
	replicasToCreate := numExpectedReplicas - numRunningReplicas

	// Track full replica groups to determine next replica index to assign to.
	validReplicaIndices := make(map[int]bool)
	for replicaName := range validReplicaGroups {
		if len(replicaMap[replicaName]) > 0 {
			pod := replicaMap[replicaName][0]
			if indexStr, ok := pod.Labels[utils.RayWorkerReplicaIndexKey]; ok {
				if index, err := strconv.Atoi(indexStr); err == nil {
					validReplicaIndices[index] = true
				}
			}
		}
	}
	logger.Info("Reconciling multi-host group", "group", worker.GroupName, "expectedReplicas", numExpectedReplicas, "runningReplicas", numRunningReplicas, "replicasToCreate", replicasToCreate, "inUseIndices", validReplicaIndices)
	if replicasToCreate > 0 {
		logger.Info("Scaling up multi-host group", "group", worker.GroupName, "replicasToCreate", replicasToCreate)
		newReplicaIndex := 0 // Find the next available index starting from 0
		for i := 0; i < replicasToCreate; i++ {
			for validReplicaIndices[newReplicaIndex] {
				newReplicaIndex++
			}
			validReplicaIndices[newReplicaIndex] = true
			replicaName := utils.GenerateRayWorkerReplicaGroupName(worker.GroupName)
			logger.Info("Creating new replica group", "group", worker.GroupName, "replicaName", replicaName, "replicaIndex", newReplicaIndex)
			for j := 0; j < int(worker.NumOfHosts); j++ {
				if err := r.createWorkerPodWithIndex(ctx, *instance, *worker.DeepCopy(), replicaName, newReplicaIndex, j); err != nil {
					return errstd.Join(utils.ErrFailedCreateWorkerPod, err)
				}
			}
		}
	} else if replicasToCreate < 0 {
		// Scale down NumOfHost workers per replica.
		enableInTreeAutoscaling := utils.IsAutoscalingEnabled(&instance.Spec)
		enableRandomPodDelete := false
		if enableInTreeAutoscaling {
			if s := os.Getenv(utils.ENABLE_RANDOM_POD_DELETE); strings.ToLower(s) == "true" {
				enableRandomPodDelete = true
			}
		}
		if !enableInTreeAutoscaling || enableRandomPodDelete {
			replicasToRemove := -replicasToCreate
			logger.Info("Scaling down multi-host group by randomly deleting replica groups", "group", worker.GroupName, "groupsToRemove", replicasToRemove)
			replicasDeleted := 0
			// Iterate over validReplicaGroups which contains the IDs of replica groups with NumOfHosts running Pods.
			for replicaID := range validReplicaGroups {
				if replicasDeleted >= replicasToRemove {
					break
				}
				podList := replicaMap[replicaID]
				if err := r.deletePods(ctx, instance, podList, worker.GroupName, "scaling down"); err != nil {
					return err
				}
				replicasDeleted++
			}
		} else {
			logger.Info("Random replica group deletion is disabled for the cluster. The only decision-maker for Pod deletions is the Ray Autoscaler.")
		}
	}

	return nil
}

// shouldDeletePod returns whether the Pod should be deleted and the reason
//
// @param pod: The Pod to be checked.
// @param nodeType: The type of the node that the Pod belongs to (head or worker).
//
// @return: shouldDelete (bool), reason (string)
// (1) shouldDelete: Whether the Pod should be deleted.
// (2) reason: The reason why the Pod should or should not be deleted.
func shouldDeletePod(pod corev1.Pod, nodeType rayv1.RayNodeType) (bool, string) {
	// Based on the logic of the change of the status of the K8S pod, the following judgment is made.
	// https://github.com/kubernetes/kubernetes/blob/3361895612dac57044d5dacc029d2ace1865479c/pkg/kubelet/kubelet_pods.go#L1556

	// If the Pod's status is `Failed` or `Succeeded`, the Pod will not restart and we can safely delete it.
	if pod.Status.Phase == corev1.PodFailed || pod.Status.Phase == corev1.PodSucceeded {
		reason := fmt.Sprintf(
			"The %s Pod %s status is %s which is a terminal state. "+
				"KubeRay will delete the Pod and create new Pods in the next reconciliation if necessary.",
			nodeType, pod.Name, pod.Status.Phase)
		return true, reason
	}

	rayContainerTerminated := getRayContainerStateTerminated(pod)
	if pod.Status.Phase == corev1.PodRunning && rayContainerTerminated != nil {
		if pod.Spec.RestartPolicy == corev1.RestartPolicyNever {
			reason := fmt.Sprintf(
				"The Pod status of the %s Pod %s is %s, and the Ray container terminated status is %v. "+
					"The container is unable to restart due to its restart policy %s, so KubeRay will delete it.",
				nodeType, pod.Name, pod.Status.Phase, rayContainerTerminated, pod.Spec.RestartPolicy)
			return true, reason
		}
		// If restart policy is set to `Always` or `OnFailure`, KubeRay will not delete the Pod.
		reason := fmt.Sprintf(
			"The Pod status of the %s Pod %s is %s, and the Ray container terminated status is %v. "+
				"However, KubeRay will not delete the Pod because its restartPolicy is set to %s and it should be able to restart automatically.",
			nodeType, pod.Name, pod.Status.Phase, rayContainerTerminated, pod.Spec.RestartPolicy)
		return false, reason
	}

	// TODO (kevin85421): Consider deleting a Pod if its Ray container restarts excessively, as this might
	// suggest an unhealthy Kubernetes node. Deleting and then recreating the Pod might allow it to be
	// scheduled on a different node.
	//
	// (1) Head Pod:
	// It's aggressive to delete a head Pod that is not in a terminated state (i.e., `Failed` or `Succeeded`).
	// We should only delete a head Pod when GCS fault tolerance is enabled, and drain the head Pod before
	// deleting it.
	//
	// (2) Worker Pod:
	// Compared to deleting a head Pod, removing a worker Pod is less aggressive and aligns more closely with
	// the behavior of the Ray Autoscaler. Nevertheless, we should still carefully drain the node before deleting
	// the worker Pod. Enabling GCS fault tolerance might not be necessary when deleting worker Pods. Note that
	// the Ray Autoscaler will not delete any worker Pods that have never been registered with the Ray cluster.
	// Therefore, we may need to address the Ray Autoscaler's blind spots.

	reason := fmt.Sprintf(
		"KubeRay does not need to delete the %s Pod %s. The Pod status is %s, and the Ray container terminated status is %v.",
		nodeType, pod.Name, pod.Status.Phase, rayContainerTerminated)
	return false, reason
}

// `ContainerStatuses` does not guarantee the order of the containers. Therefore, we need to find the Ray
// container's status by name. See the following links for more details:
// (1) https://discuss.kubernetes.io/t/pod-spec-containers-and-pod-status-containerstatuses-can-have-a-different-order-why/25273
// (2) https://github.com/kubernetes/kubernetes/blob/03762cbcb52b2a4394e4d795f9d3517a78a5e1a2/pkg/api/v1/pod/util.go#L261-L268
func getRayContainerStateTerminated(pod corev1.Pod) *corev1.ContainerStateTerminated {
	rayContainerName := pod.Spec.Containers[utils.RayContainerIndex].Name
	for _, containerStatus := range pod.Status.ContainerStatuses {
		if containerStatus.Name == rayContainerName {
			return containerStatus.State.Terminated
		}
	}
	// If the Ray container isn't found, we'll assume it hasn't terminated. This scenario
	// typically arises during testing (`raycluster_controller_test.go`) as `envtest` lacks
	// a Pod controller, preventing automatic Pod status updates.
	return nil
}

func (r *RayClusterReconciler) createHeadIngress(ctx context.Context, ingress *networkingv1.Ingress, instance *rayv1.RayCluster) error {
	logger := ctrl.LoggerFrom(ctx)

	// making sure the name is valid
	ingress.Name = utils.CheckName(ingress.Name)
	if err := controllerutil.SetControllerReference(instance, ingress, r.Scheme); err != nil {
		return err
	}

	if err := r.Create(ctx, ingress); err != nil {
		if errors.IsAlreadyExists(err) {
			logger.Info("Ingress already exists, no need to create")
			return nil
		}
		r.Recorder.Eventf(instance, corev1.EventTypeWarning, string(utils.FailedToCreateIngress), "Failed creating ingress %s/%s, %v", ingress.Namespace, ingress.Name, err)
		return err
	}
	logger.Info("Created ingress for RayCluster", "name", ingress.Name)
	r.Recorder.Eventf(instance, corev1.EventTypeNormal, string(utils.CreatedIngress), "Created ingress %s/%s", ingress.Namespace, ingress.Name)
	return nil
}

func (r *RayClusterReconciler) createHeadRoute(ctx context.Context, route *routev1.Route, instance *rayv1.RayCluster) error {
	logger := ctrl.LoggerFrom(ctx)

	// making sure the name is valid
	route.Name = utils.CheckRouteName(ctx, route.Name, route.Namespace)

	if err := r.Create(ctx, route); err != nil {
		if errors.IsAlreadyExists(err) {
			logger.Info("Route already exists, no need to create")
			return nil
		}
		r.Recorder.Eventf(instance, corev1.EventTypeWarning, string(utils.FailedToCreateRoute), "Failed creating route %s/%s, %v", route.Namespace, route.Name, err)
		return err
	}
	logger.Info("Created route for RayCluster", "name", route.Name)
	r.Recorder.Eventf(instance, corev1.EventTypeNormal, string(utils.CreatedRoute), "Created route %s/%s", route.Namespace, route.Name)
	return nil
}

func (r *RayClusterReconciler) createService(ctx context.Context, svc *corev1.Service, instance *rayv1.RayCluster) error {
	logger := ctrl.LoggerFrom(ctx)

	if err := controllerutil.SetControllerReference(instance, svc, r.Scheme); err != nil {
		return err
	}

	if err := r.Create(ctx, svc); err != nil {
		r.Recorder.Eventf(instance, corev1.EventTypeWarning, string(utils.FailedToCreateService), "Failed creating service %s/%s, %v", svc.Namespace, svc.Name, err)
		return err
	}
	logger.Info("Created service for RayCluster", "name", svc.Name)
	r.Recorder.Eventf(instance, corev1.EventTypeNormal, string(utils.CreatedService), "Created service %s/%s", svc.Namespace, svc.Name)
	return nil
}

func (r *RayClusterReconciler) createHeadPod(ctx context.Context, instance rayv1.RayCluster) error {
	logger := ctrl.LoggerFrom(ctx)

	// build the pod then create it
	pod := r.buildHeadPod(ctx, instance)
	// check if the batch scheduler integration is enabled
	// call the scheduler plugin if so
	if r.options.BatchSchedulerManager != nil {
		if scheduler, err := r.options.BatchSchedulerManager.GetScheduler(); err == nil {
			scheduler.AddMetadataToChildResource(ctx, &instance, &pod, utils.RayNodeHeadGroupLabelValue)
		} else {
			return err
		}
	}

	if err := r.Create(ctx, &pod); err != nil {
		r.Recorder.Eventf(&instance, corev1.EventTypeWarning, string(utils.FailedToCreateHeadPod), "Failed to create head Pod %s/%s, %v", pod.Namespace, pod.Name, err)
		return err
	}
	r.rayClusterScaleExpectation.ExpectScalePod(pod.Namespace, instance.Name, expectations.HeadGroup, pod.Name, expectations.Create)
	logger.Info("Created head Pod for RayCluster", "name", pod.Name)
	r.Recorder.Eventf(&instance, corev1.EventTypeNormal, string(utils.CreatedHeadPod), "Created head Pod %s/%s", pod.Namespace, pod.Name)
	return nil
}

func (r *RayClusterReconciler) createWorkerPod(ctx context.Context, instance rayv1.RayCluster, worker rayv1.WorkerGroupSpec) error {
	logger := ctrl.LoggerFrom(ctx)

	// build the pod then create it
	pod := r.buildWorkerPod(ctx, instance, worker, "", 0, 0)
	if r.options.BatchSchedulerManager != nil {
		if scheduler, err := r.options.BatchSchedulerManager.GetScheduler(); err == nil {
			scheduler.AddMetadataToChildResource(ctx, &instance, &pod, worker.GroupName)
		} else {
			return err
		}
	}

	replica := pod
	if err := r.Create(ctx, &replica); err != nil {
		r.Recorder.Eventf(&instance, corev1.EventTypeWarning, string(utils.FailedToCreateWorkerPod), "Failed to create worker Pod for the cluster %s/%s, %v", instance.Namespace, instance.Name, err)
		return err
	}
	r.rayClusterScaleExpectation.ExpectScalePod(replica.Namespace, instance.Name, worker.GroupName, replica.Name, expectations.Create)
	logger.Info("Created worker Pod for RayCluster", "name", replica.Name)
	r.Recorder.Eventf(&instance, corev1.EventTypeNormal, string(utils.CreatedWorkerPod), "Created worker Pod %s/%s", replica.Namespace, replica.Name)
	return nil
}

func (r *RayClusterReconciler) createWorkerPodWithIndex(ctx context.Context, instance rayv1.RayCluster, worker rayv1.WorkerGroupSpec, replicaGrpName string, replicaIndex int, hostIndex int) error {
	logger := ctrl.LoggerFrom(ctx)

	// build the pod then create it
	pod := r.buildWorkerPod(ctx, instance, worker, replicaGrpName, replicaIndex, hostIndex)
	if r.options.BatchSchedulerManager != nil {
		if scheduler, err := r.options.BatchSchedulerManager.GetScheduler(); err == nil {
			scheduler.AddMetadataToChildResource(ctx, &instance, &pod, worker.GroupName)
		} else {
			return err
		}
	}

	replica := pod
	if err := r.Create(ctx, &replica); err != nil {
		r.Recorder.Eventf(&instance, corev1.EventTypeWarning, string(utils.FailedToCreateWorkerPod), "Failed to create worker Pod for the cluster %s/%s, %v", instance.Namespace, instance.Name, err)
		return err
	}
	r.rayClusterScaleExpectation.ExpectScalePod(replica.Namespace, instance.Name, worker.GroupName, replica.Name, expectations.Create)
	logger.Info("Created worker Pod for RayCluster", "name", replica.Name)
	r.Recorder.Eventf(&instance, corev1.EventTypeNormal, string(utils.CreatedWorkerPod), "Created worker Pod %s/%s", replica.Namespace, replica.Name)
	return nil
}

// Build head instance pod(s).
func (r *RayClusterReconciler) buildHeadPod(ctx context.Context, instance rayv1.RayCluster) corev1.Pod {
	logger := ctrl.LoggerFrom(ctx)
	podName := utils.PodName(instance.Name, rayv1.HeadNode, !utils.IsDeterministicHeadPodNameEnabled())
	fqdnRayIP := utils.GenerateFQDNServiceName(ctx, instance, instance.Namespace) // Fully Qualified Domain Name

	// The Ray head port used by workers to connect to the cluster (GCS server port for Ray >= 1.11.0, Redis port for older Ray.)
	headPort := common.GetHeadPort(instance.Spec.HeadGroupSpec.RayStartParams)
	autoscalingEnabled := utils.IsAutoscalingEnabled(&instance.Spec)
	podConf := common.DefaultHeadPodTemplate(ctx, instance, instance.Spec.HeadGroupSpec, podName, headPort)
	if len(r.options.HeadSidecarContainers) > 0 {
		podConf.Spec.Containers = append(podConf.Spec.Containers, r.options.HeadSidecarContainers...)
	}
	logger.Info("head pod labels", "labels", podConf.Labels)
	creatorCRDType := getCreatorCRDType(instance)
	pod := common.BuildPod(ctx, podConf, rayv1.HeadNode, instance.Spec.HeadGroupSpec.RayStartParams, headPort, autoscalingEnabled, creatorCRDType, fqdnRayIP, r.options.DefaultContainerEnvs)
	// Set raycluster instance as the owner and controller
	if err := controllerutil.SetControllerReference(&instance, &pod, r.Scheme); err != nil {
		logger.Error(err, "Failed to set controller reference for raycluster pod")
	}

	return pod
}

func getCreatorCRDType(instance rayv1.RayCluster) utils.CRDType {
	return utils.GetCRDType(instance.Labels[utils.RayOriginatedFromCRDLabelKey])
}

// Build worker instance pods.
func (r *RayClusterReconciler) buildWorkerPod(ctx context.Context, instance rayv1.RayCluster, worker rayv1.WorkerGroupSpec, replicaGrpName string, replicaIndex int, hostIndex int) corev1.Pod {
	logger := ctrl.LoggerFrom(ctx)
	podName := utils.PodName(fmt.Sprintf("%s-%s", instance.Name, worker.GroupName), rayv1.WorkerNode, true)
	fqdnRayIP := utils.GenerateFQDNServiceName(ctx, instance, instance.Namespace) // Fully Qualified Domain Name

	// The Ray head port used by workers to connect to the cluster (GCS server port for Ray >= 1.11.0, Redis port for older Ray.)
	headPort := common.GetHeadPort(instance.Spec.HeadGroupSpec.RayStartParams)
	autoscalingEnabled := utils.IsAutoscalingEnabled(&instance.Spec)
	podTemplateSpec := common.DefaultWorkerPodTemplate(ctx, instance, worker, podName, fqdnRayIP, headPort, replicaGrpName, replicaIndex, hostIndex)
	if len(r.options.WorkerSidecarContainers) > 0 {
		podTemplateSpec.Spec.Containers = append(podTemplateSpec.Spec.Containers, r.options.WorkerSidecarContainers...)
	}
	creatorCRDType := getCreatorCRDType(instance)
	pod := common.BuildPod(ctx, podTemplateSpec, rayv1.WorkerNode, worker.RayStartParams, headPort, autoscalingEnabled, creatorCRDType, fqdnRayIP, r.options.DefaultContainerEnvs)
	// Set raycluster instance as the owner and controller
	if err := controllerutil.SetControllerReference(&instance, &pod, r.Scheme); err != nil {
		logger.Error(err, "Failed to set controller reference for raycluster pod")
	}

	return pod
}

func (r *RayClusterReconciler) buildRedisCleanupJob(ctx context.Context, instance rayv1.RayCluster) batchv1.Job {
	logger := ctrl.LoggerFrom(ctx)

	// Build the head pod
	pod := r.buildHeadPod(ctx, instance)
	pod.Labels[utils.RayNodeTypeLabelKey] = string(rayv1.RedisCleanupNode)

	// Only keep the Ray container in the Redis cleanup Job.
	pod.Spec.Containers = []corev1.Container{pod.Spec.Containers[utils.RayContainerIndex]}
	pod.Spec.Containers[utils.RayContainerIndex].Command = utils.GetContainerCommand([]string{})
	pod.Spec.Containers[utils.RayContainerIndex].Args = []string{
		"echo \"To get more information about manually deleting the storage namespace in Redis and removing the RayCluster's finalizer, please check https://docs.ray.io/en/master/cluster/kubernetes/user-guides/kuberay-gcs-ft.html for more details.\" && " +
			"python -c " +
			"\"from ray._private.gcs_utils import cleanup_redis_storage; " +
			"from urllib.parse import urlparse; " +
			"import os; " +
			"import sys; " +
			"redis_address = os.getenv('RAY_REDIS_ADDRESS', '').split(',')[0]; " +
			"redis_address = redis_address if '://' in redis_address else 'redis://' + redis_address; " +
			"parsed = urlparse(redis_address); ",
	}
	if utils.EnvVarExists(utils.REDIS_USERNAME, pod.Spec.Containers[utils.RayContainerIndex].Env) {
		pod.Spec.Containers[utils.RayContainerIndex].Args[0] += "sys.exit(1) if not cleanup_redis_storage(host=parsed.hostname, port=parsed.port, username=os.getenv('REDIS_USERNAME', parsed.username), password=os.getenv('REDIS_PASSWORD', parsed.password or ''), use_ssl=parsed.scheme=='rediss', storage_namespace=os.getenv('RAY_external_storage_namespace')) else None\""
	} else {
		pod.Spec.Containers[utils.RayContainerIndex].Args[0] += "sys.exit(1) if not cleanup_redis_storage(host=parsed.hostname, port=parsed.port, password=os.getenv('REDIS_PASSWORD', parsed.password or ''), use_ssl=parsed.scheme=='rediss', storage_namespace=os.getenv('RAY_external_storage_namespace')) else None\""
	}

	// Disable liveness and readiness probes because the Job will not launch processes like Raylet and GCS.
	pod.Spec.Containers[utils.RayContainerIndex].LivenessProbe = nil
	pod.Spec.Containers[utils.RayContainerIndex].ReadinessProbe = nil

	// Set the environment variables to ensure that the cleanup Job has at least 60s.
	pod.Spec.Containers[utils.RayContainerIndex].Env = append(pod.Spec.Containers[utils.RayContainerIndex].Env, corev1.EnvVar{
		Name:  "RAY_redis_db_connect_retries",
		Value: "120",
	})
	pod.Spec.Containers[utils.RayContainerIndex].Env = append(pod.Spec.Containers[utils.RayContainerIndex].Env, corev1.EnvVar{
		Name:  "RAY_redis_db_connect_wait_milliseconds",
		Value: "500",
	})

	// The container's resource consumption remains constant. Hard-coding the resources is acceptable.
	// Avoid using the GPU for the Redis cleanup Job.
	pod.Spec.Containers[utils.RayContainerIndex].Resources = corev1.ResourceRequirements{
		Limits: corev1.ResourceList{
			corev1.ResourceCPU:    resource.MustParse("200m"),
			corev1.ResourceMemory: resource.MustParse("256Mi"),
		},
		Requests: corev1.ResourceList{
			corev1.ResourceCPU:    resource.MustParse("200m"),
			corev1.ResourceMemory: resource.MustParse("256Mi"),
		},
	}

	// For Kubernetes Job, the valid values for Pod's `RestartPolicy` are `Never` and `OnFailure`.
	pod.Spec.RestartPolicy = corev1.RestartPolicyNever

	// Trim the job name to ensure it is within the 63-character limit.
	jobName := utils.TrimJobName(fmt.Sprintf("%s-%s", instance.Name, "redis-cleanup"))

	redisCleanupJob := batchv1.Job{
		ObjectMeta: metav1.ObjectMeta{
			Name:        jobName,
			Namespace:   instance.Namespace,
			Labels:      pod.Labels,
			Annotations: pod.Annotations,
		},
		Spec: batchv1.JobSpec{
			BackoffLimit: ptr.To[int32](0),
			Template: corev1.PodTemplateSpec{
				ObjectMeta: pod.ObjectMeta,
				Spec:       pod.Spec,
			},
			// Make this job best-effort only for 5 minutes.
			ActiveDeadlineSeconds: ptr.To[int64](300),
		},
	}

	if err := controllerutil.SetControllerReference(&instance, &redisCleanupJob, r.Scheme); err != nil {
		logger.Error(err, "Failed to set controller reference for the Redis cleanup Job.")
	}

	return redisCleanupJob
}

// SetupWithManager builds the reconciler.
func (r *RayClusterReconciler) SetupWithManager(mgr ctrl.Manager, reconcileConcurrency int) error {
	b := ctrl.NewControllerManagedBy(mgr).
		For(&rayv1.RayCluster{}, builder.WithPredicates(predicate.Or(
			predicate.GenerationChangedPredicate{},
			predicate.LabelChangedPredicate{},
			predicate.AnnotationChangedPredicate{},
		))).
		Owns(&corev1.Pod{}).
		Owns(&corev1.Service{}).
		Owns(&corev1.Secret{})
	if r.options.BatchSchedulerManager != nil {
		r.options.BatchSchedulerManager.ConfigureReconciler(b)
	}

	return b.
		WithOptions(controller.Options{
			MaxConcurrentReconciles: reconcileConcurrency,
			LogConstructor: func(request *reconcile.Request) logr.Logger {
				logger := ctrl.Log.WithName("controllers").WithName("RayCluster")
				if request != nil {
					logger = logger.WithValues("RayCluster", request.NamespacedName)
				}
				return logger
			},
		}).
		Complete(r)
}

func (r *RayClusterReconciler) calculateStatus(ctx context.Context, instance *rayv1.RayCluster, reconcileErr error) (*rayv1.RayCluster, error) {
	// TODO: Replace this log and use reconcileErr to set the condition field.
	logger := ctrl.LoggerFrom(ctx)
	if reconcileErr != nil {
		logger.Info("Reconciliation error", "error", reconcileErr)
	}

	// Deep copy the instance, so we don't mutate the original object.
	newInstance := instance.DeepCopy()

	statusConditionGateEnabled := features.Enabled(features.RayClusterStatusConditions)
	if statusConditionGateEnabled {
		if reconcileErr != nil {
			if reason := utils.RayClusterReplicaFailureReason(reconcileErr); reason != "" {
				meta.SetStatusCondition(&newInstance.Status.Conditions, metav1.Condition{
					Type:    string(rayv1.RayClusterReplicaFailure),
					Status:  metav1.ConditionTrue,
					Reason:  reason,
					Message: reconcileErr.Error(),
				})
			}
		} else {
			// if reconcileErr == nil, we can safely remove the RayClusterReplicaFailure condition.
			meta.RemoveStatusCondition(&newInstance.Status.Conditions, string(rayv1.RayClusterReplicaFailure))
		}
	}

	// TODO (kevin85421): ObservedGeneration should be used to determine whether to update this CR or not.
	newInstance.Status.ObservedGeneration = newInstance.ObjectMeta.Generation

	runtimePods := corev1.PodList{}
	if err := r.List(ctx, &runtimePods, common.RayClusterAllPodsAssociationOptions(newInstance).ToListOptions()...); err != nil {
		return nil, err
	}

	newInstance.Status.ReadyWorkerReplicas = utils.CalculateReadyReplicas(runtimePods)
	newInstance.Status.AvailableWorkerReplicas = utils.CalculateAvailableReplicas(runtimePods)
	newInstance.Status.DesiredWorkerReplicas = utils.CalculateDesiredReplicas(ctx, newInstance)
	newInstance.Status.MinWorkerReplicas = utils.CalculateMinReplicas(newInstance)
	newInstance.Status.MaxWorkerReplicas = utils.CalculateMaxReplicas(newInstance)

	totalResources := utils.CalculateDesiredResources(newInstance)
	newInstance.Status.DesiredCPU = totalResources[corev1.ResourceCPU]
	newInstance.Status.DesiredMemory = totalResources[corev1.ResourceMemory]
	newInstance.Status.DesiredGPU = sumGPUs(totalResources)
	newInstance.Status.DesiredTPU = totalResources[corev1.ResourceName("google.com/tpu")]

	if reconcileErr == nil && len(runtimePods.Items) == int(newInstance.Status.DesiredWorkerReplicas)+1 { // workers + 1 head
		if utils.CheckAllPodsRunning(ctx, runtimePods) {
			newInstance.Status.State = rayv1.Ready
			newInstance.Status.Reason = ""
		}
	}

	// Check if the head node is running and ready by checking the head pod's status or if the cluster has been suspended.
	if statusConditionGateEnabled {
		headPod, err := common.GetRayClusterHeadPod(ctx, r, newInstance)
		if err != nil {
			return nil, err
		}
		// GetRayClusterHeadPod can return nil, nil when pod is not found, we handle it separately.
		if headPod == nil {
			meta.SetStatusCondition(&newInstance.Status.Conditions, metav1.Condition{
				Type:    string(rayv1.HeadPodReady),
				Status:  metav1.ConditionFalse,
				Reason:  rayv1.HeadPodNotFound,
				Message: "Head Pod not found",
			})
		} else {
			headPodReadyCondition := utils.FindHeadPodReadyCondition(headPod)
			meta.SetStatusCondition(&newInstance.Status.Conditions, headPodReadyCondition)
		}

		suspendStatus := utils.FindRayClusterSuspendStatus(newInstance)
		if !meta.IsStatusConditionTrue(newInstance.Status.Conditions, string(rayv1.RayClusterProvisioned)) && suspendStatus != rayv1.RayClusterSuspended {
			// RayClusterProvisioned indicates whether all Ray Pods are ready when the RayCluster is first created.
			// Note RayClusterProvisioned StatusCondition will not be updated after all Ray Pods are ready for the first time. Unless the cluster has been suspended.
			if utils.CheckAllPodsRunning(ctx, runtimePods) {
				meta.SetStatusCondition(&newInstance.Status.Conditions, metav1.Condition{
					Type:    string(rayv1.RayClusterProvisioned),
					Status:  metav1.ConditionTrue,
					Reason:  rayv1.AllPodRunningAndReadyFirstTime,
					Message: "All Ray Pods are ready for the first time",
				})
			} else {
				meta.SetStatusCondition(&newInstance.Status.Conditions, metav1.Condition{
					Type:    string(rayv1.RayClusterProvisioned),
					Status:  metav1.ConditionFalse,
					Reason:  rayv1.RayClusterPodsProvisioning,
					Message: "RayCluster Pods are being provisioned for first time",
				})
			}
		}

		if suspendStatus == rayv1.RayClusterSuspending {
			if len(runtimePods.Items) == 0 {
				meta.SetStatusCondition(&newInstance.Status.Conditions, metav1.Condition{
					Type:    string(rayv1.RayClusterProvisioned),
					Status:  metav1.ConditionFalse,
					Reason:  rayv1.RayClusterPodsProvisioning,
					Message: "RayCluster has been suspended",
				})
				meta.SetStatusCondition(&newInstance.Status.Conditions, metav1.Condition{
					Type:   string(rayv1.RayClusterSuspending),
					Reason: string(rayv1.RayClusterSuspending),
					Status: metav1.ConditionFalse,
				})
				meta.SetStatusCondition(&newInstance.Status.Conditions, metav1.Condition{
					Type:   string(rayv1.RayClusterSuspended),
					Reason: string(rayv1.RayClusterSuspended),
					Status: metav1.ConditionTrue,
				})
			}
		} else if suspendStatus == rayv1.RayClusterSuspended {
			if instance.Spec.Suspend != nil && !*instance.Spec.Suspend {
				meta.SetStatusCondition(&newInstance.Status.Conditions, metav1.Condition{
					Type:   string(rayv1.RayClusterSuspended),
					Reason: string(rayv1.RayClusterSuspended),
					Status: metav1.ConditionFalse,
				})
			}
		} else {
			meta.SetStatusCondition(&newInstance.Status.Conditions, metav1.Condition{
				Type:   string(rayv1.RayClusterSuspended),
				Reason: string(rayv1.RayClusterSuspended),
				Status: metav1.ConditionFalse,
			})
			if instance.Spec.Suspend != nil && *instance.Spec.Suspend {
				meta.SetStatusCondition(&newInstance.Status.Conditions, metav1.Condition{
					Type:   string(rayv1.RayClusterSuspending),
					Reason: string(rayv1.RayClusterSuspending),
					Status: metav1.ConditionTrue,
				})
			} else {
				meta.SetStatusCondition(&newInstance.Status.Conditions, metav1.Condition{
					Type:   string(rayv1.RayClusterSuspending),
					Reason: string(rayv1.RayClusterSuspending),
					Status: metav1.ConditionFalse,
				})
			}
		}
	}

	if newInstance.Spec.Suspend != nil && *newInstance.Spec.Suspend && len(runtimePods.Items) == 0 {
		newInstance.Status.State = rayv1.Suspended
	}

	if err := r.updateEndpoints(ctx, newInstance); err != nil {
		return nil, err
	}

	if err := r.updateHeadInfo(ctx, newInstance); err != nil {
		return nil, err
	}

	timeNow := metav1.Now()
	newInstance.Status.LastUpdateTime = &timeNow

	if instance.Status.State != newInstance.Status.State {
		if newInstance.Status.StateTransitionTimes == nil {
			newInstance.Status.StateTransitionTimes = make(map[rayv1.ClusterState]*metav1.Time)
		}
		newInstance.Status.StateTransitionTimes[newInstance.Status.State] = &timeNow
	}

	return newInstance, nil
}

func (r *RayClusterReconciler) getHeadServiceIPAndName(ctx context.Context, instance *rayv1.RayCluster) (string, string, error) {
	runtimeServices := corev1.ServiceList{}
	if err := r.List(ctx, &runtimeServices, common.RayClusterHeadServiceListOptions(instance)...); err != nil {
		return "", "", err
	}
	if len(runtimeServices.Items) < 1 {
		return "", "", fmt.Errorf("unable to find head service. cluster name %s, filter labels %v", instance.Name, common.RayClusterHeadServiceListOptions(instance))
	} else if len(runtimeServices.Items) > 1 {
		return "", "", fmt.Errorf("found multiple head services. cluster name %s, filter labels %v", instance.Name, common.RayClusterHeadServiceListOptions(instance))
	} else if runtimeServices.Items[0].Spec.ClusterIP == "" {
		return "", "", fmt.Errorf("head service IP is empty. cluster name %s, filter labels %v", instance.Name, common.RayClusterHeadServiceListOptions(instance))
	} else if runtimeServices.Items[0].Spec.ClusterIP == corev1.ClusterIPNone {
		// We return Head Pod IP if the Head service is headless.
		headPod, err := common.GetRayClusterHeadPod(ctx, r, instance)
		if err != nil {
			return "", "", err
		}
		if headPod != nil {
			return headPod.Status.PodIP, runtimeServices.Items[0].Name, nil
		}
		return "", runtimeServices.Items[0].Name, nil
	}

	return runtimeServices.Items[0].Spec.ClusterIP, runtimeServices.Items[0].Name, nil
}

func (r *RayClusterReconciler) updateEndpoints(ctx context.Context, instance *rayv1.RayCluster) error {
	logger := ctrl.LoggerFrom(ctx)
	// TODO: (@scarlet25151) There may be several K8s Services for a RayCluster.
	// We assume we can find the right one by filtering Services with appropriate label selectors
	// and picking the first one. We may need to select by name in the future if the Service naming is stable.
	rayHeadSvc := corev1.ServiceList{}
	filterLabels := common.RayClusterHeadServiceListOptions(instance)
	if err := r.List(ctx, &rayHeadSvc, filterLabels...); err != nil {
		return err
	}

	if len(rayHeadSvc.Items) != 0 {
		svc := rayHeadSvc.Items[0]
		if instance.Status.Endpoints == nil {
			instance.Status.Endpoints = map[string]string{}
		}
		for _, port := range svc.Spec.Ports {
			if len(port.Name) == 0 {
				logger.Info("updateStatus: Service port's name is empty. Not adding it to RayCluster status.endpoints", "port", port)
				continue
			}
			if port.NodePort != 0 {
				instance.Status.Endpoints[port.Name] = fmt.Sprintf("%d", port.NodePort)
			} else if port.TargetPort.IntVal != 0 {
				instance.Status.Endpoints[port.Name] = fmt.Sprintf("%d", port.TargetPort.IntVal)
			} else if port.TargetPort.StrVal != "" {
				instance.Status.Endpoints[port.Name] = port.TargetPort.StrVal
			} else {
				logger.Info("updateStatus: Service port's targetPort is empty. Not adding it to RayCluster status.endpoints", "port", port)
			}
		}
	} else {
		logger.Info("updateEndpoints: Unable to find a Service for this RayCluster. Not adding RayCluster status.endpoints", "serviceSelectors", filterLabels)
	}

	return nil
}

func (r *RayClusterReconciler) updateHeadInfo(ctx context.Context, instance *rayv1.RayCluster) error {
	headPod, err := common.GetRayClusterHeadPod(ctx, r, instance)
	if err != nil {
		return err
	}
	if headPod != nil {
		instance.Status.Head.PodIP = headPod.Status.PodIP
		instance.Status.Head.PodName = headPod.Name
	} else {
		instance.Status.Head.PodIP = ""
		instance.Status.Head.PodName = ""
	}

	ip, name, err := r.getHeadServiceIPAndName(ctx, instance)
	if err != nil {
		return err
	}
	instance.Status.Head.ServiceIP = ip
	instance.Status.Head.ServiceName = name

	return nil
}

func (r *RayClusterReconciler) reconcileAutoscalerServiceAccount(ctx context.Context, instance *rayv1.RayCluster) error {
	logger := ctrl.LoggerFrom(ctx)
	if !utils.IsAutoscalingEnabled(&instance.Spec) {
		return nil
	}

	serviceAccount := &corev1.ServiceAccount{}
	namespacedName := common.RayClusterAutoscalerServiceAccountNamespacedName(instance)

	if err := r.Get(ctx, namespacedName, serviceAccount); err != nil {
		if !errors.IsNotFound(err) {
			return err
		}

		// If users specify ServiceAccountName for the head Pod, they need to create a ServiceAccount themselves.
		// However, if KubeRay creates a ServiceAccount for users, the autoscaler may encounter permission issues during
		// zero-downtime rolling updates when RayService is performed. See https://github.com/ray-project/kuberay/issues/1123
		// for more details.
		if instance.Spec.HeadGroupSpec.Template.Spec.ServiceAccountName == namespacedName.Name {
			actionableMessage := fmt.Sprintf("If users specify ServiceAccountName for the head Pod, they need to create a ServiceAccount themselves. "+
				"However, ServiceAccount %s is not found. Please create one. See the PR description of https://github.com/ray-project/kuberay/pull/1128 for more details.", namespacedName.Name)

			logger.Error(err, actionableMessage)
			r.Recorder.Eventf(instance, corev1.EventTypeWarning, string(utils.AutoscalerServiceAccountNotFound), "Failed to reconcile RayCluster %s/%s. %s", instance.Namespace, instance.Name, actionableMessage)
			return err
		}

		// Create service account for autoscaler if there's no existing one in the cluster.
		serviceAccount, err := common.BuildServiceAccount(instance)
		if err != nil {
			return err
		}

		// making sure the name is valid
		serviceAccount.Name = utils.CheckName(serviceAccount.Name)

		// Set controller reference
		if err := controllerutil.SetControllerReference(instance, serviceAccount, r.Scheme); err != nil {
			return err
		}

		if err := r.Create(ctx, serviceAccount); err != nil {
			if errors.IsAlreadyExists(err) {
				logger.Info("Pod service account already exist, no need to create")
				return nil
			}
			r.Recorder.Eventf(instance, corev1.EventTypeWarning, string(utils.FailedToCreateServiceAccount), "Failed creating service account %s/%s, %v", serviceAccount.Namespace, serviceAccount.Name, err)
			return err
		}
		logger.Info("Created service account for Ray Autoscaler", "name", serviceAccount.Name)
		r.Recorder.Eventf(instance, corev1.EventTypeNormal, string(utils.CreatedServiceAccount), "Created service account %s/%s", serviceAccount.Namespace, serviceAccount.Name)
		return nil
	}

	return nil
}

func (r *RayClusterReconciler) reconcileAutoscalerRole(ctx context.Context, instance *rayv1.RayCluster) error {
	logger := ctrl.LoggerFrom(ctx)
	if !utils.IsAutoscalingEnabled(&instance.Spec) {
		return nil
	}

	role := &rbacv1.Role{}
	namespacedName := common.RayClusterAutoscalerRoleNamespacedName(instance)
	if err := r.Get(ctx, namespacedName, role); err != nil {
		if !errors.IsNotFound(err) {
			return err
		}

		// Create role for autoscaler if there's no existing one in the cluster.
		role, err := common.BuildRole(instance)
		if err != nil {
			return err
		}

		// making sure the name is valid
		role.Name = utils.CheckName(role.Name)
		// Set controller reference
		if err := controllerutil.SetControllerReference(instance, role, r.Scheme); err != nil {
			return err
		}

		if err := r.Create(ctx, role); err != nil {
			if errors.IsAlreadyExists(err) {
				logger.Info("role already exist, no need to create")
				return nil
			}
			r.Recorder.Eventf(instance, corev1.EventTypeWarning, string(utils.FailedToCreateRole), "Failed creating role %s/%s, %v", role.Namespace, role.Name, err)
			return err
		}
		logger.Info("Created role for Ray Autoscaler", "name", role.Name)
		r.Recorder.Eventf(instance, corev1.EventTypeNormal, string(utils.CreatedRole), "Created role %s/%s", role.Namespace, role.Name)
		return nil
	}

	return nil
}

func (r *RayClusterReconciler) reconcileAutoscalerRoleBinding(ctx context.Context, instance *rayv1.RayCluster) error {
	logger := ctrl.LoggerFrom(ctx)
	if !utils.IsAutoscalingEnabled(&instance.Spec) {
		return nil
	}

	roleBinding := &rbacv1.RoleBinding{}
	namespacedName := common.RayClusterAutoscalerRoleBindingNamespacedName(instance)
	if err := r.Get(ctx, namespacedName, roleBinding); err != nil {
		if !errors.IsNotFound(err) {
			return err
		}

		// Create role bindings for autoscaler if there's no existing one in the cluster.
		roleBinding, err := common.BuildRoleBinding(instance)
		if err != nil {
			return err
		}

		// making sure the name is valid
		roleBinding.Name = utils.CheckName(roleBinding.Name)
		// Set controller reference
		if err := controllerutil.SetControllerReference(instance, roleBinding, r.Scheme); err != nil {
			return err
		}

		if err := r.Create(ctx, roleBinding); err != nil {
			if errors.IsAlreadyExists(err) {
				logger.Info("role binding already exist, no need to create")
				return nil
			}
			r.Recorder.Eventf(instance, corev1.EventTypeWarning, string(utils.FailedToCreateRoleBinding), "Failed creating role binding %s/%s, %v", roleBinding.Namespace, roleBinding.Name, err)
			return err
		}
		logger.Info("Created role binding for Ray Autoscaler", "name", roleBinding.Name)
		r.Recorder.Eventf(instance, corev1.EventTypeNormal, string(utils.CreatedRoleBinding), "Created role binding %s/%s", roleBinding.Namespace, roleBinding.Name)
		return nil
	}

	return nil
}

// updateRayClusterStatus updates the RayCluster status if it is inconsistent with the old status and returns a bool to indicate the inconsistency.
// We rely on the returning bool to requeue the reconciliation for atomic operations, such as suspending a RayCluster.
func (r *RayClusterReconciler) updateRayClusterStatus(ctx context.Context, originalRayClusterInstance, newInstance *rayv1.RayCluster) (bool, error) {
	logger := ctrl.LoggerFrom(ctx)
	inconsistent := utils.InconsistentRayClusterStatus(originalRayClusterInstance.Status, newInstance.Status)
	if !inconsistent {
		return inconsistent, nil
	}
	logger.Info("updateRayClusterStatus", "name", originalRayClusterInstance.Name, "old status", originalRayClusterInstance.Status, "new status", newInstance.Status)
	err := r.Status().Update(ctx, newInstance)
	if err != nil {
		logger.Info("Error updating status", "name", originalRayClusterInstance.Name, "error", err, "RayCluster", newInstance)
	} else {
		emitRayClusterMetrics(r.options.RayClusterMetricsManager, newInstance.Name, newInstance.Namespace, newInstance.UID, originalRayClusterInstance.Status, newInstance.Status, newInstance.CreationTimestamp.Time)
	}

	return inconsistent, err
}

func emitRayClusterMetrics(rayClusterMetricsManager *metrics.RayClusterMetricsManager, clusterName, namespace string, clusterUID types.UID, oldStatus, newStatus rayv1.RayClusterStatus, creationTimestamp time.Time) {
	if rayClusterMetricsManager == nil {
		return
	}
	emitRayClusterProvisionedDuration(rayClusterMetricsManager, clusterName, namespace, clusterUID, oldStatus, newStatus, creationTimestamp)
}

func emitRayClusterProvisionedDuration(RayClusterMetricsObserver metrics.RayClusterMetricsObserver, clusterName, namespace string, clusterUID types.UID, oldStatus, newStatus rayv1.RayClusterStatus, creationTimestamp time.Time) {
	// Emit kuberay_cluster_provisioned_duration_seconds when a RayCluster's RayClusterProvisioned status transitions from false (or unset) to true
	if !meta.IsStatusConditionTrue(oldStatus.Conditions, string(rayv1.RayClusterProvisioned)) &&
		meta.IsStatusConditionTrue(newStatus.Conditions, string(rayv1.RayClusterProvisioned)) {
		RayClusterMetricsObserver.ObserveRayClusterProvisionedDuration(clusterName, namespace, clusterUID, time.Since(creationTimestamp).Seconds())
	}
}

func cleanUpRayClusterMetrics(rayClusterMetricsManager *metrics.RayClusterMetricsManager, clusterName, namespace string) {
	if rayClusterMetricsManager == nil {
		return
	}
	rayClusterMetricsManager.DeleteRayClusterMetrics(clusterName, namespace)
}

// sumGPUs sums the GPUs in the given resource list.
func sumGPUs(resources map[corev1.ResourceName]resource.Quantity) resource.Quantity {
	totalGPUs := resource.Quantity{}

	for key, val := range resources {
		if utils.IsGPUResourceKey(string(key)) && !val.IsZero() {
			totalGPUs.Add(val)
		}
	}

	return totalGPUs
}

// setDefaults sets some default values for the RayCluster
func setDefaults(instance *rayv1.RayCluster) {
	if instance.Spec.HeadGroupSpec.RayStartParams == nil {
		instance.Spec.HeadGroupSpec.RayStartParams = map[string]string{}
	}

	for i := range instance.Spec.WorkerGroupSpecs {
		if instance.Spec.WorkerGroupSpecs[i].RayStartParams == nil {
			instance.Spec.WorkerGroupSpecs[i].RayStartParams = map[string]string{}
		}
	}
}<|MERGE_RESOLUTION|>--- conflicted
+++ resolved
@@ -681,8 +681,6 @@
 	} else if len(headPods.Items) == 0 {
 		originatedFrom := utils.GetCRDType(instance.Labels[utils.RayOriginatedFromCRDLabelKey])
 		if originatedFrom == utils.RayJobCRD {
-<<<<<<< HEAD
-=======
 			// Recreating the head Pod if the RayCluster created by RayJob is provisioned doesn't help RayJob.
 			//
 			// Case 1: GCS fault tolerance is disabled
@@ -694,7 +692,6 @@
 			//
 			// In this case, the worker Pods will not be killed by the new head Pod when it is created, but the submission ID has already been
 			// used by the old Ray job, so the new Ray job will fail.
->>>>>>> 1c846b3b
 			if meta.IsStatusConditionTrue(instance.Status.Conditions, string(rayv1.RayClusterProvisioned)) {
 				logger.Info(
 					"reconcilePods: Found 0 head Pods for a RayJob-managed RayCluster; skipping head creation to let RayJob controller handle the failure",
