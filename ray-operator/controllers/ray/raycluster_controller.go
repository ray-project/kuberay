--- conflicted
+++ resolved
@@ -61,8 +61,6 @@
 		panic(err)
 	}
 
-<<<<<<< HEAD
-=======
 	// init the batch scheduler manager
 	schedulerMgr, err := batchscheduler.NewSchedulerManager(ctx, rayConfigs, mgr.GetConfig(), mgr.GetClient())
 	if err != nil {
@@ -73,7 +71,6 @@
 
 	// add schema to runtime
 	schedulerMgr.AddToScheme(mgr.GetScheme())
->>>>>>> 9b6b053f
 	return &RayClusterReconciler{
 		Client:                     mgr.GetClient(),
 		Scheme:                     mgr.GetScheme(),
