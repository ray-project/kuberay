--- conflicted
+++ resolved
@@ -63,14 +63,11 @@
 // Check where we are running. We are trying to distinguish here whether
 // this is vanilla kubernetes cluster or OPenshift
 func getClusterType(logger logr.Logger) bool {
-<<<<<<< HEAD
 	// The user can explicitely overwrite usage of Route when running on OpenShift
 	// In this case operator will create ingress even if running on OpenShift
 	if s := os.Getenv("USE_INGRESS_ON_OPENSHIFT"); strings.ToLower(s) == "true" {
 		return false
 	}
-=======
->>>>>>> 0200cfe0
 	// The discovery package is used to discover APIs supported by a Kubernetes API server.
 	config, err := ctrl.GetConfig()
 	if err == nil && config != nil {
@@ -80,7 +77,6 @@
 			if err != nil {
 				logger.Info("Error while querying ServerGroups, assuming we're on Vanilla Kubernetes")
 				return false
-<<<<<<< HEAD
 			}
 			for i := 0; i < len(apiGroupList.Groups); i++ {
 				if strings.HasSuffix(apiGroupList.Groups[i].Name, ".openshift.io") {
@@ -95,25 +91,6 @@
 	}
 	logger.Info("Cannot retrieve config, assuming we're on Vanilla Kubernetes")
 	return false
-=======
-			} else {
-				for i := 0; i < len(apiGroupList.Groups); i++ {
-					if strings.HasSuffix(apiGroupList.Groups[i].Name, ".openshift.io") {
-						logger.Info("We detected being on OpenShift!")
-						return true
-					}
-				}
-				return false
-			}
-		} else {
-			logger.Info("Cannot retrieve a DiscoveryClient, assuming we're on Vanilla Kubernetes")
-			return false
-		}
-	} else {
-		logger.Info("Cannot retrieve config, assuming we're on Vanilla Kubernetes")
-		return false
-	}
->>>>>>> 0200cfe0
 }
 
 // NewReconciler returns a new reconcile.Reconciler
@@ -407,21 +384,12 @@
 		return err
 	}
 
-<<<<<<< HEAD
-	if len(headRoutes.Items) == 1 {
-		r.Log.Info("reconcileIngresses", "head service route found", headRoutes.Items[0].Name)
-		return nil
-	}
-
-	if len(headRoutes.Items) == 0 {
-=======
 	if headRoutes.Items != nil && len(headRoutes.Items) == 1 {
 		r.Log.Info("reconcile Route", "head service route found", headRoutes.Items[0].Name)
 		return nil
 	}
 
 	if headRoutes.Items == nil || len(headRoutes.Items) == 0 {
->>>>>>> 0200cfe0
 		route, err := common.BuildRouteForHeadService(*instance)
 		if err != nil {
 			r.Log.Error(err, "Failed building route!", "Route.Error", err)
