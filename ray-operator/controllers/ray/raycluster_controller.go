--- conflicted
+++ resolved
@@ -1120,10 +1120,8 @@
 	return nil
 }
 
-<<<<<<< HEAD
 func shouldSkipHeadPodRestart(instance *rayv1.RayCluster) bool {
 	return getCreatorCRDType(*instance) == utils.RayJobCRD && instance.Labels[utils.RayJobDisableProvisionedHeadNodeRestartLabelKey] == "true"
-=======
 // shouldRecreatePodsForUpgrade checks if any pods need to be recreated based on RayClusterSpec changes
 func (r *RayClusterReconciler) shouldRecreatePodsForUpgrade(ctx context.Context, instance *rayv1.RayCluster) bool {
 	logger := ctrl.LoggerFrom(ctx)
@@ -1164,7 +1162,6 @@
 		}
 	}
 	return false
->>>>>>> 1411cdaf
 }
 
 // shouldDeletePod returns whether the Pod should be deleted and the reason
