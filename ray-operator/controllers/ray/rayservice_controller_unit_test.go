--- conflicted
+++ resolved
@@ -1378,62 +1378,6 @@
 	}
 }
 
-<<<<<<< HEAD
-func TestGetInitializingTimeout(t *testing.T) {
-	tests := []struct {
-		annotations     map[string]string
-		name            string
-		expectedTimeout time.Duration
-		expectedValid   bool
-	}{
-		{
-			name:            "No annotations",
-			annotations:     nil,
-			expectedTimeout: 0,
-			expectedValid:   false,
-		},
-		{
-			name:            "Annotation not present",
-			annotations:     map[string]string{"other": "value"},
-			expectedTimeout: 0,
-			expectedValid:   false,
-		},
-		{
-			name:            "Empty annotation value",
-			annotations:     map[string]string{utils.RayServiceInitializingTimeoutAnnotation: ""},
-			expectedTimeout: 0,
-			expectedValid:   false,
-		},
-		{
-			name:            "Valid Go duration - minutes",
-			annotations:     map[string]string{utils.RayServiceInitializingTimeoutAnnotation: "30m"},
-			expectedTimeout: 30 * time.Minute,
-			expectedValid:   true,
-		},
-		{
-			name:            "Valid Go duration - hours",
-			annotations:     map[string]string{utils.RayServiceInitializingTimeoutAnnotation: "2h"},
-			expectedTimeout: 2 * time.Hour,
-			expectedValid:   true,
-		},
-		{
-			name:            "Valid Go duration - seconds",
-			annotations:     map[string]string{utils.RayServiceInitializingTimeoutAnnotation: "90s"},
-			expectedTimeout: 90 * time.Second,
-			expectedValid:   true,
-		},
-		{
-			name:            "Valid integer seconds",
-			annotations:     map[string]string{utils.RayServiceInitializingTimeoutAnnotation: "1800"},
-			expectedTimeout: 1800 * time.Second,
-			expectedValid:   true,
-		},
-		{
-			name:            "Invalid format",
-			annotations:     map[string]string{utils.RayServiceInitializingTimeoutAnnotation: "invalid"},
-			expectedTimeout: 0,
-			expectedValid:   false,
-=======
 // Helper function to create a RayService object undergoing an incremental upgrade.
 func makeIncrementalUpgradeRayService(
 	withOptions bool,
@@ -1667,85 +1611,11 @@
 			isPendingClusterReady: false,
 			expectedActiveWeight:  100,
 			expectedPendingWeight: 0,
->>>>>>> 2acc2196
 		},
 	}
 
 	for _, tt := range tests {
 		t.Run(tt.name, func(t *testing.T) {
-<<<<<<< HEAD
-			rs := &rayv1.RayService{
-				ObjectMeta: metav1.ObjectMeta{
-					Annotations: tt.annotations,
-				},
-			}
-
-			timeout, valid := getInitializingTimeout(rs)
-			assert.Equal(t, tt.expectedValid, valid)
-			assert.Equal(t, tt.expectedTimeout, timeout)
-		})
-	}
-}
-
-func TestIsInitializingTimeout(t *testing.T) {
-	tests := []struct {
-		name       string
-		conditions []metav1.Condition
-		expected   bool
-	}{
-		{
-			name:       "No conditions",
-			conditions: nil,
-			expected:   false,
-		},
-		{
-			name: "Failed due to timeout - any generation",
-			conditions: []metav1.Condition{
-				{
-					Type:               string(rayv1.RayServiceReady),
-					Status:             metav1.ConditionFalse,
-					Reason:             string(rayv1.RayServiceInitializingTimeout),
-					ObservedGeneration: 1,
-				},
-			},
-			expected: true,
-		},
-		{
-			name: "Failed due to timeout - different ObservedGeneration should still return true",
-			conditions: []metav1.Condition{
-				{
-					Type:               string(rayv1.RayServiceReady),
-					Status:             metav1.ConditionFalse,
-					Reason:             string(rayv1.RayServiceInitializingTimeout),
-					ObservedGeneration: 1,
-				},
-			},
-			expected: true,
-		},
-		{
-			name: "Failed for different reason",
-			conditions: []metav1.Condition{
-				{
-					Type:               string(rayv1.RayServiceReady),
-					Status:             metav1.ConditionFalse,
-					Reason:             string(rayv1.ZeroServeEndpoints),
-					ObservedGeneration: 5,
-				},
-			},
-			expected: false,
-		},
-		{
-			name: "Ready condition is True",
-			conditions: []metav1.Condition{
-				{
-					Type:               string(rayv1.RayServiceReady),
-					Status:             metav1.ConditionTrue,
-					Reason:             string(rayv1.NonZeroServeEndpoints),
-					ObservedGeneration: 5,
-				},
-			},
-			expected: false,
-=======
 			rayService := baseRayService.DeepCopy()
 			tt.modifier(rayService)
 			tt.runtimeObjects = append(tt.runtimeObjects, rayService)
@@ -1897,140 +1767,11 @@
 			},
 			expectedActiveWeight:  100,
 			expectedPendingWeight: 0,
->>>>>>> 2acc2196
 		},
 	}
 
 	for _, tt := range tests {
 		t.Run(tt.name, func(t *testing.T) {
-<<<<<<< HEAD
-			rs := &rayv1.RayService{
-				Status: rayv1.RayServiceStatuses{
-					Conditions: tt.conditions,
-				},
-			}
-
-			result := isInitializingTimeout(rs)
-			assert.Equal(t, tt.expected, result)
-		})
-	}
-}
-
-func TestMarkFailedIfInitializingTimedOut(t *testing.T) {
-	newScheme := runtime.NewScheme()
-	_ = rayv1.AddToScheme(newScheme)
-	_ = corev1.AddToScheme(newScheme)
-
-	tests := []struct {
-		annotations           map[string]string
-		name                  string
-		activeClusterName     string
-		pendingClusterName    string
-		conditions            []metav1.Condition
-		generation            int64
-		observedGeneration    int64
-		timeInInitializing    time.Duration
-		expectTimeout         bool
-		expectClustersCleared bool
-		expectEventRecorded   bool
-	}{
-		{
-			name:        "No timeout annotation - should not timeout",
-			annotations: nil,
-			conditions: []metav1.Condition{
-				{
-					Type:               string(rayv1.RayServiceReady),
-					Status:             metav1.ConditionFalse,
-					Reason:             string(rayv1.RayServiceInitializing),
-					LastTransitionTime: metav1.NewTime(time.Now().Add(-1 * time.Hour)),
-					ObservedGeneration: 1,
-				},
-			},
-			generation:          1,
-			observedGeneration:  1,
-			expectTimeout:       false,
-			expectEventRecorded: false,
-		},
-		{
-			name: "Timeout not exceeded - should not timeout",
-			annotations: map[string]string{
-				utils.RayServiceInitializingTimeoutAnnotation: "30m",
-			},
-			conditions: []metav1.Condition{
-				{
-					Type:               string(rayv1.RayServiceReady),
-					Status:             metav1.ConditionFalse,
-					Reason:             string(rayv1.RayServiceInitializing),
-					LastTransitionTime: metav1.NewTime(time.Now().Add(-10 * time.Minute)),
-					ObservedGeneration: 1,
-				},
-			},
-			generation:          1,
-			observedGeneration:  1,
-			expectTimeout:       false,
-			expectEventRecorded: false,
-		},
-		{
-			name: "Timeout exceeded - should timeout and clear clusters",
-			annotations: map[string]string{
-				utils.RayServiceInitializingTimeoutAnnotation: "30m",
-			},
-			conditions: []metav1.Condition{
-				{
-					Type:               string(rayv1.RayServiceReady),
-					Status:             metav1.ConditionFalse,
-					Reason:             string(rayv1.RayServiceInitializing),
-					LastTransitionTime: metav1.NewTime(time.Now().Add(-35 * time.Minute)),
-					ObservedGeneration: 1,
-				},
-			},
-			activeClusterName:     "active-cluster",
-			pendingClusterName:    "pending-cluster",
-			generation:            1,
-			observedGeneration:    1,
-			expectTimeout:         true,
-			expectClustersCleared: true,
-			expectEventRecorded:   true,
-			timeInInitializing:    35 * time.Minute,
-		},
-		{
-			name: "Already failed for current generation - should not timeout again",
-			annotations: map[string]string{
-				utils.RayServiceInitializingTimeoutAnnotation: "30m",
-			},
-			conditions: []metav1.Condition{
-				{
-					Type:               string(rayv1.RayServiceReady),
-					Status:             metav1.ConditionFalse,
-					Reason:             string(rayv1.RayServiceInitializingTimeout),
-					LastTransitionTime: metav1.NewTime(time.Now().Add(-35 * time.Minute)),
-					ObservedGeneration: 1,
-				},
-			},
-			generation:          1,
-			observedGeneration:  1,
-			expectTimeout:       false,
-			expectEventRecorded: false,
-		},
-		{
-			name: "Not in Initializing state - should not timeout",
-			annotations: map[string]string{
-				utils.RayServiceInitializingTimeoutAnnotation: "30m",
-			},
-			conditions: []metav1.Condition{
-				{
-					Type:               string(rayv1.RayServiceReady),
-					Status:             metav1.ConditionTrue,
-					Reason:             string(rayv1.NonZeroServeEndpoints),
-					LastTransitionTime: metav1.NewTime(time.Now().Add(-35 * time.Minute)),
-					ObservedGeneration: 1,
-				},
-			},
-			generation:          1,
-			observedGeneration:  1,
-			expectTimeout:       false,
-			expectEventRecorded: false,
-=======
 			rayService := baseRayService.DeepCopy()
 			if tt.modifier != nil {
 				tt.modifier(rayService)
@@ -2371,13 +2112,369 @@
 			},
 			expectedNeedsUpdate: true,
 			expectedReason:      "Pending RayCluster has not finished scaling up.",
->>>>>>> 2acc2196
 		},
 	}
 
 	for _, tt := range tests {
 		t.Run(tt.name, func(t *testing.T) {
-<<<<<<< HEAD
+			newScheme := runtime.NewScheme()
+			_ = corev1.AddToScheme(newScheme)
+			_ = gwv1.AddToScheme(newScheme)
+			fakeClient := clientFake.NewClientBuilder().WithScheme(newScheme).WithRuntimeObjects(tt.runtimeObjects...).Build()
+			// Initialize RayService reconciler.
+			ctx := context.TODO()
+			r := RayServiceReconciler{
+				Client:   fakeClient,
+				Recorder: &record.FakeRecorder{},
+				Scheme:   scheme.Scheme,
+			}
+			rayService := &rayv1.RayService{
+				ObjectMeta: metav1.ObjectMeta{Name: rayServiceName, Namespace: namespace},
+				Status: rayv1.RayServiceStatuses{
+					ActiveServiceStatus:  tt.activeStatus,
+					PendingServiceStatus: tt.pendingStatus,
+				},
+			}
+			needsUpdate, reason := r.checkIfNeedTargetCapacityUpdate(ctx, rayService)
+			assert.Equal(t, tt.expectedNeedsUpdate, needsUpdate)
+			assert.Equal(t, tt.expectedReason, reason)
+		})
+	}
+}
+
+func TestReconcilePerClusterServeService(t *testing.T) {
+	features.SetFeatureGateDuringTest(t, features.RayServiceIncrementalUpgrade, true)
+
+	ctx := context.TODO()
+	namespace := "test-ns"
+
+	// Minimal RayCluster with at least one container.
+	rayCluster := &rayv1.RayCluster{
+		ObjectMeta: metav1.ObjectMeta{
+			Name:      "test-ray-cluster",
+			Namespace: namespace,
+			UID:       "test-uid",
+		},
+		Spec: rayv1.RayClusterSpec{
+			HeadGroupSpec: rayv1.HeadGroupSpec{
+				Template: corev1.PodTemplateSpec{
+					Spec: corev1.PodSpec{
+						Containers: []corev1.Container{
+							{Name: "ray-head"},
+						},
+					},
+				},
+			},
+		},
+	}
+	rayService := makeIncrementalUpgradeRayService(
+		true,
+		"istio",
+		ptr.To(int32(20)),
+		ptr.To(int32(30)),
+		ptr.To(int32(80)),
+		ptr.To(metav1.Now()),
+	)
+
+	// The expected pending RayCluster serve service.
+	expectedServeSvcName := utils.GenerateServeServiceName(rayCluster.Name)
+	expectedServeService := &corev1.Service{
+		ObjectMeta: metav1.ObjectMeta{
+			Name:      expectedServeSvcName,
+			Namespace: namespace,
+		},
+		Spec: corev1.ServiceSpec{
+			Selector: map[string]string{
+				utils.RayClusterLabelKey:               rayCluster.Name,
+				utils.RayClusterServingServiceLabelKey: "true",
+			},
+		},
+	}
+
+	tests := []struct {
+		name                 string
+		rayCluster           *rayv1.RayCluster
+		runtimeObjects       []runtime.Object
+		expectServiceCreated bool
+		expectError          bool
+	}{
+		{
+			name:                 "RayCluster is nil, no-op.",
+			rayCluster:           nil,
+			runtimeObjects:       []runtime.Object{rayService},
+			expectServiceCreated: false,
+			expectError:          false,
+		},
+		{
+			name:                 "Create a new Serve service for the RayCluster.",
+			rayCluster:           rayCluster,
+			runtimeObjects:       []runtime.Object{rayService, rayCluster},
+			expectServiceCreated: true,
+			expectError:          false,
+		},
+		{
+			name:                 "Pending RayCluster serve service already exists, no-op.",
+			rayCluster:           rayCluster,
+			runtimeObjects:       []runtime.Object{rayService, rayCluster, expectedServeService},
+			expectServiceCreated: false,
+			expectError:          false,
+		},
+	}
+
+	for _, tt := range tests {
+		t.Run(tt.name, func(t *testing.T) {
+			newScheme := runtime.NewScheme()
+			_ = rayv1.AddToScheme(newScheme)
+			_ = corev1.AddToScheme(newScheme)
+
+			fakeClient := clientFake.NewClientBuilder().WithScheme(newScheme).WithRuntimeObjects(tt.runtimeObjects...).Build()
+			reconciler := RayServiceReconciler{
+				Client:   fakeClient,
+				Scheme:   newScheme,
+				Recorder: record.NewFakeRecorder(1),
+			}
+
+			err := reconciler.reconcilePerClusterServeService(ctx, rayService, tt.rayCluster)
+
+			if tt.expectError {
+				require.Error(t, err)
+				return
+			}
+			require.NoError(t, err)
+
+			reconciledSvc := &corev1.Service{}
+			err = fakeClient.Get(ctx, client.ObjectKey{Name: expectedServeSvcName, Namespace: namespace}, reconciledSvc)
+
+			// No-op case, no service should be created when RayCluster is nil.
+			if tt.rayCluster == nil {
+				assert.True(t, errors.IsNotFound(err))
+				return
+			}
+
+			// Otherwise, a valid serve service should be created for the RayCluster.
+			require.NoError(t, err, "The Serve service should exist in the client")
+
+			// Validate the expected Serve service exists for the RayCluster.
+			require.NotNil(t, reconciledSvc)
+			assert.Equal(t, expectedServeSvcName, reconciledSvc.Name)
+
+			createdSvc := &corev1.Service{}
+			err = fakeClient.Get(ctx, client.ObjectKey{Name: expectedServeSvcName, Namespace: namespace}, createdSvc)
+			require.NoError(t, err, "The Serve service should exist in the client")
+
+			// Verify the Serve service selector.
+			expectedSelector := map[string]string{
+				utils.RayClusterLabelKey:               rayCluster.Name,
+				utils.RayClusterServingServiceLabelKey: "true",
+			}
+			assert.Equal(t, expectedSelector, createdSvc.Spec.Selector)
+
+			// Validate owner ref is set to the expected RayCluster.
+			if tt.expectServiceCreated {
+				require.Len(t, createdSvc.OwnerReferences, 1)
+				ownerRef := createdSvc.OwnerReferences[0]
+				assert.Equal(t, rayCluster.Name, ownerRef.Name)
+				assert.Equal(t, "RayCluster", ownerRef.Kind)
+				assert.Equal(t, rayCluster.UID, ownerRef.UID)
+			}
+		})
+	}
+}
+
+func TestIsInitializingTimeout(t *testing.T) {
+	tests := []struct {
+		name       string
+		conditions []metav1.Condition
+		expected   bool
+	}{
+		{
+			name:       "No conditions",
+			conditions: nil,
+			expected:   false,
+		},
+		{
+			name: "Failed due to timeout - any generation",
+			conditions: []metav1.Condition{
+				{
+					Type:               string(rayv1.RayServiceReady),
+					Status:             metav1.ConditionFalse,
+					Reason:             string(rayv1.RayServiceInitializingTimeout),
+					ObservedGeneration: 1,
+				},
+			},
+			expected: true,
+		},
+		{
+			name: "Failed due to timeout - different ObservedGeneration should still return true",
+			conditions: []metav1.Condition{
+				{
+					Type:               string(rayv1.RayServiceReady),
+					Status:             metav1.ConditionFalse,
+					Reason:             string(rayv1.RayServiceInitializingTimeout),
+					ObservedGeneration: 1,
+				},
+			},
+			expected: true,
+		},
+		{
+			name: "Failed for different reason",
+			conditions: []metav1.Condition{
+				{
+					Type:               string(rayv1.RayServiceReady),
+					Status:             metav1.ConditionFalse,
+					Reason:             string(rayv1.ZeroServeEndpoints),
+					ObservedGeneration: 5,
+				},
+			},
+			expected: false,
+		},
+		{
+			name: "Ready condition is True",
+			conditions: []metav1.Condition{
+				{
+					Type:               string(rayv1.RayServiceReady),
+					Status:             metav1.ConditionTrue,
+					Reason:             string(rayv1.NonZeroServeEndpoints),
+					ObservedGeneration: 5,
+				},
+			},
+			expected: false,
+		},
+	}
+
+	for _, tt := range tests {
+		t.Run(tt.name, func(t *testing.T) {
+			rs := &rayv1.RayService{
+				Status: rayv1.RayServiceStatuses{
+					Conditions: tt.conditions,
+				},
+			}
+
+			result := isInitializingTimeout(rs)
+			assert.Equal(t, tt.expected, result)
+		})
+	}
+}
+
+func TestMarkFailedIfInitializingTimedOut(t *testing.T) {
+	newScheme := runtime.NewScheme()
+	_ = rayv1.AddToScheme(newScheme)
+	_ = corev1.AddToScheme(newScheme)
+
+	tests := []struct {
+		annotations           map[string]string
+		name                  string
+		activeClusterName     string
+		pendingClusterName    string
+		conditions            []metav1.Condition
+		generation            int64
+		observedGeneration    int64
+		timeInInitializing    time.Duration
+		expectTimeout         bool
+		expectClustersCleared bool
+		expectEventRecorded   bool
+	}{
+		{
+			name:        "No timeout annotation - should not timeout",
+			annotations: nil,
+			conditions: []metav1.Condition{
+				{
+					Type:               string(rayv1.RayServiceReady),
+					Status:             metav1.ConditionFalse,
+					Reason:             string(rayv1.RayServiceInitializing),
+					LastTransitionTime: metav1.NewTime(time.Now().Add(-1 * time.Hour)),
+					ObservedGeneration: 1,
+				},
+			},
+			generation:          1,
+			observedGeneration:  1,
+			expectTimeout:       false,
+			expectEventRecorded: false,
+		},
+		{
+			name: "Timeout not exceeded - should not timeout",
+			annotations: map[string]string{
+				utils.RayServiceInitializingTimeoutAnnotation: "30m",
+			},
+			conditions: []metav1.Condition{
+				{
+					Type:               string(rayv1.RayServiceReady),
+					Status:             metav1.ConditionFalse,
+					Reason:             string(rayv1.RayServiceInitializing),
+					LastTransitionTime: metav1.NewTime(time.Now().Add(-10 * time.Minute)),
+					ObservedGeneration: 1,
+				},
+			},
+			generation:          1,
+			observedGeneration:  1,
+			expectTimeout:       false,
+			expectEventRecorded: false,
+		},
+		{
+			name: "Timeout exceeded - should timeout and clear clusters",
+			annotations: map[string]string{
+				utils.RayServiceInitializingTimeoutAnnotation: "30m",
+			},
+			conditions: []metav1.Condition{
+				{
+					Type:               string(rayv1.RayServiceReady),
+					Status:             metav1.ConditionFalse,
+					Reason:             string(rayv1.RayServiceInitializing),
+					LastTransitionTime: metav1.NewTime(time.Now().Add(-35 * time.Minute)),
+					ObservedGeneration: 1,
+				},
+			},
+			activeClusterName:     "active-cluster",
+			pendingClusterName:    "pending-cluster",
+			generation:            1,
+			observedGeneration:    1,
+			expectTimeout:         true,
+			expectClustersCleared: true,
+			expectEventRecorded:   true,
+			timeInInitializing:    35 * time.Minute,
+		},
+		{
+			name: "Already failed for current generation - should not timeout again",
+			annotations: map[string]string{
+				utils.RayServiceInitializingTimeoutAnnotation: "30m",
+			},
+			conditions: []metav1.Condition{
+				{
+					Type:               string(rayv1.RayServiceReady),
+					Status:             metav1.ConditionFalse,
+					Reason:             string(rayv1.RayServiceInitializingTimeout),
+					LastTransitionTime: metav1.NewTime(time.Now().Add(-35 * time.Minute)),
+					ObservedGeneration: 1,
+				},
+			},
+			generation:          1,
+			observedGeneration:  1,
+			expectTimeout:       false,
+			expectEventRecorded: false,
+		},
+		{
+			name: "Not in Initializing state - should not timeout",
+			annotations: map[string]string{
+				utils.RayServiceInitializingTimeoutAnnotation: "30m",
+			},
+			conditions: []metav1.Condition{
+				{
+					Type:               string(rayv1.RayServiceReady),
+					Status:             metav1.ConditionTrue,
+					Reason:             string(rayv1.NonZeroServeEndpoints),
+					LastTransitionTime: metav1.NewTime(time.Now().Add(-35 * time.Minute)),
+					ObservedGeneration: 1,
+				},
+			},
+			generation:          1,
+			observedGeneration:  1,
+			expectTimeout:       false,
+			expectEventRecorded: false,
+		},
+	}
+
+	for _, tt := range tests {
+		t.Run(tt.name, func(t *testing.T) {
 			rs := &rayv1.RayService{
 				ObjectMeta: metav1.ObjectMeta{
 					Name:        "test-rayservice",
@@ -2440,168 +2537,7 @@
 				case <-time.After(100 * time.Millisecond):
 					// Expected - no event
 				}
-=======
-			newScheme := runtime.NewScheme()
-			_ = corev1.AddToScheme(newScheme)
-			_ = gwv1.AddToScheme(newScheme)
-			fakeClient := clientFake.NewClientBuilder().WithScheme(newScheme).WithRuntimeObjects(tt.runtimeObjects...).Build()
-			// Initialize RayService reconciler.
-			ctx := context.TODO()
-			r := RayServiceReconciler{
-				Client:   fakeClient,
-				Recorder: &record.FakeRecorder{},
-				Scheme:   scheme.Scheme,
-			}
-			rayService := &rayv1.RayService{
-				ObjectMeta: metav1.ObjectMeta{Name: rayServiceName, Namespace: namespace},
-				Status: rayv1.RayServiceStatuses{
-					ActiveServiceStatus:  tt.activeStatus,
-					PendingServiceStatus: tt.pendingStatus,
-				},
-			}
-			needsUpdate, reason := r.checkIfNeedTargetCapacityUpdate(ctx, rayService)
-			assert.Equal(t, tt.expectedNeedsUpdate, needsUpdate)
-			assert.Equal(t, tt.expectedReason, reason)
+			}
 		})
 	}
-}
-
-func TestReconcilePerClusterServeService(t *testing.T) {
-	features.SetFeatureGateDuringTest(t, features.RayServiceIncrementalUpgrade, true)
-
-	ctx := context.TODO()
-	namespace := "test-ns"
-
-	// Minimal RayCluster with at least one container.
-	rayCluster := &rayv1.RayCluster{
-		ObjectMeta: metav1.ObjectMeta{
-			Name:      "test-ray-cluster",
-			Namespace: namespace,
-			UID:       "test-uid",
-		},
-		Spec: rayv1.RayClusterSpec{
-			HeadGroupSpec: rayv1.HeadGroupSpec{
-				Template: corev1.PodTemplateSpec{
-					Spec: corev1.PodSpec{
-						Containers: []corev1.Container{
-							{Name: "ray-head"},
-						},
-					},
-				},
-			},
-		},
-	}
-	rayService := makeIncrementalUpgradeRayService(
-		true,
-		"istio",
-		ptr.To(int32(20)),
-		ptr.To(int32(30)),
-		ptr.To(int32(80)),
-		ptr.To(metav1.Now()),
-	)
-
-	// The expected pending RayCluster serve service.
-	expectedServeSvcName := utils.GenerateServeServiceName(rayCluster.Name)
-	expectedServeService := &corev1.Service{
-		ObjectMeta: metav1.ObjectMeta{
-			Name:      expectedServeSvcName,
-			Namespace: namespace,
-		},
-		Spec: corev1.ServiceSpec{
-			Selector: map[string]string{
-				utils.RayClusterLabelKey:               rayCluster.Name,
-				utils.RayClusterServingServiceLabelKey: "true",
-			},
-		},
-	}
-
-	tests := []struct {
-		name                 string
-		rayCluster           *rayv1.RayCluster
-		runtimeObjects       []runtime.Object
-		expectServiceCreated bool
-		expectError          bool
-	}{
-		{
-			name:                 "RayCluster is nil, no-op.",
-			rayCluster:           nil,
-			runtimeObjects:       []runtime.Object{rayService},
-			expectServiceCreated: false,
-			expectError:          false,
-		},
-		{
-			name:                 "Create a new Serve service for the RayCluster.",
-			rayCluster:           rayCluster,
-			runtimeObjects:       []runtime.Object{rayService, rayCluster},
-			expectServiceCreated: true,
-			expectError:          false,
-		},
-		{
-			name:                 "Pending RayCluster serve service already exists, no-op.",
-			rayCluster:           rayCluster,
-			runtimeObjects:       []runtime.Object{rayService, rayCluster, expectedServeService},
-			expectServiceCreated: false,
-			expectError:          false,
-		},
-	}
-
-	for _, tt := range tests {
-		t.Run(tt.name, func(t *testing.T) {
-			newScheme := runtime.NewScheme()
-			_ = rayv1.AddToScheme(newScheme)
-			_ = corev1.AddToScheme(newScheme)
-
-			fakeClient := clientFake.NewClientBuilder().WithScheme(newScheme).WithRuntimeObjects(tt.runtimeObjects...).Build()
-			reconciler := RayServiceReconciler{
-				Client:   fakeClient,
-				Scheme:   newScheme,
-				Recorder: record.NewFakeRecorder(1),
-			}
-
-			err := reconciler.reconcilePerClusterServeService(ctx, rayService, tt.rayCluster)
-
-			if tt.expectError {
-				require.Error(t, err)
-				return
-			}
-			require.NoError(t, err)
-
-			reconciledSvc := &corev1.Service{}
-			err = fakeClient.Get(ctx, client.ObjectKey{Name: expectedServeSvcName, Namespace: namespace}, reconciledSvc)
-
-			// No-op case, no service should be created when RayCluster is nil.
-			if tt.rayCluster == nil {
-				assert.True(t, errors.IsNotFound(err))
-				return
-			}
-
-			// Otherwise, a valid serve service should be created for the RayCluster.
-			require.NoError(t, err, "The Serve service should exist in the client")
-
-			// Validate the expected Serve service exists for the RayCluster.
-			require.NotNil(t, reconciledSvc)
-			assert.Equal(t, expectedServeSvcName, reconciledSvc.Name)
-
-			createdSvc := &corev1.Service{}
-			err = fakeClient.Get(ctx, client.ObjectKey{Name: expectedServeSvcName, Namespace: namespace}, createdSvc)
-			require.NoError(t, err, "The Serve service should exist in the client")
-
-			// Verify the Serve service selector.
-			expectedSelector := map[string]string{
-				utils.RayClusterLabelKey:               rayCluster.Name,
-				utils.RayClusterServingServiceLabelKey: "true",
-			}
-			assert.Equal(t, expectedSelector, createdSvc.Spec.Selector)
-
-			// Validate owner ref is set to the expected RayCluster.
-			if tt.expectServiceCreated {
-				require.Len(t, createdSvc.OwnerReferences, 1)
-				ownerRef := createdSvc.OwnerReferences[0]
-				assert.Equal(t, rayCluster.Name, ownerRef.Name)
-				assert.Equal(t, "RayCluster", ownerRef.Kind)
-				assert.Equal(t, rayCluster.UID, ownerRef.UID)
->>>>>>> 2acc2196
-			}
-		})
-	}
 }