--- conflicted
+++ resolved
@@ -601,10 +601,6 @@
 	}
 }
 
-<<<<<<< HEAD
-// This test verifies that the autoscaler can launch nodes to fulfill ray.autoscaler.sdk.request_resources from the user program.
-func TestRayClusterAutoscalerSDKRequestResources(t *testing.T) {
-=======
 // This test verifies that the autoscaler does not remove idle nodes required by an upcoming placement group.
 // The following is how the test works with the do_not_remove_idles_for_pg.py script:
 // 1. We create a placement group `pg1` with a bundle [{"CPU": 1}].
@@ -614,7 +610,6 @@
 // 5. Autoscaler should scale up the second worker Pod (`worker2`), but it needs at least 15 seconds to be up and running due to the injected init container.
 // 6. We verify that `worker1` should not be terminated, although it is idle for more than the `IdleTimeoutSeconds`, which is 6 seconds.
 func TestRayClusterAutoscalerDoNotRemoveIdlesForPlacementGroup(t *testing.T) {
->>>>>>> bc2e2c6b
 	for _, tc := range tests {
 
 		test := With(t)
@@ -623,24 +618,11 @@
 		// Create a namespace
 		namespace := test.NewTestNamespace()
 
-<<<<<<< HEAD
-		// Mount the call_request_resources.py script as a ConfigMap
-		scriptsAC := newConfigMap(namespace.Name, files(test, "call_request_resources.py"))
-=======
 		scriptsAC := newConfigMap(namespace.Name, files(test, "do_not_remove_idles_for_pg.py"))
->>>>>>> bc2e2c6b
 		scripts, err := test.Client().Core().CoreV1().ConfigMaps(namespace.Name).Apply(test.Ctx(), scriptsAC, TestApplyOptions)
 		g.Expect(err).NotTo(gomega.HaveOccurred())
 		LogWithTimestamp(test.T(), "Created ConfigMap %s/%s successfully", scripts.Namespace, scripts.Name)
 
-<<<<<<< HEAD
-		test.T().Run("Test ray.autoscaler.sdk.request_resources", func(_ *testing.T) {
-			groupName := "request-group"
-
-			rayClusterSpecAC := rayv1ac.RayClusterSpec().
-				WithEnableInTreeAutoscaling(true).
-				WithRayVersion(GetRayVersion()).
-=======
 		workerTemplate := tc.WorkerPodTemplateGetter()
 		workerTemplate.Spec.WithInitContainers(corev1ac.Container().
 			WithName("init-sleep").
@@ -655,38 +637,79 @@
 				WithRayVersion(GetRayVersion()).
 				WithAutoscalerOptions(rayv1ac.AutoscalerOptions().
 					WithIdleTimeoutSeconds(6)).
->>>>>>> bc2e2c6b
 				WithHeadGroupSpec(rayv1ac.HeadGroupSpec().
 					WithRayStartParams(map[string]string{"num-cpus": "0"}).
 					WithTemplate(tc.HeadPodTemplateGetter())).
 				WithWorkerGroupSpecs(rayv1ac.WorkerGroupSpec().
 					WithReplicas(0).
 					WithMinReplicas(0).
-<<<<<<< HEAD
+					WithMaxReplicas(2).
+					WithGroupName("short-idle-group").
+					WithRayStartParams(map[string]string{"num-cpus": "1"}).
+					WithTemplate(workerTemplate))
+
+			rayClusterAC := rayv1ac.RayCluster("ray-cluster", namespace.Name).
+				WithSpec(apply(rayClusterSpecAC, mountConfigMap[rayv1ac.RayClusterSpecApplyConfiguration](scripts, "/home/ray/test_scripts")))
+
+			rayCluster, err := test.Client().Ray().RayV1().RayClusters(namespace.Name).Apply(test.Ctx(), rayClusterAC, TestApplyOptions)
+			g.Expect(err).NotTo(gomega.HaveOccurred())
+			LogWithTimestamp(test.T(), "Created RayCluster %s/%s successfully", rayCluster.Namespace, rayCluster.Name)
+
+			// Wait for RayCluster to become ready and verify there is no worker replica.
+			g.Eventually(RayCluster(test, rayCluster.Namespace, rayCluster.Name), TestTimeoutMedium).
+				Should(gomega.WithTransform(RayClusterState, gomega.Equal(rayv1.Ready)))
+			g.Expect(GetRayCluster(test, rayCluster.Namespace, rayCluster.Name)).To(gomega.WithTransform(RayClusterDesiredWorkerReplicas, gomega.Equal(int32(0))))
+
+			headPod, err := GetHeadPod(test, rayCluster)
+			g.Expect(err).NotTo(gomega.HaveOccurred())
+			LogWithTimestamp(test.T(), "Found head pod %s/%s", headPod.Namespace, headPod.Name)
+
+			// Run the test script. It should exit without error.
+			ExecPodCmd(test, headPod, common.RayHeadContainer, []string{"python", "/home/ray/test_scripts/do_not_remove_idles_for_pg.py"})
+		})
+	}
+}
+
+// This test verifies that the autoscaler can launch nodes to fulfill ray.autoscaler.sdk.request_resources from the user program.
+func TestRayClusterAutoscalerSDKRequestResources(t *testing.T) {
+	for _, tc := range tests {
+
+		test := With(t)
+		g := gomega.NewWithT(t)
+
+		// Create a namespace
+		namespace := test.NewTestNamespace()
+
+		// Mount the call_request_resources.py script as a ConfigMap
+		scriptsAC := newConfigMap(namespace.Name, files(test, "call_request_resources.py"))
+		scripts, err := test.Client().Core().CoreV1().ConfigMaps(namespace.Name).Apply(test.Ctx(), scriptsAC, TestApplyOptions)
+		g.Expect(err).NotTo(gomega.HaveOccurred())
+		LogWithTimestamp(test.T(), "Created ConfigMap %s/%s successfully", scripts.Namespace, scripts.Name)
+
+		test.T().Run("Test ray.autoscaler.sdk.request_resources", func(_ *testing.T) {
+			groupName := "request-group"
+
+			rayClusterSpecAC := rayv1ac.RayClusterSpec().
+				WithEnableInTreeAutoscaling(true).
+				WithRayVersion(GetRayVersion()).
+				WithHeadGroupSpec(rayv1ac.HeadGroupSpec().
+					WithRayStartParams(map[string]string{"num-cpus": "0"}).
+					WithTemplate(tc.HeadPodTemplateGetter())).
+				WithWorkerGroupSpecs(rayv1ac.WorkerGroupSpec().
+					WithReplicas(0).
+					WithMinReplicas(0).
 					WithMaxReplicas(5).
 					WithGroupName(groupName).
 					WithRayStartParams(map[string]string{"num-cpus": "1"}).
 					WithTemplate(tc.WorkerPodTemplateGetter()))
 			rayClusterAC := rayv1ac.RayCluster("ray-cluster-sdk", namespace.Name).
-=======
-					WithMaxReplicas(2).
-					WithGroupName("short-idle-group").
-					WithRayStartParams(map[string]string{"num-cpus": "1"}).
-					WithTemplate(workerTemplate))
-
-			rayClusterAC := rayv1ac.RayCluster("ray-cluster", namespace.Name).
->>>>>>> bc2e2c6b
 				WithSpec(apply(rayClusterSpecAC, mountConfigMap[rayv1ac.RayClusterSpecApplyConfiguration](scripts, "/home/ray/test_scripts")))
 
 			rayCluster, err := test.Client().Ray().RayV1().RayClusters(namespace.Name).Apply(test.Ctx(), rayClusterAC, TestApplyOptions)
 			g.Expect(err).NotTo(gomega.HaveOccurred())
 			LogWithTimestamp(test.T(), "Created RayCluster %s/%s successfully", rayCluster.Namespace, rayCluster.Name)
 
-<<<<<<< HEAD
 			// Wait for RayCluster to become ready
-=======
-			// Wait for RayCluster to become ready and verify there is no worker replica.
->>>>>>> bc2e2c6b
 			g.Eventually(RayCluster(test, rayCluster.Namespace, rayCluster.Name), TestTimeoutMedium).
 				Should(gomega.WithTransform(RayClusterState, gomega.Equal(rayv1.Ready)))
 			g.Expect(GetRayCluster(test, rayCluster.Namespace, rayCluster.Name)).To(gomega.WithTransform(RayClusterDesiredWorkerReplicas, gomega.Equal(int32(0))))
@@ -695,7 +718,6 @@
 			g.Expect(err).NotTo(gomega.HaveOccurred())
 			LogWithTimestamp(test.T(), "Found head pod %s/%s", headPod.Namespace, headPod.Name)
 
-<<<<<<< HEAD
 			// Trigger resource request via ray.autoscaler.sdk.request_resources
 			ExecPodCmd(test, headPod, common.RayHeadContainer, []string{
 				"python", "/home/ray/test_scripts/call_request_resources.py", "--num-cpus=3",
@@ -705,10 +727,6 @@
 			g.Eventually(RayCluster(test, rayCluster.Namespace, rayCluster.Name), TestTimeoutMedium).
 				Should(gomega.WithTransform(RayClusterDesiredWorkerReplicas, gomega.BeNumerically("==", 3)))
 			g.Expect(GetGroupPods(test, rayCluster, groupName)).To(gomega.HaveLen(3))
-=======
-			// Run the test script. It should exit without error.
-			ExecPodCmd(test, headPod, common.RayHeadContainer, []string{"python", "/home/ray/test_scripts/do_not_remove_idles_for_pg.py"})
->>>>>>> bc2e2c6b
 		})
 	}
 }