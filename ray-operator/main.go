--- conflicted
+++ resolved
@@ -232,7 +232,6 @@
 	exitOnError(err, "unable to start manager")
 
 	ctx := ctrl.SetupSignalHandler()
-
 	var rayClusterMetricsManager *metrics.RayClusterMetricsManager
 	var rayJobMetricsManager *metrics.RayJobMetricsManager
 	var rayServiceMetricsManager *metrics.RayServiceMetricsManager
@@ -247,19 +246,6 @@
 			rayServiceMetricsManager,
 		)
 	}
-<<<<<<< HEAD
-
-	ctx := ctrl.SetupSignalHandler()
-	batchSchedulerMgr, err := batchscheduler.NewSchedulerManager(ctx, config, mgr.GetConfig())
-	if err != nil {
-		// fail fast if the scheduler plugin fails to init
-		// prevent running the controller in an undefined state
-		panic(err)
-	}
-	batchSchedulerMgr.AddToScheme(mgr.GetScheme())
-
-=======
->>>>>>> 9b6b053f
 	rayClusterOptions := ray.RayClusterReconcilerOptions{
 		HeadSidecarContainers:    config.HeadSidecarContainers,
 		WorkerSidecarContainers:  config.WorkerSidecarContainers,
