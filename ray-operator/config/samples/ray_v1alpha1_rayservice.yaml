apiVersion: ray.io/v1alpha1
kind: RayService
metadata:
  name: rayservice-sample
spec:
  serveConfigs:
    - name: shallow
      importPath: "test_env.shallow_import.ShallowClass"
      numReplicas: 1
      routePrefix: "/shallow"
      rayActorOptions:
        numCpus: 0.1
        runtimeEnv:
          py_modules:
            - "https://github.com/ray-project/test_deploy_group/archive/67971777e225600720f91f618cdfe71fc47f60ee.zip"
            - "https://github.com/ray-project/test_module/archive/aa6f366f7daa78c98408c27d917a983caa9f888b.zip"
    - name: deep
      importPath: "test_env.subdir1.subdir2.deep_import.DeepClass"
      numReplicas: 1
      routePrefix: "/deep"
      rayActorOptions:
        numCpus: 0.1
        runtimeEnv:
          py_modules:
            - "https://github.com/ray-project/test_deploy_group/archive/67971777e225600720f91f618cdfe71fc47f60ee.zip"
            - "https://github.com/ray-project/test_module/archive/aa6f366f7daa78c98408c27d917a983caa9f888b.zip"
    - name: one
      importPath: "test_module.test.one"
      numReplicas: 1
      rayActorOptions:
        numCpus: 0.1
        runtimeEnv:
          py_modules:
            - "https://github.com/ray-project/test_deploy_group/archive/67971777e225600720f91f618cdfe71fc47f60ee.zip"
            - "https://github.com/ray-project/test_module/archive/aa6f366f7daa78c98408c27d917a983caa9f888b.zip"
  rayClusterConfig:
    rayVersion: '1.12.1' # should match the Ray version in the image of the containers
    ######################headGroupSpecs#################################
    # head group template and specs, (perhaps 'group' is not needed in the name)
    headGroupSpec:
      # Kubernetes Service Type, valid values are 'ClusterIP', 'NodePort' and 'LoadBalancer'
      serviceType: ClusterIP
      # the pod replicas in this group typed head (assuming there could be more than 1 in the future)
      replicas: 1
      # logical group name, for this called head-group, also can be functional
      # pod type head or worker
      # rayNodeType: head # Not needed since it is under the headgroup
      # the following params are used to complete the ray start: ray start --head --block --redis-port=6379 ...
      rayStartParams:
        port: '6379' # should match container port named gcs-server
        #include_webui: 'true'
        object-store-memory: '100000000'
        # webui_host: "10.1.2.60"
        dashboard-host: '0.0.0.0'
        num-cpus: '1' # can be auto-completed from the limits
        node-ip-address: $MY_POD_IP # auto-completed as the head pod IP
        block: 'true'
        dashboard-agent-listen-port: "64988"
      #pod template
      template:
        metadata:
          labels:
            # custom labels. NOTE: do not define custom labels start with `raycluster.`, they may be used in controller.
            # Refer to https://kubernetes.io/docs/concepts/overview/working-with-objects/labels/
            rayCluster: raycluster-sample # will be injected if missing
            rayNodeType: head # will be injected if missing, must be head or wroker
            groupName: headgroup # will be injected if missing
          # annotations for pod
          annotations:
            key: value
        spec:
          containers:
            - name: ray-head
<<<<<<< HEAD
              image: brucezhang90/bruce-docker-repo:ray-nightly-agent3-v1
              #image: rayproject/ray:nightly
=======
              #image: rayproject/ray:1.12.1
              image: rayproject/ray:nightly
>>>>>>> 0ba6f887
              #image: bonsaidev.azurecr.io/bonsai/lazer-0-9-0-cpu:dev
              env:
                - name: MY_POD_IP
                  valueFrom:
                    fieldRef:
                      fieldPath: status.podIP
              resources:
                limits:
                  cpu: 1
                  memory: 2Gi
                requests:
                  cpu: 1
                  memory: 2Gi
              ports:
                - containerPort: 6379
                  name: gcs-server
                - containerPort: 8265 # Ray dashboard
                  name: dashboard
                - containerPort: 10001
                  name: client
<<<<<<< HEAD
                - containerPort: 64988 # Ray dashboard agent
                  name: dashboard-agent
                - containerPort: 8000
                  name: serve
    workerGroupSpecs:
      # the pod replicas in this group typed worker
      - replicas: 1
        minReplicas: 1
        maxReplicas: 5
        # logical group name, for this called small-group, also can be functional
        groupName: small-group
        # if worker pods need to be added, we can simply increment the replicas
        # if worker pods need to be removed, we decrement the replicas, and populate the podsToDelete list
        # the operator will remove pods from the list until the number of replicas is satisfied
        # when a pod is confirmed to be deleted, its name will be removed from the list below
        #scaleStrategy:
        #  workersToDelete:
        #  - raycluster-complete-worker-small-group-bdtwh
        #  - raycluster-complete-worker-small-group-hv457
        #  - raycluster-complete-worker-small-group-k8tj7
        # the following params are used to complete the ray start: ray start --block --node-ip-address= ...
        rayStartParams:
          #redis-password: '5241590000000000'
          redis-password: 'LetMeInRay' # Deprecated since Ray 1.11 due to GCS bootstrapping enabled
          node-ip-address: $MY_POD_IP
          dashboard-agent-listen-port: "64988"
          block: 'true'
        #pod template
        template:
          metadata:
            labels:
              key: value
            # annotations for pod
            annotations:
              key: value
          spec:
            initContainers:
              # the env var $RAY_IP is set by the operator if missing, with the value of the head service name
              - name: init-myservice
                image: busybox:1.28
                command: ['sh', '-c', "until nslookup $RAY_IP.$(cat /var/run/secrets/kubernetes.io/serviceaccount/namespace).svc.cluster.local; do echo waiting for myservice; sleep 2; done"]
            containers:
              - name: machine-learning # must consist of lower case alphanumeric characters or '-', and must start and end with an alphanumeric character (e.g. 'my-name',  or '123-abc'
                image: brucezhang90/bruce-docker-repo:ray-nightly-agent3-v1
                # environment variables to set in the container.Optional.
                # Refer to https://kubernetes.io/docs/tasks/inject-data-application/define-environment-variable-container/
                env:
                  - name:  RAY_DISABLE_DOCKER_CPU_WARNING
                    value: "1"
                  - name: TYPE
                    value: "worker"
                  - name: CPU_REQUEST
                    valueFrom:
                      resourceFieldRef:
                        containerName: machine-learning
                        resource: requests.cpu
                  - name: CPU_LIMITS
                    valueFrom:
                      resourceFieldRef:
                        containerName: machine-learning
                        resource: limits.cpu
                  - name: MEMORY_LIMITS
                    valueFrom:
                      resourceFieldRef:
                        containerName: machine-learning
                        resource: limits.memory
                  - name: MEMORY_REQUESTS
                    valueFrom:
                      resourceFieldRef:
                        containerName: machine-learning
                        resource: requests.memory
                  - name: MY_POD_NAME
                    valueFrom:
                      fieldRef:
                        fieldPath: metadata.name
                  - name: MY_POD_IP
                    valueFrom:
                      fieldRef:
                        fieldPath: status.podIP
                ports:
                  - containerPort: 80
                lifecycle:
                  preStop:
                    exec:
                      command: ["/bin/sh","-c","ray stop"]
                resources:
                  limits:
                    cpu: "1"
                    memory: "512Mi"
                  requests:
                    cpu: "500m"
                    memory: "256Mi"
=======
                - containerPort: 8000
                  name: serve
>>>>>>> 0ba6f887
<|MERGE_RESOLUTION|>--- conflicted
+++ resolved
@@ -71,13 +71,8 @@
         spec:
           containers:
             - name: ray-head
-<<<<<<< HEAD
-              image: brucezhang90/bruce-docker-repo:ray-nightly-agent3-v1
-              #image: rayproject/ray:nightly
-=======
               #image: rayproject/ray:1.12.1
               image: rayproject/ray:nightly
->>>>>>> 0ba6f887
               #image: bonsaidev.azurecr.io/bonsai/lazer-0-9-0-cpu:dev
               env:
                 - name: MY_POD_IP
@@ -98,11 +93,10 @@
                   name: dashboard
                 - containerPort: 10001
                   name: client
-<<<<<<< HEAD
+                - containerPort: 8000
+                  name: serve
                 - containerPort: 64988 # Ray dashboard agent
                   name: dashboard-agent
-                - containerPort: 8000
-                  name: serve
     workerGroupSpecs:
       # the pod replicas in this group typed worker
       - replicas: 1
@@ -191,7 +185,3 @@
                   requests:
                     cpu: "500m"
                     memory: "256Mi"
-=======
-                - containerPort: 8000
-                  name: serve
->>>>>>> 0ba6f887
