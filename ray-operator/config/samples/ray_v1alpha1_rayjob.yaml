--- conflicted
+++ resolved
@@ -17,22 +17,11 @@
   rayClusterSpec:
     rayVersion: '2.3.0' # should match the Ray version in the image of the containers
     # Ray head pod template
-    autoscalerOptions:
-      resources:
-        limits:
-          cpu: "1"
-        requests:
-          cpu: "200m"
     headGroupSpec:
       # the following params are used to complete the ray start: ray start --head --block --redis-port=6379 ...
       rayStartParams:
         dashboard-host: '0.0.0.0'
-<<<<<<< HEAD
         num-cpus: '1' # can be auto-completed from the limits
-        block: 'true'
-=======
-        num-cpus: '2' # can be auto-completed from the limits
->>>>>>> 4234e5bf
       #pod template
       template:
         spec:
@@ -48,6 +37,11 @@
                   name: client
                 - containerPort: 8000
                   name: serve
+              resources:
+                limits:
+                  cpu: "1"
+                requests:
+                  cpu: "200m"
               volumeMounts:
                 - mountPath: /home/ray/samples
                   name: code-sample
@@ -79,6 +73,11 @@
                   preStop:
                     exec:
                       command: [ "/bin/sh","-c","ray stop" ]
+                resources:
+                  limits:
+                    cpu: "1"
+                  requests:
+                    cpu: "200m"
 ######################Ray code sample#################################
 # this sample is from https://docs.ray.io/en/latest/cluster/job-submission.html#quick-start-example
 # it is mounted into the container and executed to show the Ray job at work
