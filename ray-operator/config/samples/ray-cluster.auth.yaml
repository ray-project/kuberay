--- conflicted
+++ resolved
@@ -13,9 +13,6 @@
       spec:
         containers:
         - name: ray-head
-<<<<<<< HEAD
-          image: rayproject/ray:2.50.1
-=======
           image: rayproject/ray:nightly-py311-cpu
           resources:
             limits:
@@ -23,7 +20,6 @@
             requests:
               cpu: 4
               memory: 8G
->>>>>>> e23189e2
           ports:
           - containerPort: 6379
             name: gcs-server
@@ -41,11 +37,7 @@
       spec:
         containers:
         - name: ray-worker
-<<<<<<< HEAD
-          image: rayproject/ray:2.50.1
-=======
           image: rayproject/ray:nightly-py311-cpu
->>>>>>> e23189e2
           resources:
             limits:
               memory: 8G
