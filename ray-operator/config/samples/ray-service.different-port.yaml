# ray-service.different-port.yaml: By default, RayService exposes port 8000 to serve requests. This sample YAML
# file demonstrates how to change the port to 9000. To achieve this, follow these steps:
# (1) Modify `spec.serveConfig.port` to 9000.
# (2) Modify the container `ray-head`'s `serve` port to 9000.
# (3) Modify the container `ray-worker`'s `serve` port to 9000.
apiVersion: ray.io/v1
kind: RayService
metadata:
  name: rayservice-sample
spec:
  serveConfigV2: |
    applications:
      - name: fruit_app
        import_path: fruit.deployment_graph
        route_prefix: /fruit
        runtime_env:
          working_dir: "https://github.com/ray-project/test_dag/archive/78b4a5da38796123d9f9ffff59bab2792a043e95.zip"
        deployments:
          - name: MangoStand
            num_replicas: 1
            user_config:
              price: 3
            ray_actor_options:
              num_cpus: 0.1
          - name: OrangeStand
            num_replicas: 1
            user_config:
              price: 2
            ray_actor_options:
              num_cpus: 0.1
          - name: PearStand
            num_replicas: 1
            user_config:
              price: 1
            ray_actor_options:
              num_cpus: 0.1
          - name: FruitMarket
            num_replicas: 1
            ray_actor_options:
              num_cpus: 0.1
    http_options:
      port: 9000
  rayClusterConfig:
    rayVersion: '2.46.0' # should match the Ray version in the image of the containers
    ######################headGroupSpecs#################################
    # Ray head pod template.
    headGroupSpec:
      # the following params are used to complete the ray start: ray start --head --block --redis-port=6379 ...
      rayStartParams: {}
      # Pod template
      template:
        spec:
          containers:
<<<<<<< HEAD
            - name: ray-head
              image: rayproject/ray:2.41.0
              resources:
                limits:
                  cpu: 2
                  memory: 2Gi
                requests:
                  cpu: 2
                  memory: 2Gi
              ports:
                - containerPort: 6379
                  name: gcs-server
                - containerPort: 8265
                  name: dashboard
                - containerPort: 10001
                  name: client
                - containerPort: 9000
                  name: serve
=======
          - name: ray-head
            image: rayproject/ray:2.46.0
            resources:
              limits:
                cpu: 2
                memory: 2Gi
              requests:
                cpu: 2
                memory: 2Gi
>>>>>>> adcea8e8
    workerGroupSpecs:
    # the pod replicas in this group typed worker
    - replicas: 1
      minReplicas: 1
      maxReplicas: 5
      # logical group name, for this called small-group, also can be functional
      groupName: small-group
      rayStartParams: {}
      # Pod template
      template:
        spec:
          containers:
          - name: ray-worker # must consist of lower case alphanumeric characters or '-', and must start and end with an alphanumeric character (e.g. 'my-name',  or '123-abc'
            image: rayproject/ray:2.46.0
            resources:
              limits:
                cpu: "1"
                memory: "2Gi"
              requests:
                cpu: "500m"
                memory: "2Gi"
            ports:
            - containerPort: 9000
              name: serve<|MERGE_RESOLUTION|>--- conflicted
+++ resolved
@@ -51,26 +51,6 @@
       template:
         spec:
           containers:
-<<<<<<< HEAD
-            - name: ray-head
-              image: rayproject/ray:2.41.0
-              resources:
-                limits:
-                  cpu: 2
-                  memory: 2Gi
-                requests:
-                  cpu: 2
-                  memory: 2Gi
-              ports:
-                - containerPort: 6379
-                  name: gcs-server
-                - containerPort: 8265
-                  name: dashboard
-                - containerPort: 10001
-                  name: client
-                - containerPort: 9000
-                  name: serve
-=======
           - name: ray-head
             image: rayproject/ray:2.46.0
             resources:
@@ -80,7 +60,15 @@
               requests:
                 cpu: 2
                 memory: 2Gi
->>>>>>> adcea8e8
+            ports:
+              - containerPort: 6379
+                name: gcs-server
+              - containerPort: 8265
+                name: dashboard
+              - containerPort: 10001
+                name: client
+              - containerPort: 9000
+                name: serve
     workerGroupSpecs:
     # the pod replicas in this group typed worker
     - replicas: 1
