version: "2"
linters:
  default: none
  enable:
    - asciicheck
    - ginkgolinter
    - ineffassign
    - makezero
    - misspell
    - nilerr
    - nolintlint
    - predeclared
    - unconvert
    - unparam
    - unused
    - wastedassign
<<<<<<< HEAD
    - gosec
    - govet
    - errcheck
=======
    - testifylint
>>>>>>> ce1d9e9e
    # TODO: The following linters are disabled for now to unblock the golangci-lint v2 migration.
    # We will fix the lint errors and re-enable these linters in follow-up PRs.
    # - noctx
    # - errorlint
    # - revive
    # - staticcheck
  settings:
    staticcheck:
      checks:
        - all
        # Exclude the SA1019 check which checks the usage of deprecated fields.
        - "-SA1019"
    ginkgolinter:
      forbid-focus-container: true
    gocyclo:
      min-complexity: 15
    gosec:
      excludes:
        - G601
    govet:
      enable:
        - fieldalignment
    lll:
      line-length: 120
    misspell:
      locale: US
    nolintlint:
      require-explanation: true
      require-specific: true
    revive:
      rules:
        - name: blank-imports
        - name: context-as-argument
        - name: context-keys-type
        - name: empty-block
        - name: error-naming
        - name: error-return
        - name: error-strings
        - name: errorf
        - name: exported
          disabled: true
        - name: if-return
        - name: increment-decrement
        - name: indent-error-flow
        - name: package-comments
        - name: range
        - name: receiver-naming
        - name: redefines-builtin-id
        - name: superfluous-else
        - name: time-naming
        - name: unexported-return
        - name: unreachable-code
        - name: unused-parameter
        - name: var-declaration
        - name: var-naming
          arguments:
            - ["ID", "JSON", "HTTP", "IP"] # AllowList
            - [] # DenyList
            - - upperCaseConst: true
          exclude:
            - '**/ray-operator/apis/config/v1alpha1/*.go'
            - '**/ray-operator/apis/ray/v1alpha1/*.go'
            - '**/ray-operator/apis/ray/v1/*.go'
  exclusions:
    generated: strict
    presets:
      - comments
      - common-false-positives
      - legacy
      - std-error-handling
    paths:
      - third_party$
      - builtin$
      - examples$
      - _generated.go
issues:
  max-issues-per-linter: 0
  max-same-issues: 0
formatters:
  enable:
    - gci
    - gofmt
    - gofumpt
    - goimports
  settings:
    gci: # Splits all import blocks into different sections and sorts them.
      sections:
        - standard # Go official imports, like "fmt"
        - default # Third-party libraries (anything not in standard or prefix)
        - prefix(github.com/ray-project/kuberay) # kuberay packages
    gofmt:
      simplify: true
    goimports:
      local-prefixes:
        - github.com/ray-project/kuberay
  exclusions:
    generated: lax
    paths:
      - third_party$
      - builtin$
      - examples$
run:
  # timeout for analysis, e.g. 30s, 5m, default timeout is disabled
  timeout: 10m<|MERGE_RESOLUTION|>--- conflicted
+++ resolved
@@ -14,13 +14,10 @@
     - unparam
     - unused
     - wastedassign
-<<<<<<< HEAD
     - gosec
     - govet
     - errcheck
-=======
     - testifylint
->>>>>>> ce1d9e9e
     # TODO: The following linters are disabled for now to unblock the golangci-lint v2 migration.
     # We will fix the lint errors and re-enable these linters in follow-up PRs.
     # - noctx
