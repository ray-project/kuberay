--- conflicted
+++ resolved
@@ -22,13 +22,6 @@
     # TODO: The following linters are disabled for now to unblock the golangci-lint v2 migration.
     # We will fix the lint errors and re-enable these linters in follow-up PRs.
     # - noctx
-<<<<<<< HEAD
-    # - gosec
-    # - govet
-    # - errcheck
-=======
-    # - errorlint
->>>>>>> dea5baa8
     # - revive
     # - staticcheck
   settings:
