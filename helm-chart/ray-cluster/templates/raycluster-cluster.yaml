--- conflicted
+++ resolved
@@ -83,15 +83,9 @@
       spec:
         imagePullSecrets: {{- toYaml $.Values.imagePullSecrets | nindent 10 }}
         initContainers:
-<<<<<<< HEAD
-          - name: init
-            image: busybox:1.28
-            command: ['sh', '-c', "until nslookup $RAY_IP.$(cat /var/run/secrets/kubernetes.io/serviceaccount/namespace).svc.cluster.local; do echo waiting for K8s Service $RAY_IP; sleep 2; done"]
-=======
           - name: init-myservice
             image: {{ $values.initContainerImage | default "busybox:1.28" }}
-            command: ['sh', '-c', "until nslookup $RAY_IP.$(cat /var/run/secrets/kubernetes.io/serviceaccount/namespace).svc.cluster.local; do echo waiting for myservice; sleep 2; done"]
->>>>>>> 49c44bff
+            command: ['sh', '-c', "until nslookup $RAY_IP.$(cat /var/run/secrets/kubernetes.io/serviceaccount/namespace).svc.cluster.local; do echo waiting for K8s Service $RAY_IP; sleep 2; done"]
         containers:
           - volumeMounts: {{- toYaml $values.volumeMounts | nindent 12 }}
             name: ray-worker
@@ -140,15 +134,9 @@
       spec:
         imagePullSecrets: {{- toYaml .Values.imagePullSecrets | nindent 10 }}
         initContainers:
-<<<<<<< HEAD
-          - name: init
-            image: busybox:1.28
-            command: ['sh', '-c', "until nslookup $RAY_IP.$(cat /var/run/secrets/kubernetes.io/serviceaccount/namespace).svc.cluster.local; do echo waiting for K8s Service $RAY_IP; sleep 2; done"]
-=======
           - name: init-myservice
             image: {{ .Values.worker.initContainerImage | default "busybox:1.28" }}
-            command: ['sh', '-c', "until nslookup $RAY_IP.$(cat /var/run/secrets/kubernetes.io/serviceaccount/namespace).svc.cluster.local; do echo waiting for myservice; sleep 2; done"]
->>>>>>> 49c44bff
+            command: ['sh', '-c', "until nslookup $RAY_IP.$(cat /var/run/secrets/kubernetes.io/serviceaccount/namespace).svc.cluster.local; do echo waiting for K8s Service $RAY_IP; sleep 2; done"]
         containers:
           - volumeMounts: {{- toYaml .Values.worker.volumeMounts | nindent 12 }}
             name: ray-worker
