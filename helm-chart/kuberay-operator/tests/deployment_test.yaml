suite: Test Deployment

templates:
  - deployment.yaml

release:
  name: kuberay-operator
  namespace: kuberay-system

tests:
  - it: Should create deployment
    asserts:
      - containsDocument:
          apiVersion: apps/v1
          kind: Deployment
          name: kuberay-operator
          namespace: kuberay-system

  - it: Should add deployment labels if `labels` is set
    set:
      labels:
        key1: value1
        key2: value2
    asserts:
      - equal:
          path: metadata.labels.key1
          value: value1
      - equal:
          path: metadata.labels.key2
          value: value2

  - it: Should add pod template labels if `labels` is set
    set:
      labels:
        key1: value1
        key2: value2
    asserts:
      - equal:
          path: spec.template.metadata.labels.key1
          value: value1
      - equal:
          path: spec.template.metadata.labels.key2
          value: value2

  - it: Should add pod template annotations if `annotations` is set
    set:
      annotations:
        key1: value1
        key2: value2
    asserts:
      - equal:
          path: spec.template.metadata.annotations.key1
          value: value1
      - equal:
          path: spec.template.metadata.annotations.key2
          value: value2

  - it: Should use the specified image pull policy if `image.pullPolicy` is set
    set:
      image:
        pullPolicy: Always
    asserts:
      - equal:
          path: spec.template.spec.containers[*].imagePullPolicy
          value: Always

  - it: Should use the specified image pull secrets if `imagePullsecrets` is set
    set:
      imagePullSecrets:
        - name: test-secret1
        - name: test-secret2
    asserts:
      - contains:
          path: spec.template.spec.imagePullSecrets
          content:
            name: test-secret1
      - contains:
          path: spec.template.spec.imagePullSecrets
          content:
            name: test-secret2

  - it: Should use the specified service account name if `serviceAccount.name` is set
    set:
      serviceAccount:
        name: test-service-account
    asserts:
      - equal:
          path: spec.template.spec.serviceAccountName
          value: test-service-account

  - it: Should use the specified pod security context if `podSecurityContext` is set
    set:
      podSecurityContext:
        runAsUser: 1000
        runAsGroup: 2000
        fsGroup: 3000
    asserts:
      - equal:
          path: spec.template.spec.securityContext.runAsUser
          value: 1000
      - equal:
          path: spec.template.spec.securityContext.runAsGroup
          value: 2000
      - equal:
          path: spec.template.spec.securityContext.fsGroup
          value: 3000

  - it: Should use the specified container security context if `securityContext` is set
    set:
      securityContext:
        allowPrivilegeEscalation: false
        readOnlyRootFilesystem: true
        capabilities:
          drop:
            - ALL
        runAsNonRoot: true
        seccompProfile:
          type: RuntimeDefault
    asserts:
      - equal:
          path: spec.template.spec.containers[?(@.name=="kuberay-operator")].securityContext
          value:
            allowPrivilegeEscalation: false
            readOnlyRootFilesystem: true
            capabilities:
              drop:
                - ALL
            runAsNonRoot: true
            seccompProfile:
              type: RuntimeDefault

  - it: Should add environment variables if `env` is set
    set:
      env:
        - name: KEY1
          value: VALUE1
        - name: KEY2
          valueFrom:
            configMapKeyRef:
              name: test-configmap
              key: TEST_KEY2
              optional: false
        - name: KEY3
          valueFrom:
            secretRef:
              name: test-secret
              key: TEST_KEY3
              optional: false
    asserts:
      - contains:
          path: spec.template.spec.containers[?(@.name=="kuberay-operator")].env
          content:
            name: KEY1
            value: VALUE1
      - contains:
          path: spec.template.spec.containers[?(@.name=="kuberay-operator")].env
          content:
            name: KEY2
            valueFrom:
              configMapKeyRef:
                name: test-configmap
                key: TEST_KEY2
                optional: false
      - contains:
          path: spec.template.spec.containers[?(@.name=="kuberay-operator")].env
          content:
            name: KEY3
            valueFrom:
              secretRef:
                name: test-secret
                key: TEST_KEY3
                optional: false

  - it: Should add resources if `resources` is set
    set:
      resources:
        requests:
          memory: 64Mi
          cpu: 250m
        limits:
          memory: 128Mi
          cpu: 500m
    asserts:
      - equal:
          path: spec.template.spec.containers[?(@.name=="kuberay-operator")].resources
          value:
            requests:
              memory: 64Mi
              cpu: 250m
            limits:
              memory: 128Mi
              cpu: 500m

  - it: Should add nodeSelector if `nodeSelector` is set
    set:
      nodeSelector:
        key1: value1
        key2: value2
    asserts:
      - equal:
          path: spec.template.spec.nodeSelector.key1
          value: value1
      - equal:
          path: spec.template.spec.nodeSelector.key2
          value: value2

  - it: Should add affinity if `affinity` is set
    set:
      affinity:
        nodeAffinity:
          requiredDuringSchedulingIgnoredDuringExecution:
            nodeSelectorTerms:
              - matchExpressions:
                  - key: topology.kubernetes.io/zone
                    operator: In
                    values:
                      - antarctica-east1
                      - antarctica-west1
          preferredDuringSchedulingIgnoredDuringExecution:
            - weight: 1
              preference:
                matchExpressions:
                  - key: another-node-label-key
                    operator: In
                    values:
                      - another-node-label-value
    asserts:
      - equal:
          path: spec.template.spec.affinity
          value:
            nodeAffinity:
              requiredDuringSchedulingIgnoredDuringExecution:
                nodeSelectorTerms:
                  - matchExpressions:
                      - key: topology.kubernetes.io/zone
                        operator: In
                        values:
                          - antarctica-east1
                          - antarctica-west1
              preferredDuringSchedulingIgnoredDuringExecution:
                - weight: 1
                  preference:
                    matchExpressions:
                      - key: another-node-label-key
                        operator: In
                        values:
                          - another-node-label-value

  - it: Should add tolerations if `tolerations` is set
    set:
      tolerations:
        - key: key1
          operator: Equal
          value: value1
          effect: NoSchedule
        - key: key2
          operator: Exists
          effect: NoSchedule
    asserts:
      - equal:
          path: spec.template.spec.tolerations
          value:
            - key: key1
              operator: Equal
              value: value1
              effect: NoSchedule
            - key: key2
              operator: Exists
              effect: NoSchedule

<<<<<<< HEAD
  - it: Should add priorityClassName if `priorityClassName` is set
    set:
      priorityClassName: high-priority
    asserts:
      - equal:
          path: spec.template.spec.priorityClassName
          value: high-priority
=======
  - it: Should use custom reconcile concurrency when set
    set:
      reconcileConcurrency: 5
    asserts:
      - contains:
          path: spec.template.spec.containers[?(@.name=="kuberay-operator")].args
          content: "--reconcile-concurrency=5"
>>>>>>> 0b0573b1
<|MERGE_RESOLUTION|>--- conflicted
+++ resolved
@@ -268,7 +268,6 @@
               operator: Exists
               effect: NoSchedule
 
-<<<<<<< HEAD
   - it: Should add priorityClassName if `priorityClassName` is set
     set:
       priorityClassName: high-priority
@@ -276,12 +275,11 @@
       - equal:
           path: spec.template.spec.priorityClassName
           value: high-priority
-=======
+
   - it: Should use custom reconcile concurrency when set
     set:
       reconcileConcurrency: 5
     asserts:
       - contains:
           path: spec.template.spec.containers[?(@.name=="kuberay-operator")].args
-          content: "--reconcile-concurrency=5"
->>>>>>> 0b0573b1
+          content: "--reconcile-concurrency=5"