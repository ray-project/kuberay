--- conflicted
+++ resolved
@@ -59,10 +59,7 @@
 #      targetPort: 8887
 
 # You can only enable an ingress or route, if you are using OpenShift cluster
-<<<<<<< HEAD
-=======
 # Also note that in order to enable ingress or route you need to use ClusterIP service
->>>>>>> dd7789c3
 
 ingress:
   enabled: false
