BUILD_TIME      := $(shell date "+%F %T")
COMMIT_SHA1     := $(shell git rev-parse HEAD)
REPO_ROOT	    := $(shell dirname ${PWD})
REPO_ROOT_BIN	:= $(REPO_ROOT)/bin

# Image URL to use all building/pushing image targets
IMG_REPO ?= quay.io/kuberay/apiserver
IMG_TAG ?= latest
IMG ?= $(IMG_REPO):$(IMG_TAG)

# Allow for additional test flags (-v, etc)
GO_TEST_FLAGS ?=
# Ray docker images to use for end to end tests based upon the architecture
# for arm64 environments (Apple silicon included) pull the architecture specific image
ifeq (arm64, $(shell go env GOARCH))
	E2E_API_SERVER_RAY_IMAGE ?= rayproject/ray:2.9.0-py310-aarch64
else
	E2E_API_SERVER_RAY_IMAGE ?= rayproject/ray:2.9.0-py310
endif
# Kuberay API Server base URL to use in end to end tests
E2E_API_SERVER_URL ?= http://localhost:31888

# Get the currently used golang install path (in GOPATH/bin, unless GOBIN is set)
ifeq (, $(shell go env GOBIN))
	GOBIN = $(shell go env GOPATH)/bin
else
	GOBIN = $(shell go env GOBIN)
endif

# Setting SHELL to bash allows bash commands to be executed by recipes.
# This is a requirement for 'setup-envtest.sh' in the test target.
# Options are set to exit when a recipe line exits non-zero or a piped command fails.
SHELL = /usr/bin/env bash -o pipefail
.SHELLFLAGS = -ec

# Container Engine to be used for building images
ENGINE ?= docker

all: build

##@ General

# The help target prints out all targets with their descriptions organized
# beneath their categories. The categories are represented by '##@' and the
# target descriptions by '##'. The awk commands is responsible for reading the
# entire set of makefiles included in this invocation, looking for lines of the
# file as xyz: ## something, and then pretty-format the target and help. Then,
# if there's a line with ##@ something, that gets pretty-printed as a category.
# More info on the usage of ANSI control characters for terminal formatting:
# https://en.wikipedia.org/wiki/ANSI_escape_code#SGR_parameters
# More info on the awk command:
# http://linuxcommand.org/lc3_adv_awk.php

help: ## Display this help.
	@awk 'BEGIN {FS = ":.*##"; printf "\nUsage:\n  make \033[36m<target>\033[0m\n"} /^[a-zA-Z_0-9-]+:.*?##/ { printf "  \033[36m%-20s\033[0m %s\n", $$1, $$2 } /^##@/ { printf "\n\033[1m%s\033[0m\n", substr($$0, 5) } ' $(MAKEFILE_LIST)

##@ Deployment

.PHONY: start-local-apiserver ## Build and start apiserver from scratch.
start-local-apiserver: operator-image cluster load-operator-image deploy-operator install run

.PHONY: clean-local-apiserver ## Clear local apiserver.
clear-local-apiserver: clean-cluster

##@ Development

.PHONY: fmt
fmt: ## Run go fmt against code.
	go fmt ./...

.PHONY: vet
vet: ## Run go vet against code.
	go vet ./...

.PHONY: fumpt
fumpt: gofumpt ## Run gofmtumpt against code.
	$(GOFUMPT) -l -w .

.PHONY: imports
imports: goimports ## Run goimports against code.
	$(GOIMPORTS) -l -w .

.PHONY: lint
lint: golangci-lint fmt vet fumpt imports ## Run the linter.
	# exclude the SA1019 check which checks the usage of deprecated fields.
	test -s $(GOLANGCI_LINT) || ($(GOLANGCI_LINT) run --timeout=3m --exclude='SA1019' --no-config --allow-parallel-runners)

build: fmt vet fumpt imports ## Build api server binary.
	go build -o ${REPO_ROOT_BIN}/kuberay-apiserver cmd/main.go

run: fmt vet fumpt imports lint ## Run the api server from your host.
	go run -race cmd/main.go -localSwaggerPath ${REPO_ROOT}/proto/swagger

.PHONY: build-swagger
build-swagger: go-bindata
	cd $(REPO_ROOT) && $(GOBINDATA) --nocompress --pkg swagger -o apiserver/pkg/swagger/datafile.go third_party/swagger-ui/...

.PHONY: generate
generate: mockgen # Generate code using command after //go:generate in each file
	# temporarily prepend local bin/ directory to the system $PATH to run mockgen
	PATH=$(REPO_ROOT_BIN):$$PATH go generate ./...

##@ Testing

.PHONY: test
<<<<<<< HEAD
test: fmt vet fumpt imports generate ## Run all unit tests.
	go test ./pkg/... $(GO_TEST_FLAGS) -race -coverprofile ray-kube-api-server-coverage.out  -parallel 4
=======
test: fmt vet fumpt imports ## Run all unit tests.
	go test ./pkg/... $(GO_TEST_FLAGS) -race -coverprofile ray-kube-api-server-coverage.out -parallel 4
>>>>>>> a068e7b4

.PHONY: e2e-test
e2e-test: ## Run end to end tests using a pre-exiting cluster.
	go test ./test/e2e/... $(GO_TEST_FLAGS) -timeout 60m -race -coverprofile ray-kube-api-server-e2e-coverage.out -count=1 -parallel 4

.PHONY: local-e2e-test ## Run end to end tests on newly created cluster.
local-e2e-test: operator-image cluster load-operator-image deploy-operator install load-ray-test-image e2e-test clean-cluster ## Run end to end tests, create a fresh kind cluster will all components deployed.

##@ Testing Setup
KIND_CONFIG ?= hack/kind-cluster-config.yaml
KIND_CLUSTER_NAME ?= ray-api-server-cluster
OPERATOR_IMAGE_TAG ?= latest
SECURITY_IMAGE_TAG ?= latest
.PHONY: cluster
cluster: kind ## Start kind development cluster.
	$(KIND) create cluster -n $(KIND_CLUSTER_NAME) --config $(KIND_CONFIG)

.PHONY: clean-cluster
clean-cluster: kind ## Delete kind development cluster.
	$(KIND) delete cluster -n $(KIND_CLUSTER_NAME)

.PHONY: load-image
load-image: ## Load the api server image to the kind cluster created with create-kind-cluster.
	$(KIND) load docker-image $(IMG) -n $(KIND_CLUSTER_NAME)

.PHONY: operator-image
operator-image: ## Build the operator image to be loaded in your kind cluster.
	cd ../ray-operator && $(MAKE) docker-image -e IMG=quay.io/kuberay/operator:$(OPERATOR_IMAGE_TAG)

.PHONY: security-proxy-image
security-proxy-image: ## Build the security proxy image to be loaded in your kind cluster.
	cd ../experimental && $(MAKE) docker-image -e IMG=quay.io/kuberay/security-proxy:$(SECURITY_IMAGE_TAG)

.PHONY: deploy-operator
deploy-operator: ## Deploy operator via helm into the K8s cluster specified in ~/.kube/config.
# Note that you should make your operator image available by either pushing it to an image registry, such as DockerHub or Quay, or by loading the image into the Kubernetes cluster.
# If you are using a Kind cluster for development, you can run `make load-operator-image` to load the newly built image into the Kind cluster.
	helm upgrade --install raycluster ../helm-chart/kuberay-operator --wait \
	--set image.tag=${OPERATOR_IMAGE_TAG} --set image.pullPolicy=IfNotPresent

.PHONY: undeploy-operator
undeploy-operator: ## Undeploy operator via helm from the K8s cluster specified in ~/.kube/config.
	helm uninstall raycluster --wait

.PHONY: load-operator-image
load-operator-image: ## Load the operator image to the kind cluster created with make cluster.
ifneq ($(OPERATOR_IMAGE_TAG), latest)
	$(ENGINE) pull quay.io/kuberay/operator:$(OPERATOR_IMAGE_TAG)
endif
	$(KIND) load docker-image quay.io/kuberay/operator:$(OPERATOR_IMAGE_TAG) -n $(KIND_CLUSTER_NAME)

.PHONY: load-security-proxy-image
load-security-proxy-image: ## Load the security proxy image to the kind cluster created with make cluster.
ifneq ($(SECURITY_IMAGE_TAG), latest)
	$(ENGINE) pull kuberay/security-proxy:$(SECURITY_IMAGE_TAG)
endif
	$(KIND) load docker-image kuberay/security-proxy:$(SECURITY_IMAGE_TAG) -n $(KIND_CLUSTER_NAME)

.PHONY: load-ray-test-image
load-ray-test-image: ## Load the ray test images.
	$(ENGINE) pull $(E2E_API_SERVER_RAY_IMAGE)
	$(KIND) load docker-image $(E2E_API_SERVER_RAY_IMAGE) -n $(KIND_CLUSTER_NAME)

##@ Docker Build
docker-image: test ## Build image for the api server.
	$(ENGINE) build -t ${IMG} -f Dockerfile ..

docker-push: ## Push image for the api server.
	$(ENGINE) push ${IMG}

##@ Deployment
.PHONY: install
install: kustomize docker-image load-image  ## Install the kuberay api server without security to the K8s cluster specified in ~/.kube/config.
	cd deploy/local/insecure && $(KUSTOMIZE) edit set image kuberay/apiserver=$(IMG)
	$(KUSTOMIZE) build deploy/local/insecure | kubectl create -f -

.PHONY: uninstall
uninstall: ## Remove the kuberay api server without security server from the K8s cluster specified in ~/.kube/config.
	$(KUSTOMIZE) build deploy/local/insecure | kubectl delete -f -

.PHONY: install-secure
install-secure: kustomize docker-image security-proxy-image load-image load-security-proxy-image  ## Install the kuberay api server with security to the K8s cluster specified in ~/.kube/config.
	cd deploy/local/secure && $(KUSTOMIZE) edit set image kuberay/apiserver=$(IMG) && $(KUSTOMIZE) edit set image kuberay/security-proxy=kuberay/security-proxy:latest
	$(KUSTOMIZE) build deploy/local/secure | kubectl create -f -

.PHONY: uninstall-secure
uninstall-secure: ## Remove the kuberay api server with security server from the K8s cluster specified in ~/.kube/config.
	$(KUSTOMIZE) build deploy/local/secure | kubectl delete -f -

.PHONY: deploy
deploy: ## Deploy via helm the kuberay api server to the K8s cluster specified in ~/.kube/config.
# Note that you should make your KubeRay APIServer image available by either pushing it to an image registry, such as DockerHub or Quay, or by loading the image into the Kubernetes cluster.
# If you are using a Kind cluster for development, you can run `make load-image` to load the newly built image into the Kind cluster.
	helm upgrade --install kuberay-apiserver ../helm-chart/kuberay-apiserver --wait \
	--set image.repository=${IMG_REPO},image.tag=${IMG_TAG} --set image.pullPolicy=IfNotPresent

.PHONY: undeploy
undeploy: ## Undeploy via helm the kuberay api server to the K8s cluster specified in ~/.kube/config.
	helm uninstall kuberay-apiserver --wait

##@ Development Tools Setup

## Location to install dependencies to
$(REPO_ROOT_BIN):
	mkdir -p $(REPO_ROOT_BIN)

## Tool Binaries
KUSTOMIZE ?= $(REPO_ROOT_BIN)/kustomize
GOIMPORTS ?= $(REPO_ROOT_BIN)/goimports
GOFUMPT ?= $(REPO_ROOT_BIN)/gofumpt
GOLANGCI_LINT ?= $(REPO_ROOT_BIN)/golangci-lint
KIND ?= $(REPO_ROOT_BIN)/kind
GOBINDATA ?= $(REPO_ROOT_BIN)/go-bindata
MOCKGEN = $(REPO_ROOT_BIN)/mockgen


## Tool Versions
KUSTOMIZE_VERSION ?= v5.4.3
GOFUMPT_VERSION ?= v0.3.1
GOIMPORTS_VERSION ?= v0.14.0
GOLANGCI_LINT_VERSION ?= v1.64.8
KIND_VERSION ?= v0.19.0
GOBINDATA_VERSION ?= v4.0.2
MOCKGEN_VERSION ?= v1.6.0

KUSTOMIZE_INSTALL_SCRIPT ?= "https://raw.githubusercontent.com/kubernetes-sigs/kustomize/master/hack/install_kustomize.sh"
.PHONY: kustomize
kustomize: $(KUSTOMIZE) ## Download kustomize locally if necessary.
$(KUSTOMIZE): $(REPO_ROOT_BIN)
	test -s $(KUSTOMIZE) || (curl -Ss $(KUSTOMIZE_INSTALL_SCRIPT) | bash -s -- $(subst v,,$(KUSTOMIZE_VERSION)) $(REPO_ROOT_BIN);)

.PHONY: goimports
goimports: $(GOIMPORTS) ## Download goimports locally if necessary
$(GOIMPORTS): $(REPO_ROOT_BIN)
	test -s $(GOIMPORTS) || GOBIN=$(REPO_ROOT_BIN) go install golang.org/x/tools/cmd/goimports@$(GOIMPORTS_VERSION)

.PHONY: gofumpt
gofumpt: $(GOFUMPT) ## Download gofumpt locally if necessary.
$(GOFUMPT): $(REPO_ROOT_BIN)
	test -s $(GOFUMPT) || GOBIN=$(REPO_ROOT_BIN) go install mvdan.cc/gofumpt@$(GOFUMPT_VERSION)

.PHONY: golangci-lint
golangci-lint: $(GOLANGCI_LINT) ## Download golangci_lint locally if necessary.
$(GOLANGCI_LINT): $(REPO_ROOT_BIN)
	test -s $(GOLANGCI_LINT) || (curl -sSfL https://raw.githubusercontent.com/golangci/golangci-lint/master/install.sh | bash -s -- -b $(REPO_ROOT_BIN)/ $(GOLANGCI_LINT_VERSION))

.PHONY: kind
kind: $(KIND) ## Download kind locally if necessary.
$(KIND): $(REPO_ROOT_BIN)
	test -s $(KIND) || GOBIN=$(REPO_ROOT_BIN) go install sigs.k8s.io/kind@$(KIND_VERSION)

.PHONY: go-bindata
go-bindata: $(GOBINDATA) ## Download the go-bindata executable if necessary.
$(GOBINDATA): $(REPO_ROOT_BIN)
	test -s $(GOBINDATA) || GOBIN=$(REPO_ROOT_BIN) go install github.com/kevinburke/go-bindata/v4/...@$(GOBINDATA_VERSION)

.PHONY: mockgen
mockgen: $(MOCKGEN) ## Download mockgen locally if necessary.
$(MOCKGEN): $(REPO_ROOT_BIN)
	test -s $(MOCKGEN) || GOBIN=$(REPO_ROOT_BIN) go install github.com/golang/mock/mockgen@$(MOCKGEN_VERSION)

.PHONY: dev-tools
<<<<<<< HEAD
dev-tools: kind golangci-lint gofumpt kustomize goimports go-bindata mockgen ## Install all development tools

.PHONY: clean-dev-tools
clean-dev-tools: ## Remove all development tools
	rm -f $(GOLANGCI_LINT)
	rm -f $(GOFUMPT)
	rm -f $(KUSTOMIZE)
	rm -f $(GOIMPORTS)
	rm -f $(KIND)
	rm -f $(GOBINDATA)
	rm -f $(MOCKGEN)
=======
dev-tools: kind golangci-lint gofumpt kustomize goimports go-bindata ## Install all development tools.

.PHONY: clean-dev-tools
clean-dev-tools: ## Remove all development tools.
	rm -f $(REPO_ROOT_BIN)/golangci-lint
	rm -f $(REPO_ROOT_BIN)/gofumpt
	rm -f $(REPO_ROOT_BIN)/kustomize
	rm -f $(REPO_ROOT_BIN)/goimports
	rm -f $(REPO_ROOT_BIN)/kind
	rm -f $(REPO_ROOT_BIN)/go-bindata
>>>>>>> a068e7b4
<|MERGE_RESOLUTION|>--- conflicted
+++ resolved
@@ -103,13 +103,8 @@
 ##@ Testing
 
 .PHONY: test
-<<<<<<< HEAD
 test: fmt vet fumpt imports generate ## Run all unit tests.
-	go test ./pkg/... $(GO_TEST_FLAGS) -race -coverprofile ray-kube-api-server-coverage.out  -parallel 4
-=======
-test: fmt vet fumpt imports ## Run all unit tests.
 	go test ./pkg/... $(GO_TEST_FLAGS) -race -coverprofile ray-kube-api-server-coverage.out -parallel 4
->>>>>>> a068e7b4
 
 .PHONY: e2e-test
 e2e-test: ## Run end to end tests using a pre-exiting cluster.
@@ -272,27 +267,14 @@
 	test -s $(MOCKGEN) || GOBIN=$(REPO_ROOT_BIN) go install github.com/golang/mock/mockgen@$(MOCKGEN_VERSION)
 
 .PHONY: dev-tools
-<<<<<<< HEAD
-dev-tools: kind golangci-lint gofumpt kustomize goimports go-bindata mockgen ## Install all development tools
+dev-tools: kind golangci-lint gofumpt kustomize goimports go-bindata mockgen ## Install all development tools.
 
 .PHONY: clean-dev-tools
-clean-dev-tools: ## Remove all development tools
+clean-dev-tools: ## Remove all development tools.
 	rm -f $(GOLANGCI_LINT)
 	rm -f $(GOFUMPT)
 	rm -f $(KUSTOMIZE)
 	rm -f $(GOIMPORTS)
 	rm -f $(KIND)
 	rm -f $(GOBINDATA)
-	rm -f $(MOCKGEN)
-=======
-dev-tools: kind golangci-lint gofumpt kustomize goimports go-bindata ## Install all development tools.
-
-.PHONY: clean-dev-tools
-clean-dev-tools: ## Remove all development tools.
-	rm -f $(REPO_ROOT_BIN)/golangci-lint
-	rm -f $(REPO_ROOT_BIN)/gofumpt
-	rm -f $(REPO_ROOT_BIN)/kustomize
-	rm -f $(REPO_ROOT_BIN)/goimports
-	rm -f $(REPO_ROOT_BIN)/kind
-	rm -f $(REPO_ROOT_BIN)/go-bindata
->>>>>>> a068e7b4
+	rm -f $(MOCKGEN)