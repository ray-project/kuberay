--- conflicted
+++ resolved
@@ -56,13 +56,8 @@
 
 ##@ Deployment
 
-<<<<<<< HEAD
 .PHONY: start-local-apiserver ## Build and start apiserver from scratch.
 start-local-apiserver: operator-image cluster load-operator-image deploy-operator install
-=======
-.PHONY: start-local-apiserver
-start-local-apiserver: operator-image cluster load-operator-image deploy-operator install run ## Build and start apiserver from scratch.
->>>>>>> 2ba0dd7b
 
 .PHONY: clear-local-apiserver
 clear-local-apiserver: clean-cluster ## Clear local apiserver.
