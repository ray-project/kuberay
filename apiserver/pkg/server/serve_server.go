--- conflicted
+++ resolved
@@ -109,12 +109,8 @@
 		serviceEventMap[service.Name] = serviceEvents
 	}
 	return &api.ListRayServicesResponse{
-<<<<<<< HEAD
-		Services:      model.FromCrdToApiServices(services, serviceEventMap),
+		Services:      model.FromCrdToAPIServices(services, serviceEventMap),
 		NextPageToken: nextPageToken,
-=======
-		Services: model.FromCrdToAPIServices(services, serviceEventMap),
->>>>>>> dcaf6a58
 	}, nil
 }
 
