package model

import (
	"encoding/json"
	"fmt"
	"strconv"

	klog "k8s.io/klog/v2"

	"github.com/ray-project/kuberay/apiserver/pkg/util"
	api "github.com/ray-project/kuberay/proto/go_client"
	"google.golang.org/protobuf/types/known/timestamppb"
	corev1 "k8s.io/api/core/v1"

	rayv1api "github.com/ray-project/kuberay/ray-operator/apis/ray/v1"
)

// Default annotations used by Ray nodes
func getNodeDefaultAnnotations() []string {
	return []string{
		"ray.io/compute-image",
		"openshift.io/scc",
		"cni.projectcalico.org/podIP",
		"ray.io/health-state",
		"ray.io/ft-enabled",
		"cni.projectcalico.org/podIPs",
		"cni.projectcalico.org/containerID",
		"ray.io/compute-template",
		"k8s.v1.cni.cncf.io/network-status",
		"k8s.v1.cni.cncf.io/networks-status",
	}
}

// Default labels used by Ray nodes
func getNodeDefaultLabels() []string {
	return []string{
		"app.kubernetes.io/created-by",
		"app.kubernetes.io/name",
		"ray.io/cluster",
		"ray.io/cluster-dashboard",
		"ray.io/group",
		"ray.io/identifier",
		"ray.io/is-ray-node",
		"ray.io/node-type",
	}
}

// Default env used by Ray head nodes
func getHeadNodeEnv() []string {
	return []string{
		"MY_POD_IP",
		"RAY_CLUSTER_NAME",
		"RAY_PORT",
		"RAY_ADDRESS",
		"RAY_USAGE_STATS_KUBERAY_IN_USE",
	}
}

// Default env used by Ray worker nodes
func getWorkNodeEnv() []string {
	return []string{
		"RAY_DISABLE_DOCKER_CPU_WARNING",
		"TYPE",
		"CPU_REQUEST",
		"CPU_LIMITS",
		"MEMORY_REQUESTS",
		"MEMORY_LIMITS",
		"MY_POD_NAME",
		"MY_POD_IP",
		"FQ_RAY_IP",
		"RAY_IP",
		"RAY_CLUSTER_NAME",
		"RAY_PORT",
		"RAY_ADDRESS",
		"RAY_USAGE_STATS_KUBERAY_IN_USE",
		"REDIS_PASSWORD",
	}
}

// Check if an array contains string
func contains(s []string, str string) bool {
	for _, v := range s {
		if v == str {
			return true
		}
	}
	return false
}

func FromCrdToApiClusters(clusters []*rayv1api.RayCluster, clusterEventsMap map[string][]corev1.Event) []*api.Cluster {
	apiClusters := make([]*api.Cluster, 0)
	for _, cluster := range clusters {
		apiClusters = append(apiClusters, FromCrdToApiCluster(cluster, clusterEventsMap[cluster.Name]))
	}
	return apiClusters
}

func FromCrdToApiCluster(cluster *rayv1api.RayCluster, events []corev1.Event) *api.Cluster {
	pbCluster := &api.Cluster{
		Name:      cluster.Name,
		Namespace: cluster.Namespace,
		Version:   cluster.Labels[util.RayClusterVersionLabelKey],
		User:      cluster.Labels[util.RayClusterUserLabelKey],
		Environment: api.Cluster_Environment(
			api.Cluster_Environment_value[cluster.Labels[util.RayClusterEnvironmentLabelKey]],
		),
		CreatedAt:    &timestamppb.Timestamp{Seconds: cluster.CreationTimestamp.Unix()},
		ClusterState: string(cluster.Status.State),
	}

	if len(cluster.ObjectMeta.Annotations) > 0 {
		pbCluster.Annotations = cluster.ObjectMeta.Annotations
	}

	// loop container and find the resource
	pbCluster.ClusterSpec = PopulateRayClusterSpec(cluster.Spec)

	// parse events
	for _, event := range events {
		clusterEvent := &api.ClusterEvent{
			Id:             event.Name,
			Name:           fmt.Sprintf("%s-%s", cluster.Labels[util.RayClusterNameLabelKey], event.Name),
			CreatedAt:      &timestamppb.Timestamp{Seconds: event.ObjectMeta.CreationTimestamp.Unix()},
			FirstTimestamp: &timestamppb.Timestamp{Seconds: event.FirstTimestamp.Unix()},
			LastTimestamp:  &timestamppb.Timestamp{Seconds: event.LastTimestamp.Unix()},
			Reason:         event.Reason,
			Message:        event.Message,
			Type:           event.Type,
			Count:          event.Count,
		}
		pbCluster.Events = append(pbCluster.Events, clusterEvent)
	}

	pbCluster.ServiceEndpoint = map[string]string{}
	for name, port := range cluster.Status.Endpoints {
		pbCluster.ServiceEndpoint[name] = port
	}
	return pbCluster
}

func PopulateRayClusterSpec(spec rayv1api.RayClusterSpec) *api.ClusterSpec {
	clusterSpec := &api.ClusterSpec{}
	clusterSpec.HeadGroupSpec = PopulateHeadNodeSpec(spec.HeadGroupSpec)
	clusterSpec.WorkerGroupSpec = PopulateWorkerNodeSpec(spec.WorkerGroupSpecs)
	if spec.EnableInTreeAutoscaling != nil && *spec.EnableInTreeAutoscaling {
		clusterSpec.EnableInTreeAutoscaling = true
		clusterSpec.AutoscalerOptions = convertAutoscalingOptions(spec.AutoscalerOptions)
	}
	return clusterSpec
}

func convertAutoscalingOptions(opts *rayv1api.AutoscalerOptions) *api.AutoscalerOptions {
	if opts == nil {
		return nil
	}
	options := api.AutoscalerOptions{}
	if opts.IdleTimeoutSeconds != nil {
		options.IdleTimeoutSeconds = *opts.IdleTimeoutSeconds
	}
	if opts.UpscalingMode != nil {
		options.UpscalingMode = string(*opts.UpscalingMode)
	}
	if opts.Image != nil {
		options.Image = *opts.Image
	}
	if opts.ImagePullPolicy != nil {
		options.ImagePullPolicy = string(*opts.ImagePullPolicy)
	}
	if len(opts.Env) > 0 || len(opts.EnvFrom) > 0 {
		options.Envs = &api.EnvironmentVariables{}
		if len(opts.Env) > 0 {
			options.Envs.Values = map[string]string{}
			for _, elem := range opts.Env {
				options.Envs.Values[elem.Name] = elem.Value
			}
		}
		if len(opts.EnvFrom) > 0 {
			options.Envs.ValuesFrom = map[string]*api.EnvValueFrom{}
			for i, elem := range opts.EnvFrom {
				if elem.ConfigMapRef != nil {
					options.Envs.ValuesFrom[strconv.Itoa(i)] = &api.EnvValueFrom{
						Source: api.EnvValueFrom_CONFIGMAP,
						Name:   elem.ConfigMapRef.Name,
					}
				} else {
					options.Envs.ValuesFrom[strconv.Itoa(i)] = &api.EnvValueFrom{
						Source: api.EnvValueFrom_SECRET,
						Name:   elem.SecretRef.Name,
					}
				}
			}
		}
	}
	if len(opts.VolumeMounts) > 0 {
		options.Volumes = make([]*api.Volume, len(opts.VolumeMounts))
		for i, v := range opts.VolumeMounts {
			options.Volumes[i] = &api.Volume{
				Name:                 v.Name,
				MountPath:            v.MountPath,
				ReadOnly:             v.ReadOnly,
				MountPropagationMode: GetVolumeMountPropagation(&v),
			}
		}
	}
	if opts.Resources != nil {
		rlist := opts.Resources.Limits
		if len(rlist) == 0 {
			rlist = opts.Resources.Requests
		}
		if cc := rlist.Cpu().String(); cc != "" {
			options.Cpu = cc
		}
		if cm := rlist.Memory().String(); cm != "" {
			options.Memory = cm
		}
	}

	return &options
}

func PopulateHeadNodeSpec(spec rayv1api.HeadGroupSpec) *api.HeadGroupSpec {
	headNodeSpec := &api.HeadGroupSpec{
		RayStartParams:  spec.RayStartParams,
		ServiceType:     string(spec.ServiceType),
		Image:           spec.Template.Annotations[util.RayClusterImageAnnotationKey],
		ComputeTemplate: spec.Template.Annotations[util.RayClusterComputeTemplateAnnotationKey],
		Volumes:         PopulateVolumes(&spec.Template),
	}

	for _, annotation := range getNodeDefaultAnnotations() {
		delete(spec.Template.Annotations, annotation)
	}
	if len(spec.Template.Annotations) > 0 {
		headNodeSpec.Annotations = spec.Template.Annotations
	}

	for _, label := range getNodeDefaultLabels() {
		delete(spec.Template.Labels, label)
	}
	if len(spec.Template.Labels) > 0 {
		headNodeSpec.Labels = spec.Template.Labels
	}

	if spec.EnableIngress != nil && *spec.EnableIngress {
		headNodeSpec.EnableIngress = true
	}

<<<<<<< HEAD
	// Here we update environment only for a container named 'ray-head'
	if container, _, ok := util.GetContainerByName(spec.Template.Spec.Containers, "ray-head"); ok &&
		len(container.Env) > 0 {
		headNodeSpec.Environment = convertEnvVariables(container.Env, true)
=======
	// Here we update environment and security context only for a container named 'ray-head'
	if container, _, ok := util.GetContainerByName(spec.Template.Spec.Containers, "ray-head"); ok {
		if len(container.Env) > 0 {
			headNodeSpec.Environment = convertEnvVariables(container.Env, true)
		}
		headNodeSpec.SecurityContext = convertSecurityContext(container.SecurityContext)
>>>>>>> f3353b28
	}

	if len(spec.Template.Spec.ServiceAccountName) > 1 {
		headNodeSpec.ServiceAccount = spec.Template.Spec.ServiceAccountName
	}

	if len(spec.Template.Spec.ImagePullSecrets) > 0 {
		headNodeSpec.ImagePullSecret = spec.Template.Spec.ImagePullSecrets[0].Name
	}
	if spec.Template.Spec.Containers[0].ImagePullPolicy == corev1.PullAlways {
		headNodeSpec.ImagePullPolicy = "Always"
	}

	return headNodeSpec
}

func PopulateWorkerNodeSpec(specs []rayv1api.WorkerGroupSpec) []*api.WorkerGroupSpec {
	var workerNodeSpecs []*api.WorkerGroupSpec

	for _, spec := range specs {
		workerNodeSpec := &api.WorkerGroupSpec{
			RayStartParams:  spec.RayStartParams,
			MaxReplicas:     *spec.MaxReplicas,
			MinReplicas:     *spec.MinReplicas,
			Replicas:        *spec.Replicas,
			GroupName:       spec.GroupName,
			Image:           spec.Template.Annotations[util.RayClusterImageAnnotationKey],
			ComputeTemplate: spec.Template.Annotations[util.RayClusterComputeTemplateAnnotationKey],
			Volumes:         PopulateVolumes(&spec.Template),
		}

		for _, annotation := range getNodeDefaultAnnotations() {
			delete(spec.Template.Annotations, annotation)
		}
		if len(spec.Template.Annotations) > 0 {
			workerNodeSpec.Annotations = spec.Template.Annotations
		}

		for _, label := range getNodeDefaultLabels() {
			delete(spec.Template.Labels, label)
		}
		if len(spec.Template.Labels) > 0 {
			workerNodeSpec.Labels = spec.Template.Labels
		}

<<<<<<< HEAD
		// Here we update environment only for a container named 'ray-worker'
		if container, _, ok := util.GetContainerByName(spec.Template.Spec.Containers, "ray-worker"); ok &&
			len(container.Env) > 0 {
			workerNodeSpec.Environment = convertEnvVariables(container.Env, false)
=======
		// Here we update environment and security context only for a container named 'ray-worker'
		if container, _, ok := util.GetContainerByName(spec.Template.Spec.Containers, "ray-worker"); ok {
			if len(container.Env) > 0 {
				workerNodeSpec.Environment = convertEnvVariables(container.Env, false)
			}
			workerNodeSpec.SecurityContext = convertSecurityContext(container.SecurityContext)
>>>>>>> f3353b28
		}

		if len(spec.Template.Spec.ServiceAccountName) > 1 {
			workerNodeSpec.ServiceAccount = spec.Template.Spec.ServiceAccountName
		}

		if len(spec.Template.Spec.ImagePullSecrets) > 0 {
			workerNodeSpec.ImagePullSecret = spec.Template.Spec.ImagePullSecrets[0].Name
		}
		if spec.Template.Spec.Containers[0].ImagePullPolicy == corev1.PullAlways {
			workerNodeSpec.ImagePullPolicy = "Always"
		}

		workerNodeSpecs = append(workerNodeSpecs, workerNodeSpec)
	}

	return workerNodeSpecs
}

func convertSecurityContext(securityCtx *corev1.SecurityContext) *api.SecurityContext {
	if securityCtx == nil {
		return nil
	}
	result := &api.SecurityContext{
		Privileged:   securityCtx.Privileged,
		Capabilities: &api.Capabilities{},
	}
	if securityCtx.Capabilities != nil {
		for _, cap := range securityCtx.Capabilities.Add {
			result.Capabilities.Add = append(result.Capabilities.Add, string(cap))
		}
		for _, cap := range securityCtx.Capabilities.Drop {
			result.Capabilities.Drop = append(result.Capabilities.Drop, string(cap))
		}
	}
	return result
}

func convertEnvVariables(cenv []corev1.EnvVar, header bool) *api.EnvironmentVariables {
	env := api.EnvironmentVariables{
		Values:     make(map[string]string),
		ValuesFrom: make(map[string]*api.EnvValueFrom),
	}
	for _, kv := range cenv {
		if header {
			if contains(getHeadNodeEnv(), kv.Name) {
				continue
			}
		} else {
			if contains(getWorkNodeEnv(), kv.Name) {
				// Skip reserved names
				continue
			}
		}
		if kv.ValueFrom != nil {
			// this is value from
			if kv.ValueFrom.ConfigMapKeyRef != nil {
				// This is config map
				env.ValuesFrom[kv.Name] = &api.EnvValueFrom{
					Source: api.EnvValueFrom_CONFIGMAP,
					Name:   kv.ValueFrom.ConfigMapKeyRef.Name,
					Key:    kv.ValueFrom.ConfigMapKeyRef.Key,
				}
				continue
			}
			if kv.ValueFrom.SecretKeyRef != nil {
				// This is Secret
				env.ValuesFrom[kv.Name] = &api.EnvValueFrom{
					Source: api.EnvValueFrom_SECRET,
					Name:   kv.ValueFrom.SecretKeyRef.Name,
					Key:    kv.ValueFrom.SecretKeyRef.Key,
				}
				continue
			}
			if kv.ValueFrom.ResourceFieldRef != nil {
				// This resource ref
				env.ValuesFrom[kv.Name] = &api.EnvValueFrom{
					Source: api.EnvValueFrom_RESOURCEFIELD,
					Name:   kv.ValueFrom.ResourceFieldRef.ContainerName,
					Key:    kv.ValueFrom.ResourceFieldRef.Resource,
				}
				continue
			}
			if kv.ValueFrom.FieldRef != nil {
				// This resource ref
				env.ValuesFrom[kv.Name] = &api.EnvValueFrom{
					Source: api.EnvValueFrom_FIELD,
					Key:    kv.ValueFrom.FieldRef.FieldPath,
				}
				continue
			}
		} else {
			// This is value
			env.Values[kv.Name] = kv.Value
		}
	}
	return &env
}

func FromKubeToAPIComputeTemplate(configMap *corev1.ConfigMap) *api.ComputeTemplate {
	cpu, _ := strconv.ParseUint(configMap.Data["cpu"], 10, 32)
	memory, _ := strconv.ParseUint(configMap.Data["memory"], 10, 32)
	gpu, _ := strconv.ParseUint(configMap.Data["gpu"], 10, 32)

	runtime := &api.ComputeTemplate{}
	runtime.Name = configMap.Name
	runtime.Namespace = configMap.Namespace
	runtime.Cpu = uint32(cpu)
	runtime.Memory = uint32(memory)
	runtime.Gpu = uint32(gpu)
	runtime.GpuAccelerator = configMap.Data["gpu_accelerator"]

	val, ok := configMap.Data["extended_resources"]
	if ok {
		err := json.Unmarshal([]byte(val), &runtime.ExtendedResources)
		if err != nil {
			klog.Error("failed to unmarshall extended resources for compute template ", runtime.Name, " value ",
				runtime.ExtendedResources, " error ", err)
		}
	}

	val, ok = configMap.Data["tolerations"]
	if ok {
		err := json.Unmarshal([]byte(val), &runtime.Tolerations)
		if err != nil {
			klog.Error("failed to unmarshall tolerations for compute template ", runtime.Name, " value ",
				runtime.Tolerations, " error ", err)
		}
	}
	return runtime
}

func FromKubeToAPIComputeTemplates(configMaps []*corev1.ConfigMap) []*api.ComputeTemplate {
	apiComputeTemplates := make([]*api.ComputeTemplate, 0)
	for _, configMap := range configMaps {
		apiComputeTemplates = append(apiComputeTemplates, FromKubeToAPIComputeTemplate(configMap))
	}
	return apiComputeTemplates
}

func FromCrdToApiJobs(jobs []*rayv1api.RayJob) []*api.RayJob {
	apiJobs := make([]*api.RayJob, 0)
	for _, job := range jobs {
		apiJobs = append(apiJobs, FromCrdToApiJob(job))
	}
	return apiJobs
}

func FromCrdToApiJob(job *rayv1api.RayJob) (pbJob *api.RayJob) {
	defer func() {
		err := recover()
		if err != nil {
			klog.Errorf("failed to transfer job crd to job protobuf, err: %v, crd: %+v", err, job)
		}
	}()

	pbJob = &api.RayJob{
		Name:                     job.Name,
		Namespace:                job.Namespace,
		User:                     job.Labels[util.RayClusterUserLabelKey],
		Entrypoint:               job.Spec.Entrypoint,
		Metadata:                 job.Spec.Metadata,
		RuntimeEnv:               job.Spec.RuntimeEnvYAML,
		JobId:                    job.Status.JobId,
		ShutdownAfterJobFinishes: job.Spec.ShutdownAfterJobFinishes,
		CreatedAt:                &timestamppb.Timestamp{Seconds: job.CreationTimestamp.Unix()},
		JobStatus:                string(job.Status.JobStatus),
		JobDeploymentStatus:      string(job.Status.JobDeploymentStatus),
		Message:                  job.Status.Message,
	}

	// Add optional params
	if job.Spec.ClusterSelector != nil {
		pbJob.ClusterSelector = job.Spec.ClusterSelector
	}

	if job.Spec.RayClusterSpec != nil {
		pbJob.ClusterSpec = PopulateRayClusterSpec(*job.Spec.RayClusterSpec)
	}

	pbJob.TtlSecondsAfterFinished = job.Spec.TTLSecondsAfterFinished

	if job.DeletionTimestamp != nil {
		pbJob.DeleteAt = &timestamppb.Timestamp{Seconds: job.DeletionTimestamp.Unix()}
	}

	if job.Spec.SubmitterPodTemplate != nil {
		pbJob.JobSubmitter = &api.RayJobSubmitter{
			Image: job.Spec.SubmitterPodTemplate.Spec.Containers[0].Image,
		}
		if cpu := job.Spec.SubmitterPodTemplate.Spec.Containers[0].Resources.Limits.Cpu().String(); cpu != "1" {
			pbJob.JobSubmitter.Cpu = cpu
		}
		if mem := job.Spec.SubmitterPodTemplate.Spec.Containers[0].Resources.Limits.Memory().String(); mem != "1Gi" {
			pbJob.JobSubmitter.Memory = mem
		}
	}
	if jcpus := job.Spec.EntrypointNumCpus; jcpus > 0 {
		pbJob.EntrypointNumCpus = jcpus
	}
	if jgpus := job.Spec.EntrypointNumGpus; jgpus > 0 {
		pbJob.EntrypointNumGpus = jgpus
	}
	if jres := job.Spec.EntrypointResources; jres != "" {
		pbJob.EntrypointResources = jres
	}

	if jstarttime := job.Status.StartTime; jstarttime != nil {
		pbJob.StartTime = timestamppb.New(job.Status.StartTime.Time)
	}
	if jendtime := job.Status.EndTime; jendtime != nil {
		pbJob.EndTime = timestamppb.New(job.Status.EndTime.Time)
	}
	if jclustername := job.Status.RayClusterName; jclustername != "" {
		pbJob.RayClusterName = jclustername
	}

	return pbJob
}

func FromCrdToApiServices(
	services []*rayv1api.RayService,
	serviceEventsMap map[string][]corev1.Event,
) []*api.RayService {
	apiServices := make([]*api.RayService, 0)
	for _, service := range services {
		apiServices = append(apiServices, FromCrdToApiService(service, serviceEventsMap[service.Name]))
	}
	return apiServices
}

func FromCrdToApiService(service *rayv1api.RayService, events []corev1.Event) *api.RayService {
	defer func() {
		err := recover()
		if err != nil {
			klog.Errorf("failed to transfer ray service, err: %v, item: %v", err, service)
		}
	}()

	var deleteTime int64 = -1
	if service.DeletionTimestamp != nil {
		deleteTime = service.DeletionTimestamp.Unix()
	}
	pbService := &api.RayService{
		Name:           service.Name,
		Namespace:      service.Namespace,
		User:           service.Labels[util.RayClusterUserLabelKey],
		ServeConfig_V2: service.Spec.ServeConfigV2,
		ClusterSpec:    PopulateRayClusterSpec(service.Spec.RayClusterSpec),
		ServiceUnhealthySecondThreshold: PoplulateUnhealthySecondThreshold(
			service.Spec.ServiceUnhealthySecondThreshold,
		),
		DeploymentUnhealthySecondThreshold: PoplulateUnhealthySecondThreshold(
			service.Spec.DeploymentUnhealthySecondThreshold,
		),
		RayServiceStatus: PoplulateRayServiceStatus(service.Name, service.Status, events),
		CreatedAt:        &timestamppb.Timestamp{Seconds: service.CreationTimestamp.Unix()},
		DeleteAt:         &timestamppb.Timestamp{Seconds: deleteTime},
	}
	return pbService
}

func PoplulateUnhealthySecondThreshold(value *int32) int32 {
	if value == nil {
		return 0
	}
	return *value
}

func PoplulateRayServiceStatus(
	serviceName string,
	serviceStatus rayv1api.RayServiceStatuses,
	events []corev1.Event,
) *api.RayServiceStatus {
	status := &api.RayServiceStatus{
		RayServiceEvents:       PopulateRayServiceEvent(serviceName, events),
		RayClusterName:         serviceStatus.ActiveServiceStatus.RayClusterName,
		RayClusterState:        string(serviceStatus.ActiveServiceStatus.RayClusterStatus.State),
		ServeApplicationStatus: PopulateServeApplicationStatus(serviceStatus.ActiveServiceStatus.Applications),
	}
	status.ServiceEndpoint = map[string]string{}
	for name, port := range serviceStatus.ActiveServiceStatus.RayClusterStatus.Endpoints {
		status.ServiceEndpoint[name] = port
	}
	return status
}

func PopulateServeApplicationStatus(
	serveApplicationStatuses map[string]rayv1api.AppStatus,
) []*api.ServeApplicationStatus {
	appStatuses := make([]*api.ServeApplicationStatus, 0)
	for appName, appStatus := range serveApplicationStatuses {
		ds := &api.ServeApplicationStatus{
			Name:                  appName,
			Status:                appStatus.Status,
			Message:               appStatus.Message,
			ServeDeploymentStatus: PopulateServeDeploymentStatus(appStatus.Deployments),
		}
		appStatuses = append(appStatuses, ds)
	}
	return appStatuses
}

func PopulateServeDeploymentStatus(
	serveDeploymentStatuses map[string]rayv1api.ServeDeploymentStatus,
) []*api.ServeDeploymentStatus {
	deploymentStatuses := make([]*api.ServeDeploymentStatus, 0)
	for deploymentName, deploymentStatus := range serveDeploymentStatuses {
		ds := &api.ServeDeploymentStatus{
			DeploymentName: deploymentName,
			Status:         deploymentStatus.Status,
			Message:        deploymentStatus.Message,
		}
		deploymentStatuses = append(deploymentStatuses, ds)
	}
	return deploymentStatuses
}

func PopulateRayServiceEvent(serviceName string, events []corev1.Event) []*api.RayServiceEvent {
	serviceEvents := make([]*api.RayServiceEvent, 0)
	for _, event := range events {
		serviceEvent := &api.RayServiceEvent{
			Id:             event.Name,
			Name:           fmt.Sprintf("%s-%s", serviceName, event.Name),
			CreatedAt:      &timestamppb.Timestamp{Seconds: event.ObjectMeta.CreationTimestamp.Unix()},
			FirstTimestamp: &timestamppb.Timestamp{Seconds: event.FirstTimestamp.Unix()},
			LastTimestamp:  &timestamppb.Timestamp{Seconds: event.LastTimestamp.Unix()},
			Reason:         event.Reason,
			Message:        event.Message,
			Type:           event.Type,
			Count:          event.Count,
		}
		serviceEvents = append(serviceEvents, serviceEvent)
	}
	return serviceEvents
}<|MERGE_RESOLUTION|>--- conflicted
+++ resolved
@@ -245,19 +245,12 @@
 		headNodeSpec.EnableIngress = true
 	}
 
-<<<<<<< HEAD
-	// Here we update environment only for a container named 'ray-head'
-	if container, _, ok := util.GetContainerByName(spec.Template.Spec.Containers, "ray-head"); ok &&
-		len(container.Env) > 0 {
-		headNodeSpec.Environment = convertEnvVariables(container.Env, true)
-=======
 	// Here we update environment and security context only for a container named 'ray-head'
 	if container, _, ok := util.GetContainerByName(spec.Template.Spec.Containers, "ray-head"); ok {
 		if len(container.Env) > 0 {
 			headNodeSpec.Environment = convertEnvVariables(container.Env, true)
 		}
 		headNodeSpec.SecurityContext = convertSecurityContext(container.SecurityContext)
->>>>>>> f3353b28
 	}
 
 	if len(spec.Template.Spec.ServiceAccountName) > 1 {
@@ -303,19 +296,12 @@
 			workerNodeSpec.Labels = spec.Template.Labels
 		}
 
-<<<<<<< HEAD
-		// Here we update environment only for a container named 'ray-worker'
-		if container, _, ok := util.GetContainerByName(spec.Template.Spec.Containers, "ray-worker"); ok &&
-			len(container.Env) > 0 {
-			workerNodeSpec.Environment = convertEnvVariables(container.Env, false)
-=======
 		// Here we update environment and security context only for a container named 'ray-worker'
 		if container, _, ok := util.GetContainerByName(spec.Template.Spec.Containers, "ray-worker"); ok {
 			if len(container.Env) > 0 {
 				workerNodeSpec.Environment = convertEnvVariables(container.Env, false)
 			}
 			workerNodeSpec.SecurityContext = convertSecurityContext(container.SecurityContext)
->>>>>>> f3353b28
 		}
 
 		if len(spec.Template.Spec.ServiceAccountName) > 1 {
