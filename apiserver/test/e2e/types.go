--- conflicted
+++ resolved
@@ -93,17 +93,6 @@
 func withHttpClient() contextOption {
 	return func(_ *testing.T, testingContext *End2EndTestingContext) error {
 		testingContext.apiServerHttpClient = &http.Client{Timeout: time.Duration(10) * time.Second}
-<<<<<<< HEAD
-		testingContext.kuberayAPIServerClient = kuberayHTTP.NewKuberayAPIServerClient(testingContext.apiServerBaseURL, testingContext.apiServerHttpClient)
-
-		remoteExecClient, err := newRemoteExecuteClient()
-		if err != nil {
-			return err
-		}
-
-		testingContext.kuberayAPIServerClient.SetExecuteHttpRequest(remoteExecClient.executeRequest)
-
-=======
 
 		retryCfg := kuberayHTTP.RetryConfig{
 			MaxRetry:       util.HTTPClientDefaultMaxRetry,
@@ -114,7 +103,14 @@
 		}
 
 		testingContext.kuberayAPIServerClient = kuberayHTTP.NewKuberayAPIServerClient(testingContext.apiServerBaseURL, testingContext.apiServerHttpClient, retryCfg)
->>>>>>> 8a31bfd2
+
+		remoteExecClient, err := newRemoteExecuteClient()
+		if err != nil {
+			return err
+		}
+
+		testingContext.kuberayAPIServerClient.SetExecuteHttpRequest(remoteExecClient.executeRequest)
+
 		return nil
 	}
 }
