package e2e

import (
	"context"
	"net/http"
	"testing"
	"time"

	kuberayHTTP "github.com/ray-project/kuberay/apiserver/pkg/http"
	api "github.com/ray-project/kuberay/proto/go_client"

	"github.com/stretchr/testify/assert"
	"github.com/stretchr/testify/require"
	"k8s.io/apimachinery/pkg/util/wait"
)

// TestServiceServerV2 sequentially iterates over the endpoints of the service endpoints using
// V2 configurations (yaml)
func TestCreateServiceV2(t *testing.T) {
	tCtx, err := NewEnd2EndTestingContext(t)
	require.NoError(t, err, "No error expected when creating testing context")

	tCtx.CreateComputeTemplate(t)
	t.Cleanup(func() {
		tCtx.DeleteComputeTemplate(t)
	})
	clusterSpec := &api.ClusterSpec{
		HeadGroupSpec: &api.HeadGroupSpec{
			ComputeTemplate: tCtx.GetComputeTemplateName(),
			Image:           tCtx.GetRayImage(),
			ServiceType:     "NodePort",
			EnableIngress:   false,
			RayStartParams: map[string]string{
				"dashboard-host":      "0.0.0.0",
				"metrics-export-port": "8080",
			},
		},
		WorkerGroupSpec: []*api.WorkerGroupSpec{
			{
				GroupName:       "small-wg",
				ComputeTemplate: tCtx.GetComputeTemplateName(),
				Image:           tCtx.GetRayImage(),
				Replicas:        1,
				MinReplicas:     1,
				MaxReplicas:     5,
				RayStartParams: map[string]string{
					"dashboard-host":      "0.0.0.0",
					"metrics-export-port": "8080",
				},
			},
		},
	}

	tests := []GenericEnd2EndTest[*api.CreateRayServiceRequest]{
		{
			Name: "Create a fruit stand ray service using V2 configuration",
			Input: &api.CreateRayServiceRequest{
				Service: &api.RayService{
					Name:                               tCtx.GetNextName(),
					Namespace:                          tCtx.GetNamespaceName(),
					User:                               "user1",
					Version:                            tCtx.GetRayVersion(),
					ServeConfig_V2:                     "applications:\n  - name: fruit_app\n    import_path: fruit.deployment_graph\n    route_prefix: /fruit\n    runtime_env:\n      working_dir: \"https://github.com/ray-project/test_dag/archive/78b4a5da38796123d9f9ffff59bab2792a043e95.zip\"\n    deployments:\n      - name: MangoStand\n        num_replicas: 2\n        max_replicas_per_node: 1\n        user_config:\n          price: 3\n        ray_actor_options:\n          num_cpus: 0.1\n      - name: OrangeStand\n        num_replicas: 1\n        user_config:\n          price: 2\n        ray_actor_options:\n          num_cpus: 0.1\n      - name: PearStand\n        num_replicas: 1\n        user_config:\n          price: 1\n        ray_actor_options:\n          num_cpus: 0.1\n      - name: FruitMarket\n        num_replicas: 1\n        ray_actor_options:\n          num_cpus: 0.1\n  - name: math_app\n    import_path: conditional_dag.serve_dag\n    route_prefix: /calc\n    runtime_env:\n      working_dir: \"https://github.com/ray-project/test_dag/archive/78b4a5da38796123d9f9ffff59bab2792a043e95.zip\"\n    deployments:\n      - name: Adder\n        num_replicas: 1\n        user_config:\n          increment: 3\n        ray_actor_options:\n          num_cpus: 0.1\n      - name: Multiplier\n        num_replicas: 1\n        user_config:\n          factor: 5\n        ray_actor_options:\n          num_cpus: 0.1\n      - name: Router\n        num_replicas: 1\n",
					ServiceUnhealthySecondThreshold:    10,
					DeploymentUnhealthySecondThreshold: 20,
					ClusterSpec:                        clusterSpec,
				},
				Namespace: tCtx.GetNamespaceName(),
			},
			ExpectedError: nil,
		},
		{
			Name: "Create a service request with no namespace value",
			Input: &api.CreateRayServiceRequest{
				Service:   &api.RayService{},
				Namespace: "",
			},
			ExpectedError: &kuberayHTTP.KuberayAPIServerClientError{
				HTTPStatusCode: http.StatusNotFound,
			},
		},
		{
			Name: "Create a service request with mismatching namespaces",
			Input: &api.CreateRayServiceRequest{
				Service: &api.RayService{
					Namespace: "another-namespace-name",
				},
				Namespace: tCtx.GetNamespaceName(),
			},
			ExpectedError: &kuberayHTTP.KuberayAPIServerClientError{
				HTTPStatusCode: http.StatusBadRequest,
			},
		},
		{
			Name: "Create a service request with no name",
			Input: &api.CreateRayServiceRequest{
				Service: &api.RayService{
					Namespace: tCtx.GetNamespaceName(),
					Name:      "",
				},
				Namespace: tCtx.GetNamespaceName(),
			},
			ExpectedError: &kuberayHTTP.KuberayAPIServerClientError{
				HTTPStatusCode: http.StatusBadRequest,
			},
		},
		{
			Name: "Create a service request with no user",
			Input: &api.CreateRayServiceRequest{
				Service: &api.RayService{
					Namespace: tCtx.GetNamespaceName(),
					Name:      tCtx.GetNextName(),
				},
				Namespace: tCtx.GetNamespaceName(),
			},
			ExpectedError: &kuberayHTTP.KuberayAPIServerClientError{
				HTTPStatusCode: http.StatusBadRequest,
			},
		},
		{
			Name: "Create a service request with no cluster spec",
			Input: &api.CreateRayServiceRequest{
				Service: &api.RayService{
					Namespace:   tCtx.GetNamespaceName(),
					Name:        tCtx.GetNextName(),
					ClusterSpec: nil,
				},
				Namespace: tCtx.GetNamespaceName(),
			},
			ExpectedError: &kuberayHTTP.KuberayAPIServerClientError{
				HTTPStatusCode: http.StatusBadRequest,
			},
		},
	}
	// Execute tests sequentially
	for _, tc := range tests {
		tc := tc // capture range variable
		t.Run(tc.Name, func(t *testing.T) {
			actualService, actualRPCStatus, err := tCtx.GetRayAPIServerClient().CreateRayService(tc.Input)
			if tc.ExpectedError == nil {
				require.NoError(t, err, "No error expected")
				require.Nil(t, actualRPCStatus, "No RPC status expected")
				require.NotNil(t, actualService, "A service is expected")
				tCtx.DeleteRayService(t, actualService.Name)
			} else {
				require.EqualError(t, err, tc.ExpectedError.Error(), "Matching error expected")
				require.NotNil(t, actualRPCStatus, "A not nill RPC status is required")
			}
		})
	}
}

func TestDeleteService(t *testing.T) {
	tCtx, err := NewEnd2EndTestingContext(t)
	require.NoError(t, err, "No error expected when creating testing context")

	tCtx.CreateComputeTemplate(t)
	t.Cleanup(func() {
		tCtx.DeleteComputeTemplate(t)
	})
	testServiceRequest := createTestServiceV2(t, tCtx)

	tests := []GenericEnd2EndTest[*api.DeleteRayServiceRequest]{
		{
			Name: "Delete an existing service",
			Input: &api.DeleteRayServiceRequest{
				Name:      testServiceRequest.Service.Name,
				Namespace: testServiceRequest.Namespace,
			},
			ExpectedError: nil,
		},
		{
			Name: "Delete a non existing service",
			Input: &api.DeleteRayServiceRequest{
				Name:      "a-bogus-job-name",
				Namespace: tCtx.GetNamespaceName(),
			},
			ExpectedError: &kuberayHTTP.KuberayAPIServerClientError{
				HTTPStatusCode: http.StatusNotFound,
			},
		},
		{
			Name: "Delete a service without providing a namespace",
			Input: &api.DeleteRayServiceRequest{
				Name:      testServiceRequest.Service.Name,
				Namespace: "",
			},
			ExpectedError: &kuberayHTTP.KuberayAPIServerClientError{
				HTTPStatusCode: http.StatusNotFound,
			},
		},
	}
	// Execute tests sequentially
	for _, tc := range tests {
		tc := tc // capture range variable
		t.Run(tc.Name, func(t *testing.T) {
			actualRPCStatus, err := tCtx.GetRayAPIServerClient().DeleteRayService(tc.Input)
			if tc.ExpectedError == nil {
				require.NoError(t, err, "No error expected")
				require.Nil(t, actualRPCStatus, "No RPC status expected")
				waitForDeletedService(t, tCtx, testServiceRequest.Service.Name)
			} else {
				require.EqualError(t, err, tc.ExpectedError.Error(), "Matching error expected")
				require.NotNil(t, actualRPCStatus, "A not nill RPC status is required")
			}
		})
	}
}

func TestGetAllServices(t *testing.T) {
	tCtx, err := NewEnd2EndTestingContext(t)
	require.NoError(t, err, "No error expected when creating testing context")

	tCtx.CreateComputeTemplate(t)
	t.Cleanup(func() {
		tCtx.DeleteComputeTemplate(t)
	})
	testServiceRequest := createTestServiceV2(t, tCtx)
	t.Cleanup(func() {
		tCtx.DeleteRayService(t, testServiceRequest.Service.Name)
	})

	response, actualRPCStatus, err := tCtx.GetRayAPIServerClient().ListAllRayServices()
	require.NoError(t, err, "No error expected")
	require.Nil(t, actualRPCStatus, "No RPC status expected")
	require.NotNil(t, response, "A response is expected")
	require.NotEmpty(t, response.Services, "A list of services is required")
	require.Equal(t, testServiceRequest.Service.Name, response.Services[0].Name)
	require.Equal(t, tCtx.GetNamespaceName(), response.Services[0].Namespace)
}

func TestGetServicesInNamespace(t *testing.T) {
	tCtx, err := NewEnd2EndTestingContext(t)
	require.NoError(t, err, "No error expected when creating testing context")

	tCtx.CreateComputeTemplate(t)
	t.Cleanup(func() {
		tCtx.DeleteComputeTemplate(t)
	})
	testServiceRequest := createTestServiceV2(t, tCtx)
	t.Cleanup(func() {
		tCtx.DeleteRayService(t, testServiceRequest.Service.Name)
	})

	response, actualRPCStatus, err := tCtx.GetRayAPIServerClient().ListRayServices(&api.ListRayServicesRequest{
		Namespace: tCtx.GetNamespaceName(),
	})
	require.NoError(t, err, "No error expected")
	require.Nil(t, actualRPCStatus, "No RPC status expected")
	require.NotNil(t, response, "A response is expected")
	require.NotEmpty(t, response.Services, "A list of compute templates is required")
	require.Equal(t, testServiceRequest.Service.Name, response.Services[0].Name)
	require.Equal(t, tCtx.GetNamespaceName(), response.Services[0].Namespace)
}

func TestGetServicesInNamespaceWithPagination(t *testing.T) {
	const serviceCount = 2
	expectedServiceNames := make([]string, 0, serviceCount)

	tCtx, err := NewEnd2EndTestingContext(t)
	require.NoError(t, err, "No error expected when creating testing context")

	tCtx.CreateComputeTemplate(t)
	t.Cleanup(func() {
		tCtx.DeleteComputeTemplate(t)
	})

	for ii := 0; ii < serviceCount; ii++ {
		testServiceRequest := createTestServiceV2(t, tCtx)
		t.Cleanup(func() {
			tCtx.DeleteRayService(t, testServiceRequest.Service.Name)
		})
		expectedServiceNames = append(expectedServiceNames, testServiceRequest.Service.Name)
	}

	// Test pagination with limit 1, which is less than the total number of services.
	t.Run("Test pagination return part of the result services", func(t *testing.T) {
		// Used to check all services have been returned.
		gotServices := []bool{false, false}

		pageToken := ""
		for ii := 0; ii < serviceCount; ii++ {
			response, actualRPCStatus, err := tCtx.GetRayAPIServerClient().ListRayServices(&api.ListRayServicesRequest{
				Namespace: tCtx.GetNamespaceName(),
				PageToken: pageToken,
				PageSize:  int32(1),
			})

			require.NoError(t, err, "No error expected")
			require.Nil(t, actualRPCStatus, "No RPC status expected")
			require.NotNil(t, response, "A response is expected")
			require.NotEmpty(t, response.Services, "A list of service is required")
			require.Len(t, response.Services, 1)

			for _, curService := range response.Services {
				for jj := 0; jj < serviceCount; jj++ {
					if expectedServiceNames[jj] == curService.Name {
						gotServices[jj] = true
						break
					}
				}
			}

			// Check next page token.
			pageToken = response.NextPageToken
			if ii == serviceCount-1 {
				require.Empty(t, pageToken, "Last page token should be empty")
			} else {
				require.NotEmpty(t, pageToken, "Non-last page token should be non empty")
			}
		}

		// Check all services created have been returned.
		for idx := 0; idx < serviceCount; idx++ {
			if !gotServices[idx] {
				t.Errorf("ListServices did not return expected services %s", expectedServiceNames[idx])
			}
		}
	})

	// Test pagination with limit 3, which is larger than the total number of services.
	t.Run("Test pagination return all result services", func(t *testing.T) {
		// Used to check all services have been returned.
		gotServices := []bool{false, false}

		pageToken := ""
		response, actualRPCStatus, err := tCtx.GetRayAPIServerClient().ListRayServices(&api.ListRayServicesRequest{
			Namespace: tCtx.GetNamespaceName(),
			PageToken: pageToken,
			PageSize:  serviceCount + 1,
		})

		require.NoError(t, err, "No error expected")
		require.Nil(t, actualRPCStatus, "No RPC status expected")
		require.NotNil(t, response, "A response is expected")
		require.NotEmpty(t, response.Services, "A list of services is required")
		require.Len(t, response.Services, serviceCount)
		require.Empty(t, pageToken, "Page token should be empty")
		for _, curService := range response.Services {
			for jj := 0; jj < serviceCount; jj++ {
				if expectedServiceNames[jj] == curService.Name {
					gotServices[jj] = true
					break
				}
			}
		}

		// Check all services created have been returned.
		for idx := 0; idx < serviceCount; idx++ {
			if !gotServices[idx] {
				t.Errorf("ListServices did not return expected services %s", expectedServiceNames[idx])
			}
		}
	})
}

func TestGetService(t *testing.T) {
	tCtx, err := NewEnd2EndTestingContext(t)
	require.NoError(t, err, "No error expected when creating testing context")

	tCtx.CreateComputeTemplate(t)
	t.Cleanup(func() {
		tCtx.DeleteComputeTemplate(t)
	})
	testServiceRequest := createTestServiceV2(t, tCtx)
	t.Cleanup(func() {
		tCtx.DeleteRayService(t, testServiceRequest.Service.Name)
	})
	tests := []GenericEnd2EndTest[*api.GetRayServiceRequest]{
		{
			Name: "Get job by name in a namespace",
			Input: &api.GetRayServiceRequest{
				Name:      testServiceRequest.Service.Name,
				Namespace: tCtx.GetNamespaceName(),
			},
			ExpectedError: nil,
		},
		{
			Name: "Get non existing job",
			Input: &api.GetRayServiceRequest{
				Name:      "a-bogus-cluster-name",
				Namespace: tCtx.GetNamespaceName(),
			},
			ExpectedError: &kuberayHTTP.KuberayAPIServerClientError{
				HTTPStatusCode: http.StatusNotFound,
			},
		},
		{
			Name: "Get a job with no Name",
			Input: &api.GetRayServiceRequest{
				Namespace: tCtx.GetNamespaceName(),
			},
			ExpectedError: &kuberayHTTP.KuberayAPIServerClientError{
				HTTPStatusCode: http.StatusBadRequest,
			},
		},
		{
			Name: "Get a job with no namespace",
			Input: &api.GetRayServiceRequest{
				Name: "some-Name",
			},
			ExpectedError: &kuberayHTTP.KuberayAPIServerClientError{
				HTTPStatusCode: http.StatusNotFound,
			},
		},
	}
	// Execute tests sequentially
	for _, tc := range tests {
		tc := tc // capture range variable
		t.Run(tc.Name, func(t *testing.T) {
			actualService, actualRPCStatus, err := tCtx.GetRayAPIServerClient().GetRayService(tc.Input)
			if tc.ExpectedError == nil {
				require.NoError(t, err, "No error expected")
				require.Nil(t, actualRPCStatus, "No RPC status expected")
				require.Equal(t, tc.Input.Name, actualService.Name)
				require.Equal(t, tCtx.GetNamespaceName(), actualService.Namespace)
			} else {
				require.EqualError(t, err, tc.ExpectedError.Error(), "Matching error expected")
				require.NotNil(t, actualRPCStatus, "A not nill RPC status is required")
			}
		})
	}
}

func createTestServiceV2(t *testing.T, tCtx *End2EndTestingContext) *api.CreateRayServiceRequest {
	clusterSpec := &api.ClusterSpec{
		HeadGroupSpec: &api.HeadGroupSpec{
			ComputeTemplate: tCtx.GetComputeTemplateName(),
			Image:           tCtx.GetRayImage(),
			ServiceType:     "NodePort",
			EnableIngress:   false,
			RayStartParams: map[string]string{
				"dashboard-host":      "0.0.0.0",
				"metrics-export-port": "8080",
			},
		},
		WorkerGroupSpec: []*api.WorkerGroupSpec{
			{
				GroupName:       "small-wg",
				ComputeTemplate: tCtx.GetComputeTemplateName(),
				Image:           tCtx.GetRayImage(),
				Replicas:        1,
				MinReplicas:     1,
				MaxReplicas:     5,
				RayStartParams: map[string]string{
					"dashboard-host":      "0.0.0.0",
					"metrics-export-port": "8080",
				},
			},
		},
	}

	testServiceRequest := &api.CreateRayServiceRequest{
		Service: &api.RayService{
			Name:                               tCtx.GetNextName(),
			Namespace:                          tCtx.GetNamespaceName(),
			User:                               "user1",
			Version:                            tCtx.GetRayVersion(),
			ServeConfig_V2:                     "applications:\n  - name: fruit_app\n    import_path: fruit.deployment_graph\n    route_prefix: /fruit\n    runtime_env:\n      working_dir: \"https://github.com/ray-project/test_dag/archive/78b4a5da38796123d9f9ffff59bab2792a043e95.zip\"\n    deployments:\n      - name: MangoStand\n        num_replicas: 2\n        max_replicas_per_node: 1\n        user_config:\n          price: 3\n        ray_actor_options:\n          num_cpus: 0.1\n      - name: OrangeStand\n        num_replicas: 1\n        user_config:\n          price: 2\n        ray_actor_options:\n          num_cpus: 0.1\n      - name: PearStand\n        num_replicas: 1\n        user_config:\n          price: 1\n        ray_actor_options:\n          num_cpus: 0.1\n      - name: FruitMarket\n        num_replicas: 1\n        ray_actor_options:\n          num_cpus: 0.1\n  - name: math_app\n    import_path: conditional_dag.serve_dag\n    route_prefix: /calc\n    runtime_env:\n      working_dir: \"https://github.com/ray-project/test_dag/archive/78b4a5da38796123d9f9ffff59bab2792a043e95.zip\"\n    deployments:\n      - name: Adder\n        num_replicas: 1\n        user_config:\n          increment: 3\n        ray_actor_options:\n          num_cpus: 0.1\n      - name: Multiplier\n        num_replicas: 1\n        user_config:\n          factor: 5\n        ray_actor_options:\n          num_cpus: 0.1\n      - name: Router\n        num_replicas: 1\n",
			ServiceUnhealthySecondThreshold:    10,
			DeploymentUnhealthySecondThreshold: 20,
			ClusterSpec:                        clusterSpec,
		},
		Namespace: tCtx.GetNamespaceName(),
	}
	actualService, actualRPCStatus, err := tCtx.GetRayAPIServerClient().CreateRayService(testServiceRequest)
	require.NoError(t, err, "No error expected")
	require.Nil(t, actualRPCStatus, "No RPC status expected")
	require.NotNil(t, actualService, "A service is expected")
<<<<<<< HEAD
	waitForRunningService(t, tCtx, actualService.Name)
=======

	checkRayServiceCreatedSuccessfully(t, tCtx, actualService.Name)

>>>>>>> c726073a
	return testServiceRequest
}

func checkRayServiceCreatedSuccessfully(t *testing.T, tCtx *End2EndTestingContext, serviceName string) {
	rayService, err := tCtx.GetRayServiceByName(serviceName)
	require.NoError(t, err)
	require.NotNil(t, rayService)
}

func waitForDeletedService(t *testing.T, tCtx *End2EndTestingContext, serviceName string) {
	// wait for the service to be deleted
	// if is not in that state, return an error
	err := wait.PollUntilContextTimeout(tCtx.ctx, 500*time.Millisecond, 3*time.Minute, false, func(_ context.Context) (done bool, err error) {
		rayService, err := tCtx.GetRayServiceByName(serviceName)
		if err != nil &&
			assert.EqualError(t, err, "rayservices.ray.io \""+serviceName+"\" not found") {
			return true, nil
		}
		t.Logf("Found status of '%s' for ray service '%s'", rayService.Status.ServiceStatus, serviceName)
		return false, err
	})
	require.NoErrorf(t, err, "No error expected when deleting ray service: '%s', err %v", serviceName, err)
}<|MERGE_RESOLUTION|>--- conflicted
+++ resolved
@@ -467,13 +467,7 @@
 	require.NoError(t, err, "No error expected")
 	require.Nil(t, actualRPCStatus, "No RPC status expected")
 	require.NotNil(t, actualService, "A service is expected")
-<<<<<<< HEAD
-	waitForRunningService(t, tCtx, actualService.Name)
-=======
-
 	checkRayServiceCreatedSuccessfully(t, tCtx, actualService.Name)
-
->>>>>>> c726073a
 	return testServiceRequest
 }
 
