--- conflicted
+++ resolved
@@ -169,19 +169,12 @@
 			klog.Fatalf("Failed to load kubeconfig: %v", err)
 		}
 
-<<<<<<< HEAD
-		clientManager := manager.NewClientManager()
-		topMux, err = apiserversdk.NewMux(apiserversdk.MuxConfig{
-			KubernetesConfig: kubernetesConfig,
-		}, &clientManager)
-=======
 		muxConfig := apiserversdk.MuxConfig{
 			KubernetesConfig: kubernetesConfig,
 			Middleware:       corsHandler, // Always set, even if it's a no-op
 		}
-
-		topMux, err = apiserversdk.NewMux(muxConfig)
->>>>>>> 0bbdec2f
+		clientManager := manager.NewClientManager()
+		topMux, err = apiserversdk.NewMux(muxConfig, &clientManager)
 		if err != nil {
 			klog.Fatalf("Failed to create API server mux: %v", err)
 		}
