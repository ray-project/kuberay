--- conflicted
+++ resolved
@@ -474,8 +474,6 @@
         )
         return cluster, False
 
-<<<<<<< HEAD
-=======
     def exec_command(
         self,
         command,
@@ -504,7 +502,6 @@
             return "", False       
         return result.stdout, True
 
->>>>>>> 16799074
     def exec_file(
         self,
         file_path,
@@ -531,7 +528,6 @@
             return "", False
 
         target_path = "/tmp/" +  str(time.time()) + os.path.basename(file_path)
-<<<<<<< HEAD
 
         copy_command = f"kubectl cp {file_path} {head_pod}:{target_path}"
         result = self.shell_subprocess_run(copy_command, "copy file into ray cluster")
@@ -562,21 +558,6 @@
                 log.error(
                     f"Error when {debug_msg}. Command:\"{command}\"\nError message: {result.stderr}"
                 )
-=======
-        copy_command = f"kubectl cp {file_path} {head_pod}:{target_path}"
-        result = subprocess.run(copy_command, shell=True, stderr=subprocess.PIPE, text=True)
-        if result.returncode != 0:
-            log.error(
-                f"Error when copy file into ray cluster {result.stderr}"
-            )
-            return "", False
-
-        exec_command = f"python {target_path}"
-        result = self.exec_command(exec_command, cluster_name, cluster_namespace)
-
-        delete_command = f"kubectl exec {head_pod} -- rm {target_path}"
-        subprocess.run(delete_command, shell=True)
->>>>>>> 16799074
         return result
     
     def get_head_pod(
