--- conflicted
+++ resolved
@@ -58,8 +58,6 @@
 | `template` _[PodTemplateSpec](https://kubernetes.io/docs/reference/generated/kubernetes-api/v1.28/#podtemplatespec-v1-core)_ | Template is the exact pod template used in K8s depoyments, statefulsets, etc. |
 
 
-<<<<<<< HEAD
-=======
 #### RayCluster
 
 
@@ -70,7 +68,7 @@
 
 | Field | Description |
 | --- | --- |
-| `apiVersion` _string_ | `ray.io/v1`
+| `apiVersion` _string_ | `ray.io/v1alpha1`
 | `kind` _string_ | `RayCluster`
 | `metadata` _[ObjectMeta](https://kubernetes.io/docs/reference/generated/kubernetes-api/v1.28/#objectmeta-v1-meta)_ | Refer to Kubernetes API documentation for fields of `metadata`. |
 | `spec` _[RayClusterSpec](#rayclusterspec)_ | Specification of the desired behavior of the RayCluster. |
@@ -80,7 +78,7 @@
 
 
 
-RayClusterSpec defines the desired state of RayCluster
+EDIT THIS FILE!  THIS IS SCAFFOLDING FOR YOU TO OWN! NOTE: json tags are required.  Any new fields you add must have json tags for the fields to be serialized. var app appsv1.Deployment{} RayClusterSpec defines the desired state of RayCluster
 
 _Appears in:_
 - [RayCluster](#raycluster)
@@ -95,7 +93,6 @@
 | `enableInTreeAutoscaling` _boolean_ | EnableInTreeAutoscaling indicates whether operator should create in tree autoscaling configs |
 | `autoscalerOptions` _[AutoscalerOptions](#autoscaleroptions)_ | AutoscalerOptions specifies optional configuration for the Ray autoscaler. |
 | `headServiceAnnotations` _object (keys:string, values:string)_ |  |
-| `suspend` _boolean_ | Suspend indicates whether a RayCluster should be suspended. A suspended RayCluster will have head pods and worker pods deleted. |
 
 
 #### RayJob
@@ -108,7 +105,7 @@
 
 | Field | Description |
 | --- | --- |
-| `apiVersion` _string_ | `ray.io/v1`
+| `apiVersion` _string_ | `ray.io/v1alpha1`
 | `kind` _string_ | `RayJob`
 | `metadata` _[ObjectMeta](https://kubernetes.io/docs/reference/generated/kubernetes-api/v1.28/#objectmeta-v1-meta)_ | Refer to Kubernetes API documentation for fields of `metadata`. |
 | `spec` _[RayJobSpec](#rayjobspec)_ |  |
@@ -153,7 +150,7 @@
 
 | Field | Description |
 | --- | --- |
-| `apiVersion` _string_ | `ray.io/v1`
+| `apiVersion` _string_ | `ray.io/v1alpha1`
 | `kind` _string_ | `RayService`
 | `metadata` _[ObjectMeta](https://kubernetes.io/docs/reference/generated/kubernetes-api/v1.28/#objectmeta-v1-meta)_ | Refer to Kubernetes API documentation for fields of `metadata`. |
 | `spec` _[RayServiceSpec](#rayservicespec)_ |  |
@@ -223,242 +220,3 @@
 | `template` _[PodTemplateSpec](https://kubernetes.io/docs/reference/generated/kubernetes-api/v1.28/#podtemplatespec-v1-core)_ | Template is a pod template for the worker |
 | `scaleStrategy` _[ScaleStrategy](#scalestrategy)_ | ScaleStrategy defines which pods to remove |
 
-
-
-## ray.io/v1alpha1
-
-
-Package v1alpha1 contains API Schema definitions for the ray v1alpha1 API group
-
-### Resource Types
-- [RayCluster](#raycluster)
-- [RayJob](#rayjob)
-- [RayService](#rayservice)
-
-
-
-#### AutoscalerOptions
-
-
-
-AutoscalerOptions specifies optional configuration for the Ray autoscaler.
-
-_Appears in:_
-- [RayClusterSpec](#rayclusterspec)
-
-| Field | Description |
-| --- | --- |
-| `resources` _[ResourceRequirements](https://kubernetes.io/docs/reference/generated/kubernetes-api/v1.28/#resourcerequirements-v1-core)_ | Resources specifies optional resource request and limit overrides for the autoscaler container. Default values: 500m CPU request and limit. 512Mi memory request and limit. |
-| `image` _string_ | Image optionally overrides the autoscaler's container image. This override is for provided for autoscaler testing and development. |
-| `imagePullPolicy` _[PullPolicy](https://kubernetes.io/docs/reference/generated/kubernetes-api/v1.28/#pullpolicy-v1-core)_ | ImagePullPolicy optionally overrides the autoscaler container's image pull policy. This override is for provided for autoscaler testing and development. |
-| `env` _[EnvVar](https://kubernetes.io/docs/reference/generated/kubernetes-api/v1.28/#envvar-v1-core) array_ | Optional list of environment variables to set in the autoscaler container. |
-| `envFrom` _[EnvFromSource](https://kubernetes.io/docs/reference/generated/kubernetes-api/v1.28/#envfromsource-v1-core) array_ | Optional list of sources to populate environment variables in the autoscaler container. |
-| `volumeMounts` _[VolumeMount](https://kubernetes.io/docs/reference/generated/kubernetes-api/v1.28/#volumemount-v1-core) array_ | Optional list of volumeMounts.  This is needed for enabling TLS for the autoscaler container. |
-| `securityContext` _[SecurityContext](https://kubernetes.io/docs/reference/generated/kubernetes-api/v1.28/#securitycontext-v1-core)_ | SecurityContext defines the security options the container should be run with. If set, the fields of SecurityContext override the equivalent fields of PodSecurityContext. More info: https://kubernetes.io/docs/tasks/configure-pod-container/security-context/ |
-| `idleTimeoutSeconds` _integer_ | IdleTimeoutSeconds is the number of seconds to wait before scaling down a worker pod which is not using Ray resources. Defaults to 60 (one minute). It is not read by the KubeRay operator but by the Ray autoscaler. |
-| `upscalingMode` _[UpscalingMode](#upscalingmode)_ | UpscalingMode is "Conservative", "Default", or "Aggressive." Conservative: Upscaling is rate-limited; the number of pending worker pods is at most the size of the Ray cluster. Default: Upscaling is not rate-limited. Aggressive: An alias for Default; upscaling is not rate-limited. It is not read by the KubeRay operator but by the Ray autoscaler. |
-
-
-
-
-#### HeadGroupSpec
-
-
-
-HeadGroupSpec are the spec for the head pod
-
-_Appears in:_
-- [RayClusterSpec](#rayclusterspec)
-
-| Field | Description |
-| --- | --- |
-| `serviceType` _[ServiceType](https://kubernetes.io/docs/reference/generated/kubernetes-api/v1.28/#servicetype-v1-core)_ | ServiceType is Kubernetes service type of the head service. it will be used by the workers to connect to the head pod |
-| `headService` _[Service](https://kubernetes.io/docs/reference/generated/kubernetes-api/v1.28/#service-v1-core)_ | HeadService is the Kubernetes service of the head pod. |
-| `enableIngress` _boolean_ | EnableIngress indicates whether operator should create ingress object for head service or not. |
-| `rayStartParams` _object (keys:string, values:string)_ | RayStartParams are the params of the start command: node-manager-port, object-store-memory, ... |
-| `template` _[PodTemplateSpec](https://kubernetes.io/docs/reference/generated/kubernetes-api/v1.28/#podtemplatespec-v1-core)_ | Template is the exact pod template used in K8s depoyments, statefulsets, etc. |
-
-
-#### RayActorOptionSpec
-
-
-
-RayActorOptionSpec defines the desired state of RayActor
-
-_Appears in:_
-- [ServeConfigSpec](#serveconfigspec)
-
-| Field | Description |
-| --- | --- |
-| `runtimeEnv` _string_ |  |
-| `numCpus` _float_ |  |
-| `numGpus` _float_ |  |
-| `memory` _integer_ |  |
-| `objectStoreMemory` _integer_ |  |
-| `resources` _string_ |  |
-| `acceleratorType` _string_ |  |
-
-
->>>>>>> 53737489
-#### RayCluster
-
-
-
-RayCluster is the Schema for the RayClusters API
-
-
-
-| Field | Description |
-| --- | --- |
-| `apiVersion` _string_ | `ray.io/v1alpha1`
-| `kind` _string_ | `RayCluster`
-| `metadata` _[ObjectMeta](https://kubernetes.io/docs/reference/generated/kubernetes-api/v1.28/#objectmeta-v1-meta)_ | Refer to Kubernetes API documentation for fields of `metadata`. |
-| `spec` _[RayClusterSpec](#rayclusterspec)_ | Specification of the desired behavior of the RayCluster. |
-
-
-#### RayClusterSpec
-
-
-
-EDIT THIS FILE!  THIS IS SCAFFOLDING FOR YOU TO OWN! NOTE: json tags are required.  Any new fields you add must have json tags for the fields to be serialized. var app appsv1.Deployment{} RayClusterSpec defines the desired state of RayCluster
-
-_Appears in:_
-- [RayCluster](#raycluster)
-- [RayJobSpec](#rayjobspec)
-- [RayServiceSpec](#rayservicespec)
-
-| Field | Description |
-| --- | --- |
-| `headGroupSpec` _[HeadGroupSpec](#headgroupspec)_ | INSERT ADDITIONAL SPEC FIELDS - desired state of cluster Important: Run "make" to regenerate code after modifying this file HeadGroupSpecs are the spec for the head pod |
-| `workerGroupSpecs` _[WorkerGroupSpec](#workergroupspec) array_ | WorkerGroupSpecs are the specs for the worker pods |
-| `rayVersion` _string_ | RayVersion is used to determine the command for the Kubernetes Job managed by RayJob |
-| `enableInTreeAutoscaling` _boolean_ | EnableInTreeAutoscaling indicates whether operator should create in tree autoscaling configs |
-| `autoscalerOptions` _[AutoscalerOptions](#autoscaleroptions)_ | AutoscalerOptions specifies optional configuration for the Ray autoscaler. |
-| `headServiceAnnotations` _object (keys:string, values:string)_ |  |
-
-
-#### RayJob
-
-
-
-RayJob is the Schema for the rayjobs API
-
-
-
-| Field | Description |
-| --- | --- |
-| `apiVersion` _string_ | `ray.io/v1alpha1`
-| `kind` _string_ | `RayJob`
-| `metadata` _[ObjectMeta](https://kubernetes.io/docs/reference/generated/kubernetes-api/v1.28/#objectmeta-v1-meta)_ | Refer to Kubernetes API documentation for fields of `metadata`. |
-| `spec` _[RayJobSpec](#rayjobspec)_ |  |
-
-
-#### RayJobSpec
-
-
-
-RayJobSpec defines the desired state of RayJob
-
-_Appears in:_
-- [RayJob](#rayjob)
-
-| Field | Description |
-| --- | --- |
-| `entrypoint` _string_ | INSERT ADDITIONAL SPEC FIELDS - desired state of cluster Important: Run "make" to regenerate code after modifying this file |
-| `metadata` _object (keys:string, values:string)_ | Refer to Kubernetes API documentation for fields of `metadata`. |
-| `runtimeEnv` _string_ | RuntimeEnv is base64 encoded. This field is deprecated, please use RuntimeEnvYAML instead. |
-| `runtimeEnvYAML` _string_ | RuntimeEnvYAML represents the runtime environment configuration provided as a multi-line YAML string. |
-| `jobId` _string_ | If jobId is not set, a new jobId will be auto-generated. |
-| `shutdownAfterJobFinishes` _boolean_ | ShutdownAfterJobFinishes will determine whether to delete the ray cluster once rayJob succeed or failed. |
-| `ttlSecondsAfterFinished` _integer_ | TTLSecondsAfterFinished is the TTL to clean up RayCluster. It's only working when ShutdownAfterJobFinishes set to true. |
-| `rayClusterSpec` _[RayClusterSpec](#rayclusterspec)_ | RayClusterSpec is the cluster template to run the job |
-| `clusterSelector` _object (keys:string, values:string)_ | clusterSelector is used to select running rayclusters by labels |
-| `suspend` _boolean_ | suspend specifies whether the RayJob controller should create a RayCluster instance If a job is applied with the suspend field set to true, the RayCluster will not be created and will wait for the transition to false. If the RayCluster is already created, it will be deleted. In case of transition to false a new RayCluster will be created. |
-| `submitterPodTemplate` _[PodTemplateSpec](https://kubernetes.io/docs/reference/generated/kubernetes-api/v1.28/#podtemplatespec-v1-core)_ | SubmitterPodTemplate is the template for the pod that will run `ray job submit`. |
-| `entrypointNumCpus` _float_ | EntrypointNumCpus specifies the number of cpus to reserve for the entrypoint command. |
-| `entrypointNumGpus` _float_ | EntrypointNumGpus specifies the number of gpus to reserve for the entrypoint command. |
-| `entrypointResources` _string_ | EntrypointResources specifies the custom resources and quantities to reserve for the entrypoint command. |
-
-
-
-
-#### RayService
-
-
-
-RayService is the Schema for the rayservices API
-
-
-
-| Field | Description |
-| --- | --- |
-| `apiVersion` _string_ | `ray.io/v1alpha1`
-| `kind` _string_ | `RayService`
-| `metadata` _[ObjectMeta](https://kubernetes.io/docs/reference/generated/kubernetes-api/v1.28/#objectmeta-v1-meta)_ | Refer to Kubernetes API documentation for fields of `metadata`. |
-| `spec` _[RayServiceSpec](#rayservicespec)_ |  |
-
-
-#### RayServiceSpec
-
-
-
-RayServiceSpec defines the desired state of RayService
-
-_Appears in:_
-- [RayService](#rayservice)
-
-| Field | Description |
-| --- | --- |
-| `serveConfigV2` _string_ | Important: Run "make" to regenerate code after modifying this file Defines the applications and deployments to deploy, should be a YAML multi-line scalar string. |
-| `rayClusterConfig` _[RayClusterSpec](#rayclusterspec)_ |  |
-| `serviceUnhealthySecondThreshold` _integer_ | Deprecated: This field is not used anymore. ref: https://github.com/ray-project/kuberay/issues/1685 |
-| `deploymentUnhealthySecondThreshold` _integer_ | Deprecated: This field is not used anymore. ref: https://github.com/ray-project/kuberay/issues/1685 |
-| `serveService` _[Service](https://kubernetes.io/docs/reference/generated/kubernetes-api/v1.28/#service-v1-core)_ | ServeService is the Kubernetes service for head node and worker nodes who have healthy http proxy to serve traffics. |
-
-
-
-
-#### ScaleStrategy
-
-
-
-ScaleStrategy to remove workers
-
-_Appears in:_
-- [WorkerGroupSpec](#workergroupspec)
-
-| Field | Description |
-| --- | --- |
-| `workersToDelete` _string array_ | WorkersToDelete workers to be deleted |
-
-
-#### UpscalingMode
-
-_Underlying type:_ _string_
-
-
-
-_Appears in:_
-- [AutoscalerOptions](#autoscaleroptions)
-
-
-
-#### WorkerGroupSpec
-
-
-
-WorkerGroupSpec are the specs for the worker pods
-
-_Appears in:_
-- [RayClusterSpec](#rayclusterspec)
-
-| Field | Description |
-| --- | --- |
-| `groupName` _string_ | we can have multiple worker groups, we distinguish them by name |
-| `replicas` _integer_ | Replicas is the number of desired Pods for this worker group. See https://github.com/ray-project/kuberay/pull/1443 for more details about the reason for making this field optional. |
-| `minReplicas` _integer_ | MinReplicas denotes the minimum number of desired Pods for this worker group. |
-| `maxReplicas` _integer_ | MaxReplicas denotes the maximum number of desired Pods for this worker group, and the default value is maxInt32. |
-| `rayStartParams` _object (keys:string, values:string)_ | RayStartParams are the params of the start command: address, object-store-memory, ... |
-| `template` _[PodTemplateSpec](https://kubernetes.io/docs/reference/generated/kubernetes-api/v1.28/#podtemplatespec-v1-core)_ | Template is a pod template for the worker |
-| `scaleStrategy` _[ScaleStrategy](#scalestrategy)_ | ScaleStrategy defines which pods to remove |
-
