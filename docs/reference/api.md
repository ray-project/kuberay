--- conflicted
+++ resolved
@@ -314,36 +314,6 @@
 | `workerGroupSpecs` _[WorkerGroupSpec](#workergroupspec) array_ | WorkerGroupSpecs are the specs for the worker pods |  |  |
 
 
-<<<<<<< HEAD
-#### RayClusterUpgradeStrategy
-
-
-
-
-
-
-
-_Appears in:_
-- [RayClusterSpec](#rayclusterspec)
-
-| Field | Description | Default | Validation |
-| --- | --- | --- | --- |
-| `type` _[RayClusterUpgradeType](#rayclusterupgradetype)_ | Type represents the strategy used when upgrading the RayCluster Pods. Currently supports `Recreate` and `None`. |  | Enum: [Recreate None] <br /> |
-
-
-#### RayClusterUpgradeType
-
-_Underlying type:_ _string_
-
-
-
-_Validation:_
-- Enum: [Recreate None]
-
-_Appears in:_
-- [RayClusterUpgradeStrategy](#rayclusterupgradestrategy)
-
-=======
 #### RayCronJob
 
 
@@ -377,7 +347,36 @@
 | --- | --- | --- | --- |
 | `jobTemplate` _[RayJobSpec](#rayjobspec)_ | JobTemplate defines the job spec that will be created by cron scheduling |  |  |
 | `schedule` _string_ | Schedule is the cron schedule string |  |  |
->>>>>>> 21a7348d
+
+
+#### RayClusterUpgradeStrategy
+
+
+
+
+
+
+
+_Appears in:_
+- [RayClusterSpec](#rayclusterspec)
+
+| Field | Description | Default | Validation |
+| --- | --- | --- | --- |
+| `type` _[RayClusterUpgradeType](#rayclusterupgradetype)_ | Type represents the strategy used when upgrading the RayCluster Pods. Currently supports `Recreate` and `None`. |  | Enum: [Recreate None] <br /> |
+
+
+#### RayClusterUpgradeType
+
+_Underlying type:_ _string_
+
+
+
+_Validation:_
+- Enum: [Recreate None]
+
+_Appears in:_
+- [RayClusterUpgradeStrategy](#rayclusterupgradestrategy)
+
 
 
 #### RayJob
