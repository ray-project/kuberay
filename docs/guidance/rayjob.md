--- conflicted
+++ resolved
@@ -60,10 +60,8 @@
 * `submitterPodTemplate` - _(Optional)_ Pod template spec for the pod that runs `ray job submit` against the Ray cluster.
 * `runtimeEnv` - [DEPRECATED] _(Optional)_ base64-encoded string of the runtime env json string.
 * `entrypointNumCpus` - _(Optional)_ Specifies the quantity of CPU cores to reserve for the entrypoint command.
-<<<<<<< HEAD
 * `entrypointNumGpus` - _(Optional)_ Specifies the number of GPUs to reserve for the entrypoint command.
-=======
->>>>>>> 5bf3147a
+* `entrypointResources` - _(Optional)_ A json formatted dictionary to specify custom resources and their quantity.
 ## RayJob Observability
 
 You can use `kubectl logs` to check the operator logs or the head/worker nodes logs.
