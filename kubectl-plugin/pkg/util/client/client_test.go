--- conflicted
+++ resolved
@@ -224,15 +224,9 @@
 		t.Run(tc.name, func(t *testing.T) {
 			svcName, err := client.GetRayHeadSvcName(context.Background(), tc.namespace, util.RayCluster, tc.resourceName)
 			if tc.serviceName == "" {
-<<<<<<< HEAD
-				assert.Error(t, err)
-			} else {
-				assert.NoError(t, err)
-=======
 				require.Error(t, err)
 			} else {
 				require.NoError(t, err)
->>>>>>> ffa6a300
 				assert.Equal(t, tc.serviceName, svcName)
 			}
 		})
@@ -305,15 +299,9 @@
 		t.Run(tc.name, func(t *testing.T) {
 			svcName, err := client.GetRayHeadSvcName(context.Background(), tc.namespace, util.RayJob, tc.resourceName)
 			if tc.serviceName == "" {
-<<<<<<< HEAD
-				assert.Error(t, err)
-			} else {
-				assert.NoError(t, err)
-=======
 				require.Error(t, err)
 			} else {
 				require.NoError(t, err)
->>>>>>> ffa6a300
 				assert.Equal(t, tc.serviceName, svcName)
 			}
 		})
@@ -390,15 +378,9 @@
 		t.Run(tc.name, func(t *testing.T) {
 			svcName, err := client.GetRayHeadSvcName(context.Background(), tc.namespace, util.RayService, tc.resourceName)
 			if tc.serviceName == "" {
-<<<<<<< HEAD
-				assert.Error(t, err)
-			} else {
-				assert.NoError(t, err)
-=======
 				require.Error(t, err)
 			} else {
 				require.NoError(t, err)
->>>>>>> ffa6a300
 				assert.Equal(t, tc.serviceName, svcName)
 			}
 		})
