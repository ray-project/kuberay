--- conflicted
+++ resolved
@@ -33,11 +33,7 @@
 	fakeClusterGetOptions.AllNamespaces = false
 
 	err := fakeClusterGetOptions.Complete(fakeArgs)
-<<<<<<< HEAD
-	assert.NoError(t, err)
-=======
-	require.NoError(t, err)
->>>>>>> ffa6a300
+	require.NoError(t, err)
 
 	assert.True(t, fakeClusterGetOptions.AllNamespaces)
 	assert.Equal(t, fakeClusterGetOptions.args, fakeArgs)
@@ -50,17 +46,10 @@
 	testNS, testContext, testBT, testImpersonate := "test-namespace", "test-context", "test-bearer-token", "test-person"
 
 	kubeConfigWithCurrentContext, err := util.CreateTempKubeConfigFile(t, testContext)
-<<<<<<< HEAD
-	assert.NoError(t, err)
+	require.NoError(t, err)
 
 	kubeConfigWithoutCurrentContext, err := util.CreateTempKubeConfigFile(t, "")
-	assert.NoError(t, err)
-=======
-	require.NoError(t, err)
-
-	kubeConfigWithoutCurrentContext, err := util.CreateTempKubeConfigFile(t, "")
-	require.NoError(t, err)
->>>>>>> ffa6a300
+	require.NoError(t, err)
 
 	tests := []struct {
 		name        string
@@ -151,11 +140,7 @@
 		t.Run(tc.name, func(t *testing.T) {
 			err := tc.opts.Validate()
 			if tc.expectError != "" {
-<<<<<<< HEAD
-				assert.Error(t, err, tc.expectError)
-=======
 				require.Error(t, err, tc.expectError)
->>>>>>> ffa6a300
 			} else {
 				require.NoError(t, err)
 			}
@@ -227,17 +212,10 @@
 	// Result buffer for the expected table result
 	var resbuffer bytes.Buffer
 	err := expectedTestResultTable.PrintObj(testResTable, &resbuffer)
-<<<<<<< HEAD
-	assert.NoError(t, err)
+	require.NoError(t, err)
 
 	err = fakeClusterGetOptions.Run(context.Background(), k8sClients)
-	assert.NoError(t, err)
-=======
-	require.NoError(t, err)
-
-	err = fakeClusterGetOptions.Run(context.Background(), k8sClients)
-	require.NoError(t, err)
->>>>>>> ffa6a300
+	require.NoError(t, err)
 
 	assert.Equal(t, resbuffer.String(), resBuf.String())
 }